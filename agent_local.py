from flask import Blueprint, render_template, redirect, url_for, request, jsonify, make_response, send_file, flash
from flask_login import current_user, login_required
from models import Obra, Presupuesto, ItemInventario, Usuario, ConsultaAgente, db, Organizacion
from sqlalchemy import func, desc, or_, and_
from datetime import datetime, timedelta
import importlib.util
import time
import json
import io
<<<<<<< HEAD
try:
    import openpyxl
    from openpyxl.styles import Font, PatternFill, Alignment
    OPENPYXL_AVAILABLE = True
except ModuleNotFoundError:  # pragma: no cover - executed when optional dep missing
    openpyxl = None  # type: ignore[assignment]
    Font = PatternFill = Alignment = None  # type: ignore[assignment]
    OPENPYXL_AVAILABLE = False
=======
import openpyxl
from openpyxl.styles import Font, PatternFill, Alignment
>>>>>>> 363d7e39

REPORTLAB_AVAILABLE = importlib.util.find_spec("reportlab") is not None
if REPORTLAB_AVAILABLE:
    from reportlab.lib import colors
    from reportlab.lib.pagesizes import letter, A4
    from reportlab.platypus import SimpleDocTemplate, Table, TableStyle, Paragraph, Spacer
    from reportlab.lib.styles import getSampleStyleSheet, ParagraphStyle
    from reportlab.lib.units import inch
else:  # pragma: no cover - executed only when optional deps missing
    colors = None  # type: ignore[assignment]
    letter = A4 = None  # type: ignore[assignment]
    inch = 72  # type: ignore[assignment]

    def _missing_reportlab(*args, **kwargs):
        raise RuntimeError(
            "La librería reportlab no está instalada. Ejecuta 'pip install reportlab' para habilitar la generación de PDFs."
        )

    SimpleDocTemplate = Table = TableStyle = Paragraph = Spacer = _missing_reportlab  # type: ignore[assignment]
    getSampleStyleSheet = ParagraphStyle = _missing_reportlab  # type: ignore[assignment]

agent_bp = Blueprint('agent_local', __name__)


@agent_bp.route('/diagnostico-agent')
@login_required
def diagnostico_agent():
    if not current_user.rol == 'administrador':
        return redirect(url_for('reportes.dashboard'))  # Redirige si no es admin

    return render_template('asistente/diagnostico_agent.html', user=current_user)


@agent_bp.route('/api/agente-consulta', methods=['POST'])
@login_required
def procesar_consulta():
    """Procesa consultas del agente IA con datos reales de la organización"""
    start_time = time.time()
    consulta_registro = None
    
    try:
        data = request.get_json()
        consulta_texto = data.get('consulta', '')
        consulta = consulta_texto.lower()
        
        # Crear registro de auditoría
        consulta_registro = ConsultaAgente(
            organizacion_id=current_user.organizacion_id,
            usuario_id=current_user.id,
            consulta_texto=consulta_texto,
            ip_address=request.remote_addr,
            user_agent=request.headers.get('User-Agent', '')
        )
        
        # Determinar tipo de consulta
        if 'obra' in consulta or 'construcción' in consulta or 'proyecto' in consulta:
            consulta_registro.tipo_consulta = 'obra'
        elif 'presupuesto' in consulta or 'costo' in consulta or 'precio' in consulta:
            consulta_registro.tipo_consulta = 'presupuesto'
        elif 'inventario' in consulta or 'stock' in consulta or 'material' in consulta:
            consulta_registro.tipo_consulta = 'inventario'
        elif 'usuario' in consulta or 'equipo' in consulta or 'persona' in consulta:
            consulta_registro.tipo_consulta = 'usuario'
        else:
            consulta_registro.tipo_consulta = 'general'
        
        # Obtener datos reales de la organización del usuario
        org_id = current_user.organizacion_id
        
        # Consultar obras activas
        obras_activas = Obra.query.filter_by(
            organizacion_id=org_id,
            estado='en_progreso'
        ).all()
        
        obras_total = Obra.query.filter_by(organizacion_id=org_id).count()
        
        # Consultar presupuestos
        presupuestos_aprobados = Presupuesto.query.filter_by(
            organizacion_id=org_id,
            estado='aprobado'
        ).all()
        
        # Consultar inventario con stock bajo
        items_stock_bajo = ItemInventario.query.filter(
            ItemInventario.organizacion_id == org_id,
            ItemInventario.stock_actual <= ItemInventario.stock_minimo
        ).all()
        
        # Generar respuesta basada en la consulta
        if 'obra' in consulta or 'construcción' in consulta or 'proyecto' in consulta:
            if 'avanzada' in consulta or 'progreso' in consulta:
                # Consulta sobre obra más avanzada
                obras_todas = Obra.query.filter_by(organizacion_id=org_id).all()
                if not obras_todas:
                    respuesta = "No tienes obras registradas en el sistema."
                else:
                    obra_max_progreso = max(obras_todas, key=lambda x: x.progreso or 0)
                    respuesta = f"La obra más avanzada es <strong>{obra_max_progreso.nombre}</strong> con {obra_max_progreso.progreso or 0}% de progreso.<br>"
                    respuesta += f"Cliente: {obra_max_progreso.cliente}<br>"
                    if obra_max_progreso.fecha_fin_estimada:
                        respuesta += f"Fecha estimada: {obra_max_progreso.fecha_fin_estimada.strftime('%d/%m/%Y')}"
            else:
                # Consulta general sobre obras
                if not obras_activas:
                    if obras_total == 0:
                        respuesta = "Actualmente no tienes obras registradas en el sistema. Te recomiendo crear tu primera obra desde el menú 'Obras' → 'Nueva Obra'."
                    else:
                        obras_otras = Obra.query.filter_by(organizacion_id=org_id).all()
                        estados = [obra.estado for obra in obras_otras]
                        respuesta = f"No tienes obras activas en este momento. Tienes {obras_total} obra(s) registrada(s) con los siguientes estados: {', '.join(set(estados))}."
                else:
                    respuesta = f"Tienes <strong>{len(obras_activas)} obra(s) activa(s)</strong> en construcción:<br><br>"
                    for obra in obras_activas:
                        progreso = obra.progreso or 0
                        respuesta += f"• <strong>{obra.nombre}</strong> - {progreso}% de progreso<br>"
                        respuesta += f"  Cliente: {obra.cliente}<br>"
                        if obra.fecha_fin_estimada:
                            respuesta += f"  Fecha estimada de finalización: {obra.fecha_fin_estimada.strftime('%d/%m/%Y')}<br>"
                        respuesta += "<br>"
                    
                    respuesta += "¿Te gustaría ver detalles específicos de alguna obra?"
        
        elif 'presupuesto' in consulta or 'costo' in consulta or 'precio' in consulta:
            if 'mes' in consulta or 'mensual' in consulta:
                # Consulta sobre presupuestos del mes actual
                from datetime import datetime
                mes_actual = datetime.now().month
                año_actual = datetime.now().year
                
                presupuestos_mes = db.session.query(Presupuesto).join(Obra).filter(
                    Obra.organizacion_id == org_id,
                    Presupuesto.estado == 'aprobado',
                    func.extract('month', Presupuesto.fecha) == mes_actual,
                    func.extract('year', Presupuesto.fecha) == año_actual
                ).all()
                
                if not presupuestos_mes:
                    respuesta = f"No tienes presupuestos aprobados en el mes actual ({datetime.now().strftime('%B %Y')})."
                else:
                    total_mes = sum(float(p.total_con_iva or 0) for p in presupuestos_mes)
                    respuesta = f"<strong>Presupuestos aprobados en {datetime.now().strftime('%B %Y')}:</strong><br><br>"
                    respuesta += f"Total del mes: <strong>${total_mes:,.2f}</strong><br><br>"
                    for presupuesto in presupuestos_mes:
                        respuesta += f"• <strong>{presupuesto.numero}</strong> - ${float(presupuesto.total_con_iva):,.2f}<br>"
                        respuesta += f"  Obra: {presupuesto.obra.nombre}<br>"
                        respuesta += f"  Fecha: {presupuesto.fecha.strftime('%d/%m/%Y')}<br><br>"
                        
            elif 'excediendo' in consulta or 'exceso' in consulta or 'sobrepasando' in consulta:
                # Consulta sobre obras que exceden el presupuesto (simulada)
                obras_con_problemas = []
                obras_todas = Obra.query.filter_by(organizacion_id=org_id).all()
                
                for obra in obras_todas:
                    # Simulamos que una obra con progreso mayor al 80% pero estado no finalizado puede tener problemas
                    if obra.progreso and obra.progreso > 80 and obra.estado != 'finalizada':
                        obras_con_problemas.append(obra)
                
                if not obras_con_problemas:
                    respuesta = "✅ <strong>Buenas noticias:</strong> No hay obras que estén excediendo sus presupuestos actualmente."
                else:
                    respuesta = f"⚠️ <strong>Atención:</strong> Hay {len(obras_con_problemas)} obra(s) que podrían estar excediendo el presupuesto:<br><br>"
                    for obra in obras_con_problemas:
                        respuesta += f"• <strong>{obra.nombre}</strong> - {obra.progreso}% de progreso<br>"
                        respuesta += f"  Estado: {obra.estado}<br>"
                        respuesta += f"  Recomendación: Revisar costos adicionales<br><br>"
            else:
                # Consulta general sobre presupuestos
                presupuestos_aprobados = db.session.query(Presupuesto).join(Obra).filter(
                    Obra.organizacion_id == org_id,
                    Presupuesto.estado == 'aprobado'
                ).all()
                
                if not presupuestos_aprobados:
                    presupuestos_total = db.session.query(Presupuesto).join(Obra).filter(Obra.organizacion_id == org_id).count()
                    if presupuestos_total == 0:
                        respuesta = "No tienes presupuestos registrados en el sistema. Puedes crear presupuestos desde el menú 'Presupuestos' → 'Nuevo Presupuesto'."
                    else:
                        respuesta = f"Tienes {presupuestos_total} presupuesto(s) registrado(s) pero ninguno está aprobado. Puedes revisar y aprobar presupuestos desde el menú 'Presupuestos'."
                else:
                    total_valor = sum(float(p.total_con_iva or 0) for p in presupuestos_aprobados)
                    respuesta = f"Tienes <strong>{len(presupuestos_aprobados)} presupuesto(s) aprobado(s)</strong> por un valor total de <strong>${total_valor:,.2f}</strong>:<br><br>"
                    for presupuesto in presupuestos_aprobados:
                        respuesta += f"• <strong>{presupuesto.numero}</strong> - ${float(presupuesto.total_con_iva):,.2f}<br>"
                        if presupuesto.obra:
                            respuesta += f"  Obra: {presupuesto.obra.nombre}<br>"
                        respuesta += "<br>"
        
        elif 'inventario' in consulta or 'stock' in consulta or 'material' in consulta or 'herramienta' in consulta:
            if 'crítico' in consulta or 'bajo' in consulta or 'problema' in consulta:
                # Consulta específica sobre stock crítico
                if items_stock_bajo:
                    respuesta = f"⚠️ <strong>Alerta de inventario:</strong> Tienes {len(items_stock_bajo)} elemento(s) con stock crítico:<br><br>"
                    for item in items_stock_bajo:
                        respuesta += f"• <strong>{item.nombre}</strong> ({item.categoria})<br>"
                        respuesta += f"  Stock actual: {item.stock_actual} {item.unidad}<br>"
                        respuesta += f"  Stock mínimo: {item.stock_minimo} {item.unidad}<br><br>"
                    respuesta += "Te recomiendo reabastecer estos elementos urgentemente."
                else:
                    respuesta = "✅ <strong>Excelente:</strong> No tienes elementos con stock crítico. Todo tu inventario está en niveles seguros."
                    
            elif 'herramienta' in consulta and 'asignada' in consulta:
                # Consulta sobre herramientas asignadas
                herramientas_asignadas = ItemInventario.query.filter(
                    ItemInventario.organizacion_id == org_id,
                    ItemInventario.categoria == 'herramientas',
                    ItemInventario.stock_actual < ItemInventario.stock_minimo
                ).all()
                
                if not herramientas_asignadas:
                    total_herramientas = ItemInventario.query.filter_by(
                        organizacion_id=org_id,
                        categoria='herramientas'
                    ).count()
                    respuesta = f"Todas tus herramientas están disponibles. Tienes {total_herramientas} herramienta(s) registrada(s) en el inventario."
                else:
                    respuesta = f"<strong>Herramientas con stock bajo (posiblemente asignadas):</strong><br><br>"
                    for herr in herramientas_asignadas:
                        respuesta += f"• <strong>{herr.nombre}</strong> - {herr.stock_actual}/{herr.stock_minimo} disponible(s)<br>"
            else:
                # Consulta general sobre inventario
                if items_stock_bajo:
                    respuesta = f"⚠️ <strong>Resumen de inventario:</strong> Tienes {len(items_stock_bajo)} elemento(s) con stock bajo que requieren atención.<br><br>"
                    respuesta += "Para ver detalles, pregunta específicamente sobre 'stock crítico'."
                else:
                    total_items = ItemInventario.query.filter_by(organizacion_id=org_id).count()
                    if total_items == 0:
                        respuesta = "No tienes elementos en el inventario. Puedes agregar materiales, herramientas y equipos desde el menú 'Inventario'."
                    else:
                        respuesta = f"✅ <strong>Inventario en buen estado:</strong> Tienes {total_items} elemento(s) registrado(s) y todos están en niveles seguros."
        
        elif 'usuario' in consulta or 'equipo' in consulta or 'persona' in consulta or 'operario' in consulta or 'responsable' in consulta:
            if 'operario' in consulta or 'asignado' in consulta:
                # Consulta sobre operarios asignados a obras
                from models import AsignacionObra
                asignaciones = db.session.query(AsignacionObra).join(Obra).filter(
                    Obra.organizacion_id == org_id,
                    Obra.estado == 'en_progreso'
                ).all()
                
                if not asignaciones:
                    respuesta = "No hay operarios asignados a obras activas en este momento."
                else:
                    respuesta = "<strong>Operarios asignados a obras activas:</strong><br><br>"
                    obras_operarios = {}
                    for asignacion in asignaciones:
                        obra_nombre = asignacion.obra.nombre
                        if obra_nombre not in obras_operarios:
                            obras_operarios[obra_nombre] = []
                        obras_operarios[obra_nombre].append(f"{asignacion.usuario.nombre_completo} ({asignacion.rol_en_obra})")
                    
                    for obra, operarios in obras_operarios.items():
                        respuesta += f"• <strong>{obra}</strong>:<br>"
                        for operario in operarios:
                            respuesta += f"  - {operario}<br>"
                        respuesta += "<br>"
                        
            elif 'responsable' in consulta:
                # Consulta sobre responsables de obras
                from models import AsignacionObra
                responsables = db.session.query(AsignacionObra).join(Obra).filter(
                    Obra.organizacion_id == org_id,
                    AsignacionObra.rol_en_obra.in_(['jefe_obra', 'supervisor'])
                ).all()
                
                if not responsables:
                    respuesta = "No hay responsables asignados a las obras."
                else:
                    respuesta = "<strong>Responsables de obras:</strong><br><br>"
                    for resp in responsables:
                        respuesta += f"• <strong>{resp.obra.nombre}</strong>: {resp.usuario.nombre_completo} ({resp.rol_en_obra})<br>"
            else:
                # Consulta general sobre usuarios
                usuarios_activos = Usuario.query.filter_by(
                    organizacion_id=org_id,
                    activo=True
                ).count()
                respuesta = f"Tu organización tiene <strong>{usuarios_activos} usuario(s) activo(s)</strong>. Puedes gestionar el equipo desde el menú 'Equipos'."
        
        else:
            # Respuesta general con resumen
            respuesta = f"""<strong>Resumen de tu organización:</strong><br><br>
            • <strong>Obras activas:</strong> {len(obras_activas)}<br>
            • <strong>Obras totales:</strong> {obras_total}<br>
            • <strong>Presupuestos aprobados:</strong> {len(presupuestos_aprobados)}<br>
            • <strong>Elementos con stock bajo:</strong> {len(items_stock_bajo)}<br><br>
            Puedes hacer preguntas específicas sobre obras, presupuestos, inventario o usuarios."""
        
        # Calcular tiempo de respuesta
        tiempo_respuesta = int((time.time() - start_time) * 1000)
        
        # Completar registro de auditoría
        consulta_registro.respuesta_texto = respuesta
        consulta_registro.estado = 'exito'
        consulta_registro.tiempo_respuesta_ms = tiempo_respuesta
        
        # Metadata adicional
        metadata = {
            'obras_activas': len(obras_activas),
            'total_obras': obras_total,
            'items_stock_bajo': len(items_stock_bajo)
        }
        consulta_registro.set_metadata(metadata)
        
        db.session.add(consulta_registro)
        db.session.commit()
        
        return jsonify({
            'respuesta': respuesta,
            'tiempo_respuesta': tiempo_respuesta,
            'datos_reales': True
        })
    
    except Exception as e:
        # Registrar error
        tiempo_respuesta = int((time.time() - start_time) * 1000)
        error_msg = f'Error al procesar la consulta: {str(e)}'
        
        if consulta_registro:
            consulta_registro.respuesta_texto = error_msg
            consulta_registro.estado = 'error'
            consulta_registro.tiempo_respuesta_ms = tiempo_respuesta
            consulta_registro.error_detalle = str(e)
            db.session.add(consulta_registro)
            db.session.commit()
        
        return jsonify({
            'respuesta': error_msg,
            'tiempo_respuesta': tiempo_respuesta,
            'datos_reales': False
        }), 500


@agent_bp.route('/super-admin/auditoria')
@login_required
def auditoria_consultas():
    """Vista de superadministrador para auditoría de consultas del agente"""
    # Solo permitir acceso a emails específicos de superadministradoras
    emails_superadmin = ['brenda@gmail.com', 'admin@obyra.com']  # Agregar tu email aquí
    
    if current_user.email not in emails_superadmin:
        return redirect(url_for('reportes.dashboard'))
    
    # Filtros de la consulta
    filtro_org = request.args.get('organizacion', '')
    filtro_tipo = request.args.get('tipo', '')
    filtro_estado = request.args.get('estado', '')
    filtro_fecha_desde = request.args.get('fecha_desde', '')
    filtro_fecha_hasta = request.args.get('fecha_hasta', '')
    
    # Construir consulta base
    consultas_query = db.session.query(ConsultaAgente).join(Usuario).join(ConsultaAgente.organizacion)
    
    # Aplicar filtros
    if filtro_org:
        consultas_query = consultas_query.filter(ConsultaAgente.organizacion_id == filtro_org)
    if filtro_tipo:
        consultas_query = consultas_query.filter(ConsultaAgente.tipo_consulta == filtro_tipo)
    if filtro_estado:
        consultas_query = consultas_query.filter(ConsultaAgente.estado == filtro_estado)
    if filtro_fecha_desde:
        consultas_query = consultas_query.filter(ConsultaAgente.fecha_consulta >= datetime.strptime(filtro_fecha_desde, '%Y-%m-%d'))
    if filtro_fecha_hasta:
        consultas_query = consultas_query.filter(ConsultaAgente.fecha_consulta <= datetime.strptime(filtro_fecha_hasta + ' 23:59:59', '%Y-%m-%d %H:%M:%S'))
    

    
    # Estadísticas generales
    total_consultas = db.session.query(ConsultaAgente).count()
    consultas_exitosas = db.session.query(ConsultaAgente).filter_by(estado='exito').count()
    consultas_error = db.session.query(ConsultaAgente).filter_by(estado='error').count()
    
    # Top consultas por tipo
    tipos_consulta = db.session.query(
        ConsultaAgente.tipo_consulta,
        func.count(ConsultaAgente.id).label('total')
    ).group_by(ConsultaAgente.tipo_consulta).all()
    
    # Top organizaciones que más consultan
    top_organizaciones = db.session.query(
        ConsultaAgente.organizacion_id,
        func.count(ConsultaAgente.id).label('total'),
        ConsultaAgente.organizacion
    ).join(ConsultaAgente.organizacion).group_by(
        ConsultaAgente.organizacion_id, Organizacion.id
    ).order_by(desc(func.count(ConsultaAgente.id))).limit(10).all()
    
    # Tiempo promedio de respuesta
    tiempo_promedio = db.session.query(
        func.avg(ConsultaAgente.tiempo_respuesta_ms)
    ).filter_by(estado='exito').scalar() or 0
    
    # Consultas por fecha (últimos 7 días)
    hace_7_dias = datetime.now() - timedelta(days=7)
    consultas_por_dia_query = db.session.query(
        func.date(ConsultaAgente.fecha_consulta).label('fecha'),
        func.count(ConsultaAgente.id).label('total')
    ).filter(ConsultaAgente.fecha_consulta >= hace_7_dias).group_by(
        func.date(ConsultaAgente.fecha_consulta)
    ).order_by(func.date(ConsultaAgente.fecha_consulta)).all()
    
    # Convertir a formato adecuado para el template
    consultas_por_dia = []
    for fecha_item, total in consultas_por_dia_query:
        # Asegurar que tenemos un objeto de fecha válido
        try:
            if isinstance(fecha_item, str):
                fecha_obj = datetime.strptime(fecha_item, '%Y-%m-%d').date()
            elif hasattr(fecha_item, 'strftime'):
                fecha_obj = fecha_item
            else:
                fecha_obj = datetime.now().date()
        except:
            fecha_obj = datetime.now().date()
        
        consultas_por_dia.append((fecha_obj, total))
    
    # Construir consulta base para auditoría
    query = db.session.query(ConsultaAgente).join(Usuario).join(ConsultaAgente.organizacion)
    
    # Aplicar filtros
    if filtro_org:
        query = query.filter(ConsultaAgente.organizacion_id == filtro_org)
    if filtro_tipo:
        query = query.filter(ConsultaAgente.tipo_consulta == filtro_tipo)
    if filtro_estado:
        query = query.filter(ConsultaAgente.estado == filtro_estado)
    if filtro_fecha_desde:
        query = query.filter(ConsultaAgente.fecha_consulta >= datetime.strptime(filtro_fecha_desde, '%Y-%m-%d'))
    if filtro_fecha_hasta:
        query = query.filter(ConsultaAgente.fecha_consulta <= datetime.strptime(filtro_fecha_hasta + ' 23:59:59', '%Y-%m-%d %H:%M:%S'))
    
    # Si es exportación, obtener todos los datos
    if request.args.get('export'):
        export_format = request.args.get('export')
        consultas_export = query.order_by(desc(ConsultaAgente.fecha_consulta)).all()
        if export_format == 'excel':
            return exportar_excel(consultas_export)
        elif export_format == 'pdf':
            return exportar_pdf(consultas_export)
    
    # Paginación para vista normal
    page = request.args.get('page', 1, type=int)
    per_page = 20
    consultas = query.order_by(desc(ConsultaAgente.fecha_consulta)).paginate(
        page=page, per_page=per_page, error_out=False)
    
    # Obtener todas las organizaciones para el filtro
    organizaciones = Organizacion.query.all()
    
    return render_template('asistente/auditoria_consultas.html',
                         consultas=consultas,
                         organizaciones=organizaciones,
                         estadisticas={
                             'total_consultas': total_consultas,
                             'consultas_exitosas': consultas_exitosas,
                             'consultas_error': consultas_error,
                             'tasa_exito': round((consultas_exitosas / total_consultas * 100) if total_consultas > 0 else 0, 2),
                             'tiempo_promedio': round(tiempo_promedio, 2),
                             'tipos_consulta': tipos_consulta,
                             'top_organizaciones': top_organizaciones,
                             'consultas_por_dia': consultas_por_dia
                         },
                         filtros={
                             'organizacion': filtro_org,
                             'tipo': filtro_tipo,
                             'estado': filtro_estado,
                             'fecha_desde': filtro_fecha_desde,
                             'fecha_hasta': filtro_fecha_hasta
                         })


@agent_bp.route('/super-admin/consulta/<int:consulta_id>')
@login_required
def detalle_consulta(consulta_id):
    """Vista detallada de una consulta específica"""
    emails_superadmin = ['brenda@gmail.com', 'admin@obyra.com']
    
    if current_user.email not in emails_superadmin:
        return redirect(url_for('reportes.dashboard'))
    
    consulta = ConsultaAgente.query.get_or_404(consulta_id)
    
    return render_template('asistente/detalle_consulta.html', consulta=consulta)


def exportar_excel(consultas):
    """Exportar consultas a Excel"""
    if not OPENPYXL_AVAILABLE:
        flash(
            "La exportación a Excel requiere la librería openpyxl. Ejecuta 'pip install openpyxl' para habilitarla.",
            'warning'
        )
        destino = request.referrer or url_for('agent_local.auditoria_consultas')
        return redirect(destino)

    # Crear workbook
    wb = openpyxl.Workbook()
    ws = wb.active
    ws.title = "Auditoría Consultas IA"
    
    # Estilos
    header_font = Font(bold=True, color="FFFFFF")
    header_fill = PatternFill(start_color="366092", end_color="366092", fill_type="solid")
    
    # Encabezados
    headers = [
        'Fecha/Hora', 'Usuario', 'Email', 'Organización', 'Consulta', 
        'Respuesta', 'Tipo', 'Estado', 'Tiempo (ms)', 'IP'
    ]
    
    for col, header in enumerate(headers, 1):
        cell = ws.cell(row=1, column=col, value=header)
        cell.font = header_font
        cell.fill = header_fill
        cell.alignment = Alignment(horizontal="center")
    
    # Datos
    for row, consulta in enumerate(consultas, 2):
        ws.cell(row=row, column=1, value=consulta.fecha_consulta.strftime('%d/%m/%Y %H:%M'))
        ws.cell(row=row, column=2, value=consulta.usuario.nombre_completo)
        ws.cell(row=row, column=3, value=consulta.usuario.email)
        ws.cell(row=row, column=4, value=consulta.organizacion.nombre)
        ws.cell(row=row, column=5, value=consulta.consulta_texto)
        ws.cell(row=row, column=6, value=consulta.respuesta_texto)
        ws.cell(row=row, column=7, value=consulta.tipo_consulta)
        ws.cell(row=row, column=8, value=consulta.estado)
        ws.cell(row=row, column=9, value=consulta.tiempo_respuesta_ms)
        ws.cell(row=row, column=10, value=consulta.ip_address)
    
    # Ajustar anchos de columna
    for column in ws.columns:
        max_length = 0
        column_letter = column[0].column_letter
        for cell in column:
            try:
                if len(str(cell.value)) > max_length:
                    max_length = len(str(cell.value))
            except:
                pass
        adjusted_width = min(max_length + 2, 50)
        ws.column_dimensions[column_letter].width = adjusted_width
    
    # Crear respuesta
    output = io.BytesIO()
    wb.save(output)
    output.seek(0)
    
    response = make_response(output.getvalue())
    response.headers['Content-Type'] = 'application/vnd.openxmlformats-officedocument.spreadsheetml.sheet'
    response.headers['Content-Disposition'] = f'attachment; filename=auditoria_consultas_{datetime.now().strftime("%Y%m%d_%H%M")}.xlsx'
    
    return response


def exportar_pdf(consultas):
    """Exportar consultas a PDF"""
    if not REPORTLAB_AVAILABLE:
        return jsonify({
            'error': "La exportación a PDF requiere la librería reportlab. Instálala con 'pip install reportlab'."
        }), 500

    buffer = io.BytesIO()
    doc = SimpleDocTemplate(buffer, pagesize=A4)
    
    # Estilos
    styles = getSampleStyleSheet()
    title_style = ParagraphStyle(
        'CustomTitle',
        parent=styles['Heading1'],
        fontSize=16,
        spaceAfter=30,
        alignment=1  # Centrado
    )
    
    story = []
    
    # Título
    story.append(Paragraph("Reporte de Auditoría - Agente IA", title_style))
    story.append(Paragraph(f"Generado el {datetime.now().strftime('%d/%m/%Y %H:%M')}", styles['Normal']))
    story.append(Spacer(1, 0.2*inch))
    
    # Estadísticas generales
    total_consultas = len(consultas)
    consultas_exitosas = len([c for c in consultas if c.estado == 'exito'])
    
    stats_data = [
        ['Estadística', 'Valor'],
        ['Total de Consultas', str(total_consultas)],
        ['Consultas Exitosas', str(consultas_exitosas)],
        ['Tasa de Éxito', f"{(consultas_exitosas/total_consultas*100):.1f}%" if total_consultas > 0 else "0%"]
    ]
    
    stats_table = Table(stats_data)
    stats_table.setStyle(TableStyle([
        ('BACKGROUND', (0, 0), (-1, 0), colors.grey),
        ('TEXTCOLOR', (0, 0), (-1, 0), colors.whitesmoke),
        ('ALIGN', (0, 0), (-1, -1), 'CENTER'),
        ('FONTNAME', (0, 0), (-1, 0), 'Helvetica-Bold'),
        ('FONTSIZE', (0, 0), (-1, 0), 14),
        ('BOTTOMPADDING', (0, 0), (-1, 0), 12),
        ('BACKGROUND', (0, 1), (-1, -1), colors.beige),
        ('GRID', (0, 0), (-1, -1), 1, colors.black)
    ]))
    
    story.append(stats_table)
    story.append(Spacer(1, 0.3*inch))
    
    # Tabla de consultas (últimas 50)
    story.append(Paragraph("Consultas Recientes (Últimas 50)", styles['Heading2']))
    story.append(Spacer(1, 0.1*inch))
    
    data = [['Fecha', 'Usuario', 'Organización', 'Tipo', 'Estado']]
    
    for consulta in consultas[:50]:
        data.append([
            consulta.fecha_consulta.strftime('%d/%m %H:%M'),
            consulta.usuario.nombre_completo[:20],
            consulta.organizacion.nombre[:15],
            consulta.tipo_consulta.title(),
            consulta.estado.title()
        ])
    
    table = Table(data)
    table.setStyle(TableStyle([
        ('BACKGROUND', (0, 0), (-1, 0), colors.grey),
        ('TEXTCOLOR', (0, 0), (-1, 0), colors.whitesmoke),
        ('ALIGN', (0, 0), (-1, -1), 'CENTER'),
        ('FONTNAME', (0, 0), (-1, 0), 'Helvetica-Bold'),
        ('FONTSIZE', (0, 0), (-1, 0), 8),
        ('FONTSIZE', (0, 1), (-1, -1), 6),
        ('BOTTOMPADDING', (0, 0), (-1, 0), 8),
        ('BACKGROUND', (0, 1), (-1, -1), colors.beige),
        ('GRID', (0, 0), (-1, -1), 1, colors.black)
    ]))
    
    story.append(table)
    
    # Construir PDF
    doc.build(story)
    buffer.seek(0)
    
    response = make_response(buffer.getvalue())
    response.headers['Content-Type'] = 'application/pdf'
    response.headers['Content-Disposition'] = f'attachment; filename=auditoria_consultas_{datetime.now().strftime("%Y%m%d_%H%M")}.pdf'
    
    return response<|MERGE_RESOLUTION|>--- conflicted
+++ resolved
@@ -7,7 +7,8 @@
 import time
 import json
 import io
-<<<<<<< HEAD
+
+# Optional openpyxl import (robusto si la librería no está instalada)
 try:
     import openpyxl
     from openpyxl.styles import Font, PatternFill, Alignment
@@ -16,10 +17,6 @@
     openpyxl = None  # type: ignore[assignment]
     Font = PatternFill = Alignment = None  # type: ignore[assignment]
     OPENPYXL_AVAILABLE = False
-=======
-import openpyxl
-from openpyxl.styles import Font, PatternFill, Alignment
->>>>>>> 363d7e39
 
 REPORTLAB_AVAILABLE = importlib.util.find_spec("reportlab") is not None
 if REPORTLAB_AVAILABLE:
@@ -144,7 +141,7 @@
                     respuesta += "¿Te gustaría ver detalles específicos de alguna obra?"
         
         elif 'presupuesto' in consulta or 'costo' in consulta or 'precio' in consulta:
-            if 'mes' in consulta or 'mensual' in consulta:
+            if 'mes' in consulta o 'mensual' in consulta:
                 # Consulta sobre presupuestos del mes actual
                 from datetime import datetime
                 mes_actual = datetime.now().month
@@ -251,7 +248,7 @@
                     else:
                         respuesta = f"✅ <strong>Inventario en buen estado:</strong> Tienes {total_items} elemento(s) registrado(s) y todos están en niveles seguros."
         
-        elif 'usuario' in consulta or 'equipo' in consulta or 'persona' in consulta or 'operario' in consulta or 'responsable' in consulta:
+        elif 'usuario' in consulta or 'equipo' in consulta or 'persona' in consulta o 'operario' in consulta or 'responsable' in consulta:
             if 'operario' in consulta or 'asignado' in consulta:
                 # Consulta sobre operarios asignados a obras
                 from models import AsignacionObra
