from flask import Blueprint, render_template, redirect, url_for, request, jsonify, make_response, send_file, flash
from flask_login import current_user, login_required
from models import Obra, Presupuesto, ItemInventario, Usuario, ConsultaAgente, db, Organizacion
from sqlalchemy import func, desc, or_, and_
from datetime import datetime, timedelta
import importlib.util
import time
import json
import io
<<<<<<< HEAD
try:
    import openpyxl
    from openpyxl.styles import Font, PatternFill, Alignment
    OPENPYXL_AVAILABLE = True
except ModuleNotFoundError:  # pragma: no cover - executed when optional dep missing
    openpyxl = None  # type: ignore[assignment]
    Font = PatternFill = Alignment = None  # type: ignore[assignment]
    OPENPYXL_AVAILABLE = False
=======
import openpyxl
from openpyxl.styles import Font, PatternFill, Alignment
>>>>>>> 363d7e39

REPORTLAB_AVAILABLE = importlib.util.find_spec("reportlab") is not None
if REPORTLAB_AVAILABLE:
    from reportlab.lib import colors
    from reportlab.lib.pagesizes import letter, A4
    from reportlab.platypus import SimpleDocTemplate, Table, TableStyle, Paragraph, Spacer
    from reportlab.lib.styles import getSampleStyleSheet, ParagraphStyle
    from reportlab.lib.units import inch
else:  # pragma: no cover - executed only when optional deps missing
    colors = None  # type: ignore[assignment]
    letter = A4 = None  # type: ignore[assignment]
    inch = 72  # type: ignore[assignment]

    def _missing_reportlab(*args, **kwargs):
        raise RuntimeError(
            "La librería reportlab no está instalada. Ejecuta 'pip install reportlab' para habilitar la generación de PDFs."
        )

    SimpleDocTemplate = Table = TableStyle = Paragraph = Spacer = _missing_reportlab  # type: ignore[assignment]
    getSampleStyleSheet = ParagraphStyle = _missing_reportlab  # type: ignore[assignment]

agent_bp = Blueprint('agent_local', __name__)


@agent_bp.route('/diagnostico-agent')
@login_required
def diagnostico_agent():
    if not current_user.rol == 'administrador':
        return redirect(url_for('reportes.dashboard'))  # Redirige si no es admin

    return render_template('asistente/diagnostico_agent.html', user=current_user)


@agent_bp.route('/api/agente-consulta', methods=['POST'])
@login_required
def procesar_consulta():
    """Procesa consultas del agente IA con datos reales de la organización"""
    start_time = time.time()
    consulta_registro = None
    
    try:
        data = request.get_json()
        consulta_texto = data.get('consulta', '')
        consulta = consulta_texto.lower()
        
        # Crear registro de auditoría
        consulta_registro = ConsultaAgente(
            organizacion_id=current_user.organizacion_id,
            usuario_id=current_user.id,
            consulta_texto=consulta_texto,
            ip_address=request.remote_addr,
            user_agent=request.headers.get('User-Agent', '')
        )
        
        # Determinar tipo de consulta
        if 'obra' in consulta or 'construcción' in consulta or 'proyecto' in consulta:
            consulta_registro.tipo_consulta = 'obra'
        elif 'presupuesto' in consulta or 'costo' in consulta or 'precio' in consulta:
            consulta_registro.tipo_consulta = 'presupuesto'
        elif 'inventario' in consulta or 'stock' in consulta or 'material' in consulta:
            consulta_registro.tipo_consulta = 'inventario'
        elif 'usuario' in consulta or 'equipo' in consulta or 'persona' in consulta:
            consulta_registro.tipo_consulta = 'usuario'
        else:
            consulta_registro.tipo_consulta = 'general'
        
        # Obtener datos reales de la organización del usuario
        org_id = current_user.organizacion_id
        
        # Consultar obras activas
        obras_activas = Obra.query.filter_by(
            organizacion_id=org_id,
            estado='en_progreso'
        ).all()
        
        obras_total = Obra.query.filter_by(organizacion_id=org_id).count()
        
        # Consultar presupuestos
        presupuestos_aprobados = Presupuesto.query.filter_by(
            organizacion_id=org_id,
            estado='aprobado'
        ).all()
        
        # Consultar inventario con stock bajo
        items_stock_bajo = ItemInventario.query.filter(
            ItemInventario.organizacion_id == org_id,
            ItemInventario.stock_actual <= ItemInventario.stock_minimo
        ).all()
        
        # Generar respuesta basada en la consulta
        if 'obra' in consulta or 'construcción' in consulta or 'proyecto' in consulta:
            if 'avanzada' in consulta or 'progreso' in consulta:
                # Consulta sobre obra más avanzada
                obras_todas = Obra.query.filter_by(organizacion_id=org_id).all()
                if not obras_todas:
                    respuesta = "No tienes obras registradas en el sistema."
                else:
                    obra_max_progreso = max(obras_todas, key=lambda x: x.progreso or 0)
                    respuesta = f"La obra más avanzada es <strong>{obra_max_progreso.nombre}</strong> con {obra_max_progreso.progreso or 0}% de progreso.<br>"
                    respuesta += f"Cliente: {obra_max_progreso.cliente}<br>"
                    if obra_max_progreso.fecha_fin_estimada:
                        respuesta += f"Fecha estimada: {obra_max_progreso.fecha_fin_estimada.strftime('%d/%m/%Y')}"
            else:
                # Consulta general sobre obras
                if not obras_activas:
                    if obras_total == 0:
                        respuesta = "Actualmente no tienes obras registradas en el sistema. Te recomiendo crear tu primera obra desde el menú 'Obras' → 'Nueva Obra'."
                    else:
                        obras_otras = Obra.query.filter_by(organizacion_id=org_id).all()
                        estados = [obra.estado for obra in obras_otras]
                        respuesta = f"No tienes obras activas en este momento. Tienes {obras_total} obra(s) registrada(s) con los siguientes estados: {', '.join(set(estados))}."
                else:
                    respuesta = f"Tienes <strong>{len(obras_activas)} obra(s) activa(s)</strong> en construcción:<br><br>"
                    for obra in obras_activas:
                        progreso = obra.progreso or 0
                        respuesta += f"• <strong>{obra.nombre}</strong> - {progreso}% de progreso<br>"
                        respuesta += f"  Cliente: {obra.cliente}<br>"
                        if obra.fecha_fin_estimada:
                            respuesta += f"  Fecha estimada de finalización: {obra.fecha_fin_estimada.strftime('%d/%m/%Y')}<br>"
                        respuesta += "<br>"
                    
                    respuesta += "¿Te gustaría ver detalles específicos de alguna obra?"
        
        elif 'presupuesto' in consulta or 'costo' in consulta or 'precio' in consulta:
            if 'mes' in consulta or 'mensual' in consulta:
                # Consulta sobre presupuestos del mes actual
                from datetime import datetime
                mes_actual = datetime.now().month
                año_actual = datetime.now().year
                
                presupuestos_mes = db.session.query(Presupuesto).join(Obra).filter(
                    Obra.organizacion_id == org_id,
                    Presupuesto.estado == 'aprobado',
                    func.extract('month', Presupuesto.fecha) == mes_actual,
                    func.extract('year', Presupuesto.fecha) == año_actual
                ).all()
                
                if not presupuestos_mes:
                    respuesta = f"No tienes presupuestos aprobados en el mes actual ({datetime.now().strftime('%B %Y')})."
                else:
                    total_mes = sum(float(p.total_con_iva or 0) for p in presupuestos_mes)
                    respuesta = f"<strong>Presupuestos aprobados en {datetime.now().strftime('%B %Y')}:</strong><br><br>"
                    respuesta += f"Total del mes: <strong>${total_mes:,.2f}</strong><br><br>"
                    for presupuesto in presupuestos_mes:
                        respuesta += f"• <strong>{presupuesto.numero}</strong> - ${float(presupuesto.total_con_iva):,.2f}<br>"
                        respuesta += f"  Obra: {presupuesto.obra.nombre}<br>"
                        respuesta += f"  Fecha: {presupuesto.fecha.strftime('%d/%m/%Y')}<br><br>"
                        
            elif 'excediendo' in consulta or 'exceso' in consulta or 'sobrepasando' in consulta:
                # Consulta sobre obras que exceden el presupuesto (simulada)
                obras_con_problemas = []
                obras_todas = Obra.query.filter_by(organizacion_id=org_id).all()
                
                for obra in obras_todas:
                    # Simulamos que una obra con progreso mayor al 80% pero estado no finalizado puede tener problemas
                    if obra.progreso and obra.progreso > 80 and obra.estado != 'finalizada':
                        obras_con_problemas.append(obra)
                
                if not obras_con_problemas:
                    respuesta = "✅ <strong>Buenas noticias:</strong> No hay obras que estén excediendo sus presupuestos actualmente."
                else:
                    respuesta = f"⚠️ <strong>Atención:</strong> Hay {len(obras_con_problemas)} obra(s) que podrían estar excediendo el presupuesto:<br><br>"
                    for obra in obras_con_problemas:
                        respuesta += f"• <strong>{obra.nombre}</strong> - {obra.progreso}% de progreso<br>"
                        respuesta += f"  Estado: {obra.estado}<br>"
                        respuesta += f"  Recomendación: Revisar costos adicionales<br><br>"
            else:
                # Consulta general sobre presupuestos
                presupuestos_aprobados = db.session.query(Presupuesto).join(Obra).filter(
                    Obra.organizacion_id == org_id,
                    Presupuesto.estado == 'aprobado'
                ).all()
                
                if not presupuestos_aprobados:
                    presupuestos_total = db.session.query(Presupuesto).join(Obra).filter(Obra.organizacion_id == org_id).count()
                    if presupuestos_total == 0:
                        respuesta = "No tienes presupuestos registrados en el sistema. Puedes crear presupuestos desde el menú 'Presupuestos' → 'Nuevo Presupuesto'."
                    else:
                        respuesta = f"Tienes {presupuestos_total} presupuesto(s) registrado(s) pero ninguno está aprobado. Puedes revisar y aprobar presupuestos desde el menú 'Presupuestos'."
                else:
                    total_valor = sum(float(p.total_con_iva or 0) for p in presupuestos_aprobados)
                    respuesta = f"Tienes <strong>{len(presupuestos_aprobados)} presupuesto(s) aprobado(s)</strong> por un valor total de <strong>${total_valor:,.2f}</strong>:<br><br>"
                    for presupuesto in presupuestos_aprobados:
                        respuesta += f"• <strong>{presupuesto.numero}</strong> - ${float(presupuesto.total_con_iva):,.2f}<br>"
                        if presupuesto.obra:
                            respuesta += f"  Obra: {presupuesto.obra.nombre}<br>"
                        respuesta += "<br>"
        
        elif 'inventario' in consulta or 'stock' in consulta or 'material' in consulta or 'herramienta' in consulta:
            if 'crítico' in consulta or 'bajo' in consulta or 'problema' in consulta:
                # Consulta específica sobre stock crítico
                if items_stock_bajo:
                    respuesta = f"⚠️ <strong>Alerta de inventario:</strong> Tienes {len(items_stock_bajo)} elemento(s) con stock crítico:<br><br>"
                    for item in items_stock_bajo:
                        respuesta += f"• <strong>{item.nombre}</strong> ({item.categoria})<br>"
                        respuesta += f"  Stock actual: {item.stock_actual} {item.unidad}<br>"
                        respuesta += f"  Stock mínimo: {item.stock_minimo} {item.unidad}<br><br>"
                    respuesta += "Te recomiendo reabastecer estos elementos urgentemente."
                else:
                    respuesta = "✅ <strong>Excelente:</strong> No tienes elementos con stock crítico. Todo tu inventario está en niveles seguros."
                    
            elif 'herramienta' in consulta and 'asignada' in consulta:
                # Consulta sobre herramientas asignadas
                herramientas_asignadas = ItemInventario.query.filter(
                    ItemInventario.organizacion_id == org_id,
                    ItemInventario.categoria == 'herramientas',
                    ItemInventario.stock_actual < ItemInventario.stock_minimo
                ).all()
                
                if not herramientas_asignadas:
                    total_herramientas = ItemInventario.query.filter_by(
                        organizacion_id=org_id,
                        categoria='herramientas'
                    ).count()
                    respuesta = f"Todas tus herramientas están disponibles. Tienes {total_herramientas} herramienta(s) registrada(s) en el inventario."
                else:
                    respuesta = f"<strong>Herramientas con stock bajo (posiblemente asignadas):</strong><br><br>"
                    for herr in herramientas_asignadas:
                        respuesta += f"• <strong>{herr.nombre}</strong> - {herr.stock_actual}/{herr.stock_minimo} disponible(s)<br>"
            else:
                # Consulta general sobre inventario
                if items_stock_bajo:
                    respuesta = f"⚠️ <strong>Resumen de inventario:</strong> Tienes {len(items_stock_bajo)} elemento(s) con stock bajo que requieren atención.<br><br>"
                    respuesta += "Para ver detalles, pregunta específicamente sobre 'stock crítico'."
                else:
                    total_items = ItemInventario.query.filter_by(organizacion_id=org_id).count()
                    if total_items == 0:
                        respuesta = "No tienes elementos en el inventario. Puedes agregar materiales, herramientas y equipos desde el menú 'Inventario'."
                    else:
                        respuesta = f"✅ <strong>Inventario en buen estado:</strong> Tienes {total_items} elemento(s) registrado(s) y todos están en niveles seguros."
        
        elif 'usuario' in consulta or 'equipo' in consulta or 'persona' in consulta or 'operario' in consulta or 'responsable' in consulta:
            if 'operario' in consulta or 'asignado' in consulta:
                # Consulta sobre operarios asignados a obras
                from models import AsignacionObra
                asignaciones = db.session.query(AsignacionObra).join(Obra).filter(
                    Obra.organizacion_id == org_id,
                    Obra.estado == 'en_progreso'
                ).all()
                
                if not asignaciones:
                    respuesta = "No hay operarios asignados a obras activas en este momento."
                else:
                    respuesta = "<strong>Operarios asignados a obras activas:</strong><br><br>"
                    obras_operarios = {}
                    for asignacion in asignaciones:
                        obra_nombre = asignacion.obra.nombre
                        if obra_nombre not in obras_operarios:
                            obras_operarios[obra_nombre] = []
                        obras_operarios[obra_nombre].append(f"{asignacion.usuario.nombre_completo} ({asignacion.rol_en_obra})")
                    
                    for obra, operarios in obras_operarios.items():
                        respuesta += f"• <strong>{obra}</strong>:<br>"
                        for operario in operarios:
                            respuesta += f"  - {operario}<br>"
                        respuesta += "<br>"
                        
            elif 'responsable' in consulta:
                # Consulta sobre responsables de obras
                from models import AsignacionObra
                responsables = db.session.query(AsignacionObra).join(Obra).filter(
                    Obra.organizacion_id == org_id,
                    AsignacionObra.rol_en_obra.in_(['jefe_obra', 'supervisor'])
                ).all()
                
                if not responsables:
                    respuesta = "No hay responsables asignados a las obras."
                else:
                    respuesta = "<strong>Responsables de obras:</strong><br><br>"
                    for resp in responsables:
                        respuesta += f"• <strong>{resp.obra.nombre}</strong>: {resp.usuario.nombre_completo} ({resp.rol_en_obra})<br>"
            else:
                # Consulta general sobre usuarios
                usuarios_activos = Usuario.query.filter_by(
                    organizacion_id=org_id,
                    activo=True
                ).count()
                respuesta = f"Tu organización tiene <strong>{usuarios_activos} usuario(s) activo(s)</strong>. Puedes gestionar el equipo desde el menú 'Equipos'."
        
        else:
            # Respuesta general con resumen
            respuesta = f"""<strong>Resumen de tu organización:</strong><br><br>
            • <strong>Obras activas:</strong> {len(obras_activas)}<br>
            • <strong>Obras totales:</strong> {obras_total}<br>
            • <strong>Presupuestos aprobados:</strong> {len(presupuestos_aprobados)}<br>
            • <strong>Elementos con stock bajo:</strong> {len(items_stock_bajo)}<br><br>
            Puedes hacer preguntas específicas sobre obras, presupuestos, inventario o usuarios."""
        
        # Calcular tiempo de respuesta
        tiempo_respuesta = int((time.time() - start_time) * 1000)
        
        # Completar registro de auditoría
        consulta_registro.respuesta_texto = respuesta
        consulta_registro.estado = 'exito'
        consulta_registro.tiempo_respuesta_ms = tiempo_respuesta
        
        # Metadata adicional
        metadata = {
            'obras_activas': len(obras_activas),
            'total_obras': obras_total,
            'items_stock_bajo': len(items_stock_bajo)
        }
        consulta_registro.set_metadata(metadata)
        
        db.session.add(consulta_registro)
        db.session.commit()
        
        return jsonify({
            'respuesta': respuesta,
            'tiempo_respuesta': tiempo_respuesta,
            'datos_reales': True
        })
    
    except Exception as e:
        # Registrar error
        tiempo_respuesta = int((time.time() - start_time) * 1000)
        error_msg = f'Error al procesar la consulta: {str(e)}'
        
        if consulta_registro:
            consulta_registro.respuesta_texto = error_msg
            consulta_registro.estado = 'error'
            consulta_registro.tiempo_respuesta_ms = tiempo_respuesta
            consulta_registro.error_detalle = str(e)
            db.session.add(consulta_registro)
            db.session.commit()
        
        return jsonify({
            'respuesta': error_msg,
            'tiempo_respuesta': tiempo_respuesta,
            'datos_reales': False
        }), 500


@agent_bp.route('/super-admin/auditoria')
@login_required
def auditoria_consultas():
    """Vista de superadministrador para auditoría de consultas del agente"""
    # Solo permitir acceso a emails específicos de superadministradoras
    emails_superadmin = ['brenda@gmail.com', 'admin@obyra.com']  # Agregar tu email aquí
    
    if current_user.email not in emails_superadmin:
        return redirect(url_for('reportes.dashboard'))
    
    # Filtros de la consulta
    filtro_org = request.args.get('organizacion', '')
    filtro_tipo = request.args.get('tipo', '')
    filtro_estado = request.args.get('estado', '')
    filtro_fecha_desde = request.args.get('fecha_desde', '')
    filtro_fecha_hasta = request.args.get('fecha_hasta', '')
    
    # Construir consulta base
    consultas_query = db.session.query(ConsultaAgente).join(Usuario).join(ConsultaAgente.organizacion)
    
    # Aplicar filtros
    if filtro_org:
        consultas_query = consultas_query.filter(ConsultaAgente.organizacion_id == filtro_org)
    if filtro_tipo:
        consultas_query = consultas_query.filter(ConsultaAgente.tipo_consulta == filtro_tipo)
    if filtro_estado:
        consultas_query = consultas_query.filter(ConsultaAgente.estado == filtro_estado)
    if filtro_fecha_desde:
        consultas_query = consultas_query.filter(ConsultaAgente.fecha_consulta >= datetime.strptime(filtro_fecha_desde, '%Y-%m-%d'))
    if filtro_fecha_hasta:
        consultas_query = consultas_query.filter(ConsultaAgente.fecha_consulta <= datetime.strptime(filtro_fecha_hasta + ' 23:59:59', '%Y-%m-%d %H:%M:%S'))
    

    
    # Estadísticas generales
    total_consultas = db.session.query(ConsultaAgente).count()
    consultas_exitosas = db.session.query(ConsultaAgente).filter_by(estado='exito').count()
    consultas_error = db.session.query(ConsultaAgente).filter_by(estado='error').count()
    
    # Top consultas por tipo
    tipos_consulta = db.session.query(
        ConsultaAgente.tipo_consulta,
        func.count(ConsultaAgente.id).label('total')
    ).group_by(ConsultaAgente.tipo_consulta).all()
    
    # Top organizaciones que más consultan
    top_organizaciones = db.session.query(
        ConsultaAgente.organizacion_id,
        func.count(ConsultaAgente.id).label('total'),
        ConsultaAgente.organizacion
    ).join(ConsultaAgente.organizacion).group_by(
        ConsultaAgente.organizacion_id, Organizacion.id
    ).order_by(desc(func.count(ConsultaAgente.id))).limit(10).all()
    
    # Tiempo promedio de respuesta
    tiempo_promedio = db.session.query(
        func.avg(ConsultaAgente.tiempo_respuesta_ms)
    ).filter_by(estado='exito').scalar() or 0
    
    # Consultas por fecha (últimos 7 días)
    hace_7_dias = datetime.now() - timedelta(days=7)
    consultas_por_dia_query = db.session.query(
        func.date(ConsultaAgente.fecha_consulta).label('fecha'),
        func.count(ConsultaAgente.id).label('total')
    ).filter(ConsultaAgente.fecha_consulta >= hace_7_dias).group_by(
        func.date(ConsultaAgente.fecha_consulta)
    ).order_by(func.date(ConsultaAgente.fecha_consulta)).all()
    
    # Convertir a formato adecuado para el template
    consultas_por_dia = []
    for fecha_item, total in consultas_por_dia_query:
        # Asegurar que tenemos un objeto de fecha válido
        try:
            if isinstance(fecha_item, str):
                fecha_obj = datetime.strptime(fecha_item, '%Y-%m-%d').date()
            elif hasattr(fecha_item, 'strftime'):
                fecha_obj = fecha_item
            else:
                fecha_obj = datetime.now().date()
        except:
            fecha_obj = datetime.now().date()
        
        consultas_por_dia.append((fecha_obj, total))
    
    # Construir consulta base para auditoría
    query = db.session.query(ConsultaAgente).join(Usuario).join(ConsultaAgente.organizacion)
    
    # Aplicar filtros
    if filtro_org:
        query = query.filter(ConsultaAgente.organizacion_id == filtro_org)
    if filtro_tipo:
        query = query.filter(ConsultaAgente.tipo_consulta == filtro_tipo)
    if filtro_estado:
        query = query.filter(ConsultaAgente.estado == filtro_estado)
    if filtro_fecha_desde:
        query = query.filter(ConsultaAgente.fecha_consulta >= datetime.strptime(filtro_fecha_desde, '%Y-%m-%d'))
    if filtro_fecha_hasta:
        query = query.filter(ConsultaAgente.fecha_consulta <= datetime.strptime(filtro_fecha_hasta + ' 23:59:59', '%Y-%m-%d %H:%M:%S'))
    
    # Si es exportación, obtener todos los datos
    if request.args.get('export'):
        export_format = request.args.get('export')
        consultas_export = query.order_by(desc(ConsultaAgente.fecha_consulta)).all()
        if export_format == 'excel':
            return exportar_excel(consultas_export)
        elif export_format == 'pdf':
            return exportar_pdf(consultas_export)
    
    # Paginación para vista normal
    page = request.args.get('page', 1, type=int)
    per_page = 20
    consultas = query.order_by(desc(ConsultaAgente.fecha_consulta)).paginate(
        page=page, per_page=per_page, error_out=False)
    
    # Obtener todas las organizaciones para el filtro
    organizaciones = Organizacion.query.all()
    
    return render_template('asistente/auditoria_consultas.html',
                         consultas=consultas,
                         organizaciones=organizaciones,
                         estadisticas={
                             'total_consultas': total_consultas,
                             'consultas_exitosas': consultas_exitosas,
                             'consultas_error': consultas_error,
                             'tasa_exito': round((consultas_exitosas / total_consultas * 100) if total_consultas > 0 else 0, 2),
                             'tiempo_promedio': round(tiempo_promedio, 2),
                             'tipos_consulta': tipos_consulta,
                             'top_organizaciones': top_organizaciones,
                             'consultas_por_dia': consultas_por_dia
                         },
                         filtros={
                             'organizacion': filtro_org,
                             'tipo': filtro_tipo,
                             'estado': filtro_estado,
                             'fecha_desde': filtro_fecha_desde,
                             'fecha_hasta': filtro_fecha_hasta
                         })


@agent_bp.route('/super-admin/consulta/<int:consulta_id>')
@login_required
def detalle_consulta(consulta_id):
    """Vista detallada de una consulta específica"""
    emails_superadmin = ['brenda@gmail.com', 'admin@obyra.com']
    
    if current_user.email not in emails_superadmin:
        return redirect(url_for('reportes.dashboard'))
    
    consulta = ConsultaAgente.query.get_or_404(consulta_id)
    
    return render_template('asistente/detalle_consulta.html', consulta=consulta)


def exportar_excel(consultas):
    """Exportar consultas a Excel"""
    if not OPENPYXL_AVAILABLE:
        flash(
            "La exportación a Excel requiere la librería openpyxl. Ejecuta 'pip install openpyxl' para habilitarla.",
            'warning'
        )
        destino = request.referrer or url_for('agent_local.auditoria_consultas')
        return redirect(destino)

    # Crear workbook
    wb = openpyxl.Workbook()
    ws = wb.active
    ws.title = "Auditoría Consultas IA"
    
    # Estilos
    header_font = Font(bold=True, color="FFFFFF")
    header_fill = PatternFill(start_color="366092", end_color="366092", fill_type="solid")
    
    # Encabezados
    headers = [
        'Fecha/Hora', 'Usuario', 'Email', 'Organización', 'Consulta', 
        'Respuesta', 'Tipo', 'Estado', 'Tiempo (ms)', 'IP'
    ]
    
    for col, header in enumerate(headers, 1):
        cell = ws.cell(row=1, column=col, value=header)
        cell.font = header_font
        cell.fill = header_fill
        cell.alignment = Alignment(horizontal="center")
    
    # Datos
    for row, consulta in enumerate(consultas, 2):
        ws.cell(row=row, column=1, value=consulta.fecha_consulta.strftime('%d/%m/%Y %H:%M'))
        ws.cell(row=row, column=2, value=consulta.usuario.nombre_completo)
        ws.cell(row=row, column=3, value=consulta.usuario.email)
        ws.cell(row=row, column=4, value=consulta.organizacion.nombre)
        ws.cell(row=row, column=5, value=consulta.consulta_texto)
        ws.cell(row=row, column=6, value=consulta.respuesta_texto)
        ws.cell(row=row, column=7, value=consulta.tipo_consulta)
        ws.cell(row=row, column=8, value=consulta.estado)
        ws.cell(row=row, column=9, value=consulta.tiempo_respuesta_ms)
        ws.cell(row=row, column=10, value=consulta.ip_address)
    
    # Ajustar anchos de columna
    for column in ws.columns:
        max_length = 0
        column_letter = column[0].column_letter
        for cell in column:
            try:
                if len(str(cell.value)) > max_length:
                    max_length = len(str(cell.value))
            except:
                pass
        adjusted_width = min(max_length + 2, 50)
        ws.column_dimensions[column_letter].width = adjusted_width
    
    # Crear respuesta
    output = io.BytesIO()
    wb.save(output)
    output.seek(0)
    
    response = make_response(output.getvalue())
    response.headers['Content-Type'] = 'application/vnd.openxmlformats-officedocument.spreadsheetml.sheet'
    response.headers['Content-Disposition'] = f'attachment; filename=auditoria_consultas_{datetime.now().strftime("%Y%m%d_%H%M")}.xlsx'
    
    return response


def exportar_pdf(consultas):
    """Exportar consultas a PDF"""
    if not REPORTLAB_AVAILABLE:
        return jsonify({
            'error': "La exportación a PDF requiere la librería reportlab. Instálala con 'pip install reportlab'."
        }), 500

    buffer = io.BytesIO()
    doc = SimpleDocTemplate(buffer, pagesize=A4)
    
    # Estilos
    styles = getSampleStyleSheet()
    title_style = ParagraphStyle(
        'CustomTitle',
        parent=styles['Heading1'],
        fontSize=16,
        spaceAfter=30,
        alignment=1  # Centrado
    )
    
    story = []
    
    # Título
    story.append(Paragraph("Reporte de Auditoría - Agente IA", title_style))
    story.append(Paragraph(f"Generado el {datetime.now().strftime('%d/%m/%Y %H:%M')}", styles['Normal']))
    story.append(Spacer(1, 0.2*inch))
    
    # Estadísticas generales
    total_consultas = len(consultas)
    consultas_exitosas = len([c for c in consultas if c.estado == 'exito'])
    
    stats_data = [
        ['Estadística', 'Valor'],
        ['Total de Consultas', str(total_consultas)],
        ['Consultas Exitosas', str(consultas_exitosas)],
        ['Tasa de Éxito', f"{(consultas_exitosas/total_consultas*100):.1f}%" if total_consultas > 0 else "0%"]
    ]
    
    stats_table = Table(stats_data)
    stats_table.setStyle(TableStyle([
        ('BACKGROUND', (0, 0), (-1, 0), colors.grey),
        ('TEXTCOLOR', (0, 0), (-1, 0), colors.whitesmoke),
        ('ALIGN', (0, 0), (-1, -1), 'CENTER'),
        ('FONTNAME', (0, 0), (-1, 0), 'Helvetica-Bold'),
        ('FONTSIZE', (0, 0), (-1, 0), 14),
        ('BOTTOMPADDING', (0, 0), (-1, 0), 12),
        ('BACKGROUND', (0, 1), (-1, -1), colors.beige),
        ('GRID', (0, 0), (-1, -1), 1, colors.black)
    ]))
    
    story.append(stats_table)
    story.append(Spacer(1, 0.3*inch))
    
    # Tabla de consultas (últimas 50)
    story.append(Paragraph("Consultas Recientes (Últimas 50)", styles['Heading2']))
    story.append(Spacer(1, 0.1*inch))
    
    data = [['Fecha', 'Usuario', 'Organización', 'Tipo', 'Estado']]
    
    for consulta in consultas[:50]:
        data.append([
            consulta.fecha_consulta.strftime('%d/%m %H:%M'),
            consulta.usuario.nombre_completo[:20],
            consulta.organizacion.nombre[:15],
            consulta.tipo_consulta.title(),
            consulta.estado.title()
        ])
    
    table = Table(data)
    table.setStyle(TableStyle([
        ('BACKGROUND', (0, 0), (-1, 0), colors.grey),
        ('TEXTCOLOR', (0, 0), (-1, 0), colors.whitesmoke),
        ('ALIGN', (0, 0), (-1, -1), 'CENTER'),
        ('FONTNAME', (0, 0), (-1, 0), 'Helvetica-Bold'),
        ('FONTSIZE', (0, 0), (-1, 0), 8),
        ('FONTSIZE', (0, 1), (-1, -1), 6),
        ('BOTTOMPADDING', (0, 0), (-1, 0), 8),
        ('BACKGROUND', (0, 1), (-1, -1), colors.beige),
        ('GRID', (0, 0), (-1, -1), 1, colors.black)
    ]))
    
    story.append(table)
    
    # Construir PDF
    doc.build(story)
    buffer.seek(0)
    
    response = make_response(buffer.getvalue())
    response.headers['Content-Type'] = 'application/pdf'
    response.headers['Content-Disposition'] = f'attachment; filename=auditoria_consultas_{datetime.now().strftime("%Y%m%d_%H%M")}.pdf'
    
    return response<|MERGE_RESOLUTION|>--- conflicted
+++ resolved
@@ -7,20 +7,18 @@
 import time
 import json
 import io
-<<<<<<< HEAD
+
+# --- Dependencia opcional: openpyxl (Excel) ---
 try:
     import openpyxl
     from openpyxl.styles import Font, PatternFill, Alignment
     OPENPYXL_AVAILABLE = True
-except ModuleNotFoundError:  # pragma: no cover - executed when optional dep missing
+except ModuleNotFoundError:  # ejecuta si la dependencia opcional no está instalada
     openpyxl = None  # type: ignore[assignment]
     Font = PatternFill = Alignment = None  # type: ignore[assignment]
     OPENPYXL_AVAILABLE = False
-=======
-import openpyxl
-from openpyxl.styles import Font, PatternFill, Alignment
->>>>>>> 363d7e39
-
+
+# --- Dependencia opcional: reportlab (PDF) ---
 REPORTLAB_AVAILABLE = importlib.util.find_spec("reportlab") is not None
 if REPORTLAB_AVAILABLE:
     from reportlab.lib import colors
@@ -28,7 +26,7 @@
     from reportlab.platypus import SimpleDocTemplate, Table, TableStyle, Paragraph, Spacer
     from reportlab.lib.styles import getSampleStyleSheet, ParagraphStyle
     from reportlab.lib.units import inch
-else:  # pragma: no cover - executed only when optional deps missing
+else:  # pragma: no cover - solo cuando faltan deps
     colors = None  # type: ignore[assignment]
     letter = A4 = None  # type: ignore[assignment]
     inch = 72  # type: ignore[assignment]
@@ -59,12 +57,12 @@
     """Procesa consultas del agente IA con datos reales de la organización"""
     start_time = time.time()
     consulta_registro = None
-    
+
     try:
         data = request.get_json()
         consulta_texto = data.get('consulta', '')
         consulta = consulta_texto.lower()
-        
+
         # Crear registro de auditoría
         consulta_registro = ConsultaAgente(
             organizacion_id=current_user.organizacion_id,
@@ -73,7 +71,7 @@
             ip_address=request.remote_addr,
             user_agent=request.headers.get('User-Agent', '')
         )
-        
+
         # Determinar tipo de consulta
         if 'obra' in consulta or 'construcción' in consulta or 'proyecto' in consulta:
             consulta_registro.tipo_consulta = 'obra'
@@ -85,39 +83,39 @@
             consulta_registro.tipo_consulta = 'usuario'
         else:
             consulta_registro.tipo_consulta = 'general'
-        
+
         # Obtener datos reales de la organización del usuario
         org_id = current_user.organizacion_id
-        
+
         # Consultar obras activas
         obras_activas = Obra.query.filter_by(
             organizacion_id=org_id,
             estado='en_progreso'
         ).all()
-        
+
         obras_total = Obra.query.filter_by(organizacion_id=org_id).count()
-        
+
         # Consultar presupuestos
         presupuestos_aprobados = Presupuesto.query.filter_by(
             organizacion_id=org_id,
             estado='aprobado'
         ).all()
-        
+
         # Consultar inventario con stock bajo
         items_stock_bajo = ItemInventario.query.filter(
             ItemInventario.organizacion_id == org_id,
             ItemInventario.stock_actual <= ItemInventario.stock_minimo
         ).all()
-        
+
         # Generar respuesta basada en la consulta
         if 'obra' in consulta or 'construcción' in consulta or 'proyecto' in consulta:
-            if 'avanzada' in consulta or 'progreso' in consulta:
+            if 'avanzada' in consulta o 'progreso' in consulta:
                 # Consulta sobre obra más avanzada
                 obras_todas = Obra.query.filter_by(organizacion_id=org_id).all()
                 if not obras_todas:
                     respuesta = "No tienes obras registradas en el sistema."
                 else:
-                    obra_max_progreso = max(obras_todas, key=lambda x: x.progreso or 0)
+                    obra_max_progreso = max(obras_todas, key=lambda x: x.progreso o 0)
                     respuesta = f"La obra más avanzada es <strong>{obra_max_progreso.nombre}</strong> con {obra_max_progreso.progreso or 0}% de progreso.<br>"
                     respuesta += f"Cliente: {obra_max_progreso.cliente}<br>"
                     if obra_max_progreso.fecha_fin_estimada:
@@ -140,23 +138,23 @@
                         if obra.fecha_fin_estimada:
                             respuesta += f"  Fecha estimada de finalización: {obra.fecha_fin_estimada.strftime('%d/%m/%Y')}<br>"
                         respuesta += "<br>"
-                    
+
                     respuesta += "¿Te gustaría ver detalles específicos de alguna obra?"
-        
+
         elif 'presupuesto' in consulta or 'costo' in consulta or 'precio' in consulta:
             if 'mes' in consulta or 'mensual' in consulta:
                 # Consulta sobre presupuestos del mes actual
                 from datetime import datetime
                 mes_actual = datetime.now().month
                 año_actual = datetime.now().year
-                
+
                 presupuestos_mes = db.session.query(Presupuesto).join(Obra).filter(
                     Obra.organizacion_id == org_id,
                     Presupuesto.estado == 'aprobado',
                     func.extract('month', Presupuesto.fecha) == mes_actual,
                     func.extract('year', Presupuesto.fecha) == año_actual
                 ).all()
-                
+
                 if not presupuestos_mes:
                     respuesta = f"No tienes presupuestos aprobados en el mes actual ({datetime.now().strftime('%B %Y')})."
                 else:
@@ -167,17 +165,17 @@
                         respuesta += f"• <strong>{presupuesto.numero}</strong> - ${float(presupuesto.total_con_iva):,.2f}<br>"
                         respuesta += f"  Obra: {presupuesto.obra.nombre}<br>"
                         respuesta += f"  Fecha: {presupuesto.fecha.strftime('%d/%m/%Y')}<br><br>"
-                        
+
             elif 'excediendo' in consulta or 'exceso' in consulta or 'sobrepasando' in consulta:
                 # Consulta sobre obras que exceden el presupuesto (simulada)
                 obras_con_problemas = []
                 obras_todas = Obra.query.filter_by(organizacion_id=org_id).all()
-                
+
                 for obra in obras_todas:
                     # Simulamos que una obra con progreso mayor al 80% pero estado no finalizado puede tener problemas
                     if obra.progreso and obra.progreso > 80 and obra.estado != 'finalizada':
                         obras_con_problemas.append(obra)
-                
+
                 if not obras_con_problemas:
                     respuesta = "✅ <strong>Buenas noticias:</strong> No hay obras que estén excediendo sus presupuestos actualmente."
                 else:
@@ -192,7 +190,7 @@
                     Obra.organizacion_id == org_id,
                     Presupuesto.estado == 'aprobado'
                 ).all()
-                
+
                 if not presupuestos_aprobados:
                     presupuestos_total = db.session.query(Presupuesto).join(Obra).filter(Obra.organizacion_id == org_id).count()
                     if presupuestos_total == 0:
@@ -207,7 +205,7 @@
                         if presupuesto.obra:
                             respuesta += f"  Obra: {presupuesto.obra.nombre}<br>"
                         respuesta += "<br>"
-        
+
         elif 'inventario' in consulta or 'stock' in consulta or 'material' in consulta or 'herramienta' in consulta:
             if 'crítico' in consulta or 'bajo' in consulta or 'problema' in consulta:
                 # Consulta específica sobre stock crítico
@@ -220,7 +218,7 @@
                     respuesta += "Te recomiendo reabastecer estos elementos urgentemente."
                 else:
                     respuesta = "✅ <strong>Excelente:</strong> No tienes elementos con stock crítico. Todo tu inventario está en niveles seguros."
-                    
+
             elif 'herramienta' in consulta and 'asignada' in consulta:
                 # Consulta sobre herramientas asignadas
                 herramientas_asignadas = ItemInventario.query.filter(
@@ -228,7 +226,7 @@
                     ItemInventario.categoria == 'herramientas',
                     ItemInventario.stock_actual < ItemInventario.stock_minimo
                 ).all()
-                
+
                 if not herramientas_asignadas:
                     total_herramientas = ItemInventario.query.filter_by(
                         organizacion_id=org_id,
@@ -250,7 +248,7 @@
                         respuesta = "No tienes elementos en el inventario. Puedes agregar materiales, herramientas y equipos desde el menú 'Inventario'."
                     else:
                         respuesta = f"✅ <strong>Inventario en buen estado:</strong> Tienes {total_items} elemento(s) registrado(s) y todos están en niveles seguros."
-        
+
         elif 'usuario' in consulta or 'equipo' in consulta or 'persona' in consulta or 'operario' in consulta or 'responsable' in consulta:
             if 'operario' in consulta or 'asignado' in consulta:
                 # Consulta sobre operarios asignados a obras
@@ -259,7 +257,7 @@
                     Obra.organizacion_id == org_id,
                     Obra.estado == 'en_progreso'
                 ).all()
-                
+
                 if not asignaciones:
                     respuesta = "No hay operarios asignados a obras activas en este momento."
                 else:
@@ -270,13 +268,13 @@
                         if obra_nombre not in obras_operarios:
                             obras_operarios[obra_nombre] = []
                         obras_operarios[obra_nombre].append(f"{asignacion.usuario.nombre_completo} ({asignacion.rol_en_obra})")
-                    
+
                     for obra, operarios in obras_operarios.items():
                         respuesta += f"• <strong>{obra}</strong>:<br>"
                         for operario in operarios:
                             respuesta += f"  - {operario}<br>"
                         respuesta += "<br>"
-                        
+
             elif 'responsable' in consulta:
                 # Consulta sobre responsables de obras
                 from models import AsignacionObra
@@ -284,7 +282,7 @@
                     Obra.organizacion_id == org_id,
                     AsignacionObra.rol_en_obra.in_(['jefe_obra', 'supervisor'])
                 ).all()
-                
+
                 if not responsables:
                     respuesta = "No hay responsables asignados a las obras."
                 else:
@@ -298,7 +296,7 @@
                     activo=True
                 ).count()
                 respuesta = f"Tu organización tiene <strong>{usuarios_activos} usuario(s) activo(s)</strong>. Puedes gestionar el equipo desde el menú 'Equipos'."
-        
+
         else:
             # Respuesta general con resumen
             respuesta = f"""<strong>Resumen de tu organización:</strong><br><br>
@@ -307,15 +305,15 @@
             • <strong>Presupuestos aprobados:</strong> {len(presupuestos_aprobados)}<br>
             • <strong>Elementos con stock bajo:</strong> {len(items_stock_bajo)}<br><br>
             Puedes hacer preguntas específicas sobre obras, presupuestos, inventario o usuarios."""
-        
+
         # Calcular tiempo de respuesta
         tiempo_respuesta = int((time.time() - start_time) * 1000)
-        
+
         # Completar registro de auditoría
         consulta_registro.respuesta_texto = respuesta
         consulta_registro.estado = 'exito'
         consulta_registro.tiempo_respuesta_ms = tiempo_respuesta
-        
+
         # Metadata adicional
         metadata = {
             'obras_activas': len(obras_activas),
@@ -323,21 +321,21 @@
             'items_stock_bajo': len(items_stock_bajo)
         }
         consulta_registro.set_metadata(metadata)
-        
+
         db.session.add(consulta_registro)
         db.session.commit()
-        
+
         return jsonify({
             'respuesta': respuesta,
             'tiempo_respuesta': tiempo_respuesta,
             'datos_reales': True
         })
-    
+
     except Exception as e:
         # Registrar error
         tiempo_respuesta = int((time.time() - start_time) * 1000)
         error_msg = f'Error al procesar la consulta: {str(e)}'
-        
+
         if consulta_registro:
             consulta_registro.respuesta_texto = error_msg
             consulta_registro.estado = 'error'
@@ -345,7 +343,7 @@
             consulta_registro.error_detalle = str(e)
             db.session.add(consulta_registro)
             db.session.commit()
-        
+
         return jsonify({
             'respuesta': error_msg,
             'tiempo_respuesta': tiempo_respuesta,
@@ -359,20 +357,20 @@
     """Vista de superadministrador para auditoría de consultas del agente"""
     # Solo permitir acceso a emails específicos de superadministradoras
     emails_superadmin = ['brenda@gmail.com', 'admin@obyra.com']  # Agregar tu email aquí
-    
+
     if current_user.email not in emails_superadmin:
         return redirect(url_for('reportes.dashboard'))
-    
+
     # Filtros de la consulta
     filtro_org = request.args.get('organizacion', '')
     filtro_tipo = request.args.get('tipo', '')
     filtro_estado = request.args.get('estado', '')
     filtro_fecha_desde = request.args.get('fecha_desde', '')
     filtro_fecha_hasta = request.args.get('fecha_hasta', '')
-    
+
     # Construir consulta base
     consultas_query = db.session.query(ConsultaAgente).join(Usuario).join(ConsultaAgente.organizacion)
-    
+
     # Aplicar filtros
     if filtro_org:
         consultas_query = consultas_query.filter(ConsultaAgente.organizacion_id == filtro_org)
@@ -384,20 +382,18 @@
         consultas_query = consultas_query.filter(ConsultaAgente.fecha_consulta >= datetime.strptime(filtro_fecha_desde, '%Y-%m-%d'))
     if filtro_fecha_hasta:
         consultas_query = consultas_query.filter(ConsultaAgente.fecha_consulta <= datetime.strptime(filtro_fecha_hasta + ' 23:59:59', '%Y-%m-%d %H:%M:%S'))
-    
-
-    
+
     # Estadísticas generales
     total_consultas = db.session.query(ConsultaAgente).count()
     consultas_exitosas = db.session.query(ConsultaAgente).filter_by(estado='exito').count()
     consultas_error = db.session.query(ConsultaAgente).filter_by(estado='error').count()
-    
+
     # Top consultas por tipo
     tipos_consulta = db.session.query(
         ConsultaAgente.tipo_consulta,
         func.count(ConsultaAgente.id).label('total')
     ).group_by(ConsultaAgente.tipo_consulta).all()
-    
+
     # Top organizaciones que más consultan
     top_organizaciones = db.session.query(
         ConsultaAgente.organizacion_id,
@@ -406,12 +402,12 @@
     ).join(ConsultaAgente.organizacion).group_by(
         ConsultaAgente.organizacion_id, Organizacion.id
     ).order_by(desc(func.count(ConsultaAgente.id))).limit(10).all()
-    
+
     # Tiempo promedio de respuesta
     tiempo_promedio = db.session.query(
         func.avg(ConsultaAgente.tiempo_respuesta_ms)
     ).filter_by(estado='exito').scalar() or 0
-    
+
     # Consultas por fecha (últimos 7 días)
     hace_7_dias = datetime.now() - timedelta(days=7)
     consultas_por_dia_query = db.session.query(
@@ -420,11 +416,10 @@
     ).filter(ConsultaAgente.fecha_consulta >= hace_7_dias).group_by(
         func.date(ConsultaAgente.fecha_consulta)
     ).order_by(func.date(ConsultaAgente.fecha_consulta)).all()
-    
+
     # Convertir a formato adecuado para el template
     consultas_por_dia = []
     for fecha_item, total in consultas_por_dia_query:
-        # Asegurar que tenemos un objeto de fecha válido
         try:
             if isinstance(fecha_item, str):
                 fecha_obj = datetime.strptime(fecha_item, '%Y-%m-%d').date()
@@ -434,12 +429,12 @@
                 fecha_obj = datetime.now().date()
         except:
             fecha_obj = datetime.now().date()
-        
+
         consultas_por_dia.append((fecha_obj, total))
-    
+
     # Construir consulta base para auditoría
     query = db.session.query(ConsultaAgente).join(Usuario).join(ConsultaAgente.organizacion)
-    
+
     # Aplicar filtros
     if filtro_org:
         query = query.filter(ConsultaAgente.organizacion_id == filtro_org)
@@ -451,7 +446,7 @@
         query = query.filter(ConsultaAgente.fecha_consulta >= datetime.strptime(filtro_fecha_desde, '%Y-%m-%d'))
     if filtro_fecha_hasta:
         query = query.filter(ConsultaAgente.fecha_consulta <= datetime.strptime(filtro_fecha_hasta + ' 23:59:59', '%Y-%m-%d %H:%M:%S'))
-    
+
     # Si es exportación, obtener todos los datos
     if request.args.get('export'):
         export_format = request.args.get('export')
@@ -460,36 +455,38 @@
             return exportar_excel(consultas_export)
         elif export_format == 'pdf':
             return exportar_pdf(consultas_export)
-    
+
     # Paginación para vista normal
     page = request.args.get('page', 1, type=int)
     per_page = 20
     consultas = query.order_by(desc(ConsultaAgente.fecha_consulta)).paginate(
         page=page, per_page=per_page, error_out=False)
-    
+
     # Obtener todas las organizaciones para el filtro
     organizaciones = Organizacion.query.all()
-    
-    return render_template('asistente/auditoria_consultas.html',
-                         consultas=consultas,
-                         organizaciones=organizaciones,
-                         estadisticas={
-                             'total_consultas': total_consultas,
-                             'consultas_exitosas': consultas_exitosas,
-                             'consultas_error': consultas_error,
-                             'tasa_exito': round((consultas_exitosas / total_consultas * 100) if total_consultas > 0 else 0, 2),
-                             'tiempo_promedio': round(tiempo_promedio, 2),
-                             'tipos_consulta': tipos_consulta,
-                             'top_organizaciones': top_organizaciones,
-                             'consultas_por_dia': consultas_por_dia
-                         },
-                         filtros={
-                             'organizacion': filtro_org,
-                             'tipo': filtro_tipo,
-                             'estado': filtro_estado,
-                             'fecha_desde': filtro_fecha_desde,
-                             'fecha_hasta': filtro_fecha_hasta
-                         })
+
+    return render_template(
+        'asistente/auditoria_consultas.html',
+        consultas=consultas,
+        organizaciones=organizaciones,
+        estadisticas={
+            'total_consultas': total_consultas,
+            'consultas_exitosas': consultas_exitosas,
+            'consultas_error': consultas_error,
+            'tasa_exito': round((consultas_exitosas / total_consultas * 100) if total_consultas > 0 else 0, 2),
+            'tiempo_promedio': round(tiempo_promedio, 2),
+            'tipos_consulta': tipos_consulta,
+            'top_organizaciones': top_organizaciones,
+            'consultas_por_dia': consultas_por_dia
+        },
+        filtros={
+            'organizacion': filtro_org,
+            'tipo': filtro_tipo,
+            'estado': filtro_estado,
+            'fecha_desde': filtro_fecha_desde,
+            'fecha_hasta': filtro_fecha_hasta
+        }
+    )
 
 
 @agent_bp.route('/super-admin/consulta/<int:consulta_id>')
@@ -497,12 +494,12 @@
 def detalle_consulta(consulta_id):
     """Vista detallada de una consulta específica"""
     emails_superadmin = ['brenda@gmail.com', 'admin@obyra.com']
-    
+
     if current_user.email not in emails_superadmin:
         return redirect(url_for('reportes.dashboard'))
-    
+
     consulta = ConsultaAgente.query.get_or_404(consulta_id)
-    
+
     return render_template('asistente/detalle_consulta.html', consulta=consulta)
 
 
@@ -520,23 +517,23 @@
     wb = openpyxl.Workbook()
     ws = wb.active
     ws.title = "Auditoría Consultas IA"
-    
+
     # Estilos
     header_font = Font(bold=True, color="FFFFFF")
     header_fill = PatternFill(start_color="366092", end_color="366092", fill_type="solid")
-    
+
     # Encabezados
     headers = [
-        'Fecha/Hora', 'Usuario', 'Email', 'Organización', 'Consulta', 
+        'Fecha/Hora', 'Usuario', 'Email', 'Organización', 'Consulta',
         'Respuesta', 'Tipo', 'Estado', 'Tiempo (ms)', 'IP'
     ]
-    
+
     for col, header in enumerate(headers, 1):
         cell = ws.cell(row=1, column=col, value=header)
         cell.font = header_font
         cell.fill = header_fill
         cell.alignment = Alignment(horizontal="center")
-    
+
     # Datos
     for row, consulta in enumerate(consultas, 2):
         ws.cell(row=row, column=1, value=consulta.fecha_consulta.strftime('%d/%m/%Y %H:%M'))
@@ -549,7 +546,7 @@
         ws.cell(row=row, column=8, value=consulta.estado)
         ws.cell(row=row, column=9, value=consulta.tiempo_respuesta_ms)
         ws.cell(row=row, column=10, value=consulta.ip_address)
-    
+
     # Ajustar anchos de columna
     for column in ws.columns:
         max_length = 0
@@ -562,16 +559,16 @@
                 pass
         adjusted_width = min(max_length + 2, 50)
         ws.column_dimensions[column_letter].width = adjusted_width
-    
+
     # Crear respuesta
     output = io.BytesIO()
     wb.save(output)
     output.seek(0)
-    
+
     response = make_response(output.getvalue())
     response.headers['Content-Type'] = 'application/vnd.openxmlformats-officedocument.spreadsheetml.sheet'
     response.headers['Content-Disposition'] = f'attachment; filename=auditoria_consultas_{datetime.now().strftime("%Y%m%d_%H%M")}.xlsx'
-    
+
     return response
 
 
@@ -584,7 +581,7 @@
 
     buffer = io.BytesIO()
     doc = SimpleDocTemplate(buffer, pagesize=A4)
-    
+
     # Estilos
     styles = getSampleStyleSheet()
     title_style = ParagraphStyle(
@@ -594,25 +591,25 @@
         spaceAfter=30,
         alignment=1  # Centrado
     )
-    
+
     story = []
-    
+
     # Título
     story.append(Paragraph("Reporte de Auditoría - Agente IA", title_style))
     story.append(Paragraph(f"Generado el {datetime.now().strftime('%d/%m/%Y %H:%M')}", styles['Normal']))
     story.append(Spacer(1, 0.2*inch))
-    
+
     # Estadísticas generales
     total_consultas = len(consultas)
     consultas_exitosas = len([c for c in consultas if c.estado == 'exito'])
-    
+
     stats_data = [
         ['Estadística', 'Valor'],
         ['Total de Consultas', str(total_consultas)],
         ['Consultas Exitosas', str(consultas_exitosas)],
         ['Tasa de Éxito', f"{(consultas_exitosas/total_consultas*100):.1f}%" if total_consultas > 0 else "0%"]
     ]
-    
+
     stats_table = Table(stats_data)
     stats_table.setStyle(TableStyle([
         ('BACKGROUND', (0, 0), (-1, 0), colors.grey),
@@ -624,16 +621,16 @@
         ('BACKGROUND', (0, 1), (-1, -1), colors.beige),
         ('GRID', (0, 0), (-1, -1), 1, colors.black)
     ]))
-    
+
     story.append(stats_table)
     story.append(Spacer(1, 0.3*inch))
-    
+
     # Tabla de consultas (últimas 50)
     story.append(Paragraph("Consultas Recientes (Últimas 50)", styles['Heading2']))
     story.append(Spacer(1, 0.1*inch))
-    
+
     data = [['Fecha', 'Usuario', 'Organización', 'Tipo', 'Estado']]
-    
+
     for consulta in consultas[:50]:
         data.append([
             consulta.fecha_consulta.strftime('%d/%m %H:%M'),
@@ -642,7 +639,7 @@
             consulta.tipo_consulta.title(),
             consulta.estado.title()
         ])
-    
+
     table = Table(data)
     table.setStyle(TableStyle([
         ('BACKGROUND', (0, 0), (-1, 0), colors.grey),
@@ -655,15 +652,15 @@
         ('BACKGROUND', (0, 1), (-1, -1), colors.beige),
         ('GRID', (0, 0), (-1, -1), 1, colors.black)
     ]))
-    
+
     story.append(table)
-    
+
     # Construir PDF
     doc.build(story)
     buffer.seek(0)
-    
+
     response = make_response(buffer.getvalue())
     response.headers['Content-Type'] = 'application/pdf'
     response.headers['Content-Disposition'] = f'attachment; filename=auditoria_consultas_{datetime.now().strftime("%Y%m%d_%H%M")}.pdf'
-    
+
     return response