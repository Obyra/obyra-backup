<<<<<<< HEAD
import os
from collections import defaultdict, OrderedDict
from typing import Dict, List, Optional
from datetime import datetime, timedelta
from decimal import Decimal, InvalidOperation
from urllib.parse import parse_qsl, urlencode, urlparse

from flask import (
    Blueprint,
    flash,
    jsonify,
    redirect,
    render_template,
    request,
    url_for,
    current_app,
)
from flask_login import current_user, login_required

from app import db
=======
from flask import Blueprint, render_template, request, flash, redirect, url_for, jsonify
from flask_login import login_required, current_user
from app import db, _login_redirect
>>>>>>> 363d7e39
from models import (
    InventoryCategory,
    InventoryItem,
    ItemInventario,
    Organizacion,
    Obra,
    Stock,
    StockMovement,
    StockReservation,
    Warehouse,
)
from sqlalchemy import func
from sqlalchemy.orm import aliased

from services.memberships import get_current_org_id
from seed_inventory_categories import seed_inventory_categories_for_company
from inventory_category_service import (
    ensure_categories_for_company,
    ensure_categories_for_company_id,
    get_active_categories,
    serialize_category,
    render_category_catalog,
    user_can_manage_inventory_categories,
)

WASTE_KEYWORDS = (
    'desperd',
    'merma',
    'pérd',
    'perdida',
    'perdido',
    'rotur',
    'dañ',
    'avería',
    'averia',
)

LOCATION_GROUP_LABELS = OrderedDict([
    ('deposito', 'Depósitos'),
    ('obra', 'Obras'),
])

INVENTARIO_NEW_TEMPLATE_DIR = os.path.join(os.path.dirname(__file__), 'templates')

inventario_new_bp = Blueprint(
    'inventario_new',
    __name__,
    template_folder=INVENTARIO_NEW_TEMPLATE_DIR,
)


def _coerce_internal_url(candidate: str | None, *, default: str) -> str:
    """Ensure the provided URL is relative to avoid open redirects."""

    if not candidate:
        return default

    parsed = urlparse(candidate)
    if parsed.netloc or parsed.scheme:
        return default

    return candidate


def _with_query_params(url: str, **params) -> str:
    parsed = urlparse(url)
    query_args = dict(parse_qsl(parsed.query, keep_blank_values=True))

    for key, value in params.items():
        if value is None:
            query_args.pop(key, None)
        else:
            query_args[key] = value

    new_query = urlencode(query_args, doseq=True)
    return parsed._replace(query=new_query).geturl()


def _user_can_manage_movements(user) -> bool:
    if not user:
        return False
    role = getattr(user, 'rol', None) or ''
    if role in {'administrador', 'compras'}:
        return True
    if hasattr(user, 'es_admin'):
        try:
            return bool(user.es_admin())
        except Exception:
            return False
    return False


def _extract_presentations_from_form(form) -> List[dict]:
    labels = form.getlist('presentation_label[]')
    units = form.getlist('presentation_unit[]')
    multipliers = form.getlist('presentation_multiplier[]')

    options: List[dict] = []
    for idx, (label, unit, multiplier) in enumerate(zip(labels, units, multipliers)):
        label_value = (label or '').strip()
        unit_value = (unit or '').strip()
        multiplier_value = (multiplier or '').strip()

        if not label_value and not multiplier_value:
            continue

        try:
            multiplier_float = float(multiplier_value)
        except (TypeError, ValueError):
            # Guardamos el valor original para que el usuario pueda corregirlo
            options.append({
                'label': label_value,
                'unit': unit_value,
                'multiplier': None,
                'raw_multiplier': multiplier_value,
                'index': idx,
            })
            continue

        options.append({
            'label': label_value,
            'unit': unit_value,
            'multiplier': multiplier_float,
            'raw_multiplier': multiplier_value,
            'index': idx,
        })

    return options


def _normalize_location_type(tipo: Optional[str]) -> str:
    value = (tipo or 'deposito').lower()
    return 'obra' if value == 'obra' else 'deposito'


def _serialize_location(location: Warehouse) -> dict:
    tipo = _normalize_location_type(getattr(location, 'tipo', None))
    direccion = (location.direccion or '').strip()
    search_blob = f"{location.nombre} {direccion}".strip().lower()
    return {
        'id': location.id,
        'nombre': location.nombre,
        'direccion': direccion,
        'tipo': tipo,
        'search': search_blob,
    }


def _serialize_locations_for_ui(locations: List[Warehouse]) -> List[dict]:
    groups: OrderedDict[str, dict] = OrderedDict(
        (key, {'key': key, 'label': label, 'options': []})
        for key, label in LOCATION_GROUP_LABELS.items()
    )

    extras: OrderedDict[str, dict] = OrderedDict()

    for location in locations:
        tipo = _normalize_location_type(getattr(location, 'tipo', None))
        target = groups.get(tipo)
        if target is None:
            if tipo not in extras:
                extras[tipo] = {
                    'key': tipo,
                    'label': getattr(location, 'grupo_display', tipo.title()),
                    'options': [],
                }
            target = extras[tipo]

        target['options'].append(_serialize_location(location))

    ordered_groups = list(groups.values()) + list(extras.values())
    return [group for group in ordered_groups if group['options']]


def _build_location_lookup(locations: List[Warehouse]) -> dict[str, Warehouse]:
    return {str(location.id): location for location in locations}


def _convert_package_quantity(item: InventoryItem, package_key: str, qty_value):
    package = next((opt for opt in item.package_options if opt.get('key') == package_key), None)
    if not package:
        raise ValueError('La presentación seleccionada no está disponible para este item.')

    try:
        qty_decimal = Decimal(str(qty_value))
    except (TypeError, InvalidOperation):
        raise ValueError('La cantidad de la presentación debe ser numérica.')

    if qty_decimal <= 0:
        raise ValueError('La cantidad debe ser mayor a cero.')

    multiplier_decimal = Decimal(str(package.get('multiplier') or 0))
    if multiplier_decimal <= 0:
        raise ValueError('La presentación no tiene un factor válido.')

    base_qty = qty_decimal * multiplier_decimal
    package_info = {
        'qty': qty_decimal,
        'unit': package.get('unit') or 'unidad',
        'label': package.get('label'),
        'multiplier': multiplier_decimal,
    }
    return base_qty, package_info

def requires_role(*roles):
    """Decorator para verificar roles"""
    def decorator(f):
        def decorated_function(*args, **kwargs):
            if not current_user.is_authenticated:
                return _login_redirect()
            if current_user.rol not in roles and not current_user.es_admin():
                flash('No tienes permisos para esta acción.', 'danger')
                return redirect(url_for('inventario_new.items'))
            return f(*args, **kwargs)
        decorated_function.__name__ = f.__name__
        return decorated_function
    return decorator

def get_json_response(data, status=200, error=None):
    """Genera respuesta JSON estándar"""
    if request.accept_mimetypes['application/json'] >= request.accept_mimetypes['text/html'] or request.args.get('format') == 'json':
        if error:
            return jsonify({'error': error}), status
        return jsonify(data), status
    return None


def _build_category_tree(
    categorias: List[InventoryCategory],
) -> List[Dict[str, object]]:
    """Arma un árbol jerárquico para renderizado."""

    children_map: Dict[Optional[int], List[InventoryCategory]] = defaultdict(list)
    for categoria in categorias:
        children_map[categoria.parent_id].append(categoria)

    for bucket in children_map.values():
        bucket.sort(key=lambda cat: ((cat.sort_order or 0), cat.nombre.lower()))

    def build(parent_id: Optional[int] = None) -> List[Dict[str, object]]:
        nodes: List[Dict[str, object]] = []
        for categoria in children_map.get(parent_id, []):
            nodes.append({
                'categoria': categoria,
                'children': build(categoria.id),
            })
        return nodes

    return build()


def _resolve_company(company_id: int) -> Optional[Organizacion]:
    """Obtiene la organización asociada al id."""

    if getattr(current_user, 'organizacion', None) and current_user.organizacion.id == company_id:
        return current_user.organizacion

    return Organizacion.query.get(company_id)


def _resolve_company_id() -> int | None:
    """Obtiene la organización actual respetando multi-tenant."""
    org_id = get_current_org_id()
    if org_id:
        return org_id
    return getattr(current_user, 'organizacion_id', None)


def _build_stock_summary(
    company_id: int,
    *,
    warehouse_id: int | None = None,
    categoria_id: int | None = None,
    buscar: str | None = None,
):
    """Devuelve un resumen de stock por item y depósito."""
    item_alias = aliased(InventoryItem)
    warehouse_alias = aliased(Warehouse)

    query = (
        db.session.query(
            item_alias.id.label('item_id'),
            item_alias.sku.label('sku'),
            item_alias.nombre.label('item_nombre'),
            item_alias.unidad.label('unidad'),
            InventoryCategory.nombre.label('categoria'),
            warehouse_alias.id.label('warehouse_id'),
            warehouse_alias.nombre.label('warehouse_nombre'),
            func.coalesce(func.sum(Stock.cantidad), 0).label('cantidad'),
            func.coalesce(func.max(item_alias.min_stock), 0).label('min_stock')
        )
        .select_from(item_alias)
        .join(InventoryCategory, InventoryCategory.id == item_alias.categoria_id)
        .outerjoin(Stock, Stock.item_id == item_alias.id)
        .outerjoin(warehouse_alias, warehouse_alias.id == Stock.warehouse_id)
        .filter(item_alias.company_id == company_id)
    )

    if warehouse_id:
        query = query.filter(warehouse_alias.id == warehouse_id)

    if categoria_id:
        query = query.filter(item_alias.categoria_id == categoria_id)

    if buscar:
        like_pattern = f"%{buscar.lower()}%"
        query = query.filter(
            db.or_(
                func.lower(item_alias.sku).like(like_pattern),
                func.lower(item_alias.nombre).like(like_pattern)
            )
        )

    query = query.group_by(
        item_alias.id,
        item_alias.sku,
        item_alias.nombre,
        item_alias.unidad,
        InventoryCategory.nombre,
        warehouse_alias.id,
        warehouse_alias.nombre,
    ).order_by(item_alias.nombre.asc(), warehouse_alias.nombre.asc())

    rows = query.all()

    if not rows:
        return []

    item_ids = {row.item_id for row in rows}
    last_movement_map = {
        item_id: last_date
        for item_id, last_date in (
            db.session.query(
                StockMovement.item_id,
                func.max(StockMovement.fecha)
            )
            .filter(StockMovement.item_id.in_(item_ids))
            .group_by(StockMovement.item_id)
            .all()
        )
    }

    summary = []
    for row in rows:
        last_date = last_movement_map.get(row.item_id)
        summary.append(
            {
                'item_id': row.item_id,
                'sku': row.sku,
                'item_nombre': row.item_nombre,
                'categoria': row.categoria,
                'unidad': row.unidad,
                'warehouse_id': row.warehouse_id,
                'warehouse_nombre': row.warehouse_nombre or 'Sin depósito asignado',
                'cantidad': float(row.cantidad or 0),
                'min_stock': float(row.min_stock or 0),
                'is_low_stock': (row.cantidad or 0) <= (row.min_stock or 0),
                'last_movement': last_date,
            }
        )

    return summary


def _extract_adjustment_delta(movement: StockMovement) -> Decimal:
    """Recupera la diferencia real de un ajuste para identificar pérdidas."""

    if movement.tipo != 'ajuste' or not movement.motivo:
        return Decimal('0')

    motivo = movement.motivo
    if '→' not in motivo:
        return Decimal('0')

    try:
        _, payload = motivo.split('Ajuste:', 1)
        origen_raw, destino_raw = payload.split('→', 1)
        origen = Decimal(origen_raw.strip().replace(',', '.'))
        destino_text = destino_raw.split('.', 1)[0].strip()
        destino = Decimal(destino_text.replace(',', '.'))
        return destino - origen
    except (ValueError, InvalidOperation):
        return Decimal('0')


def _movement_is_waste(movement: StockMovement) -> bool:
    """Clasifica un movimiento para detectar desperdicios."""

    if movement.tipo == 'ajuste':
        return _extract_adjustment_delta(movement) < 0

    if movement.tipo != 'egreso':
        return False

    motivo = (movement.motivo or '').lower()
    if any(keyword in motivo for keyword in WASTE_KEYWORDS):
        return True

    # Si no está asociado a una obra, se interpreta como merma general.
    return movement.project_id is None


def _build_cost_map(company_id: int, items: list[InventoryItem]) -> dict[str, float]:
    """Obtiene valores de costo promedio basados en códigos históricos."""

    skus = {item.sku for item in items if item.sku}
    if not skus:
        return {}

    historic_items = ItemInventario.query.filter(
        ItemInventario.organizacion_id == company_id,
        ItemInventario.codigo.in_(skus),
    ).all()

    cost_map = {hist.codigo: float(hist.precio_promedio or 0) for hist in historic_items}

    # Intento adicional por nombre cuando no existe código coincidente.
    missing = {item for item in items if item.sku not in cost_map}
    if missing:
        names = [item.nombre for item in missing]
        name_lookup = {
            hist.nombre: float(hist.precio_promedio or 0)
            for hist in ItemInventario.query.filter(
                ItemInventario.organizacion_id == company_id,
                ItemInventario.nombre.in_(names),
            ).all()
        }
        for item in missing:
            if item.nombre in name_lookup:
                cost_map[item.sku] = name_lookup[item.nombre]

    return cost_map


def _collect_reservation_metrics(item_ids: set[int]):
    """Agrupa métricas clave de reservas activas y consumidas."""

    if not item_ids:
        return defaultdict(
            lambda: {
                'activa': 0.0,
                'consumida': 0.0,
                'liberada': 0.0,
                'ultima_actualizacion': None,
                'overdue': [],
            }
        ), []

    reservations = (
        StockReservation.query
        .filter(StockReservation.item_id.in_(item_ids))
        .all()
    )

    metrics = defaultdict(
        lambda: {
            'activa': 0.0,
            'consumida': 0.0,
            'liberada': 0.0,
            'ultima_actualizacion': None,
            'overdue': [],
        }
    )
    overdue_entries = []
    threshold = datetime.utcnow() - timedelta(days=3)

    for reserva in reservations:
        data = metrics[reserva.item_id]
        qty = float(reserva.qty or 0)
        if reserva.estado == 'activa':
            data['activa'] += qty
            if reserva.created_at and reserva.created_at < threshold:
                overdue_entries.append(reserva)
                data['overdue'].append(reserva)
        elif reserva.estado == 'consumida':
            data['consumida'] += qty
        elif reserva.estado == 'liberada':
            data['liberada'] += qty

        last_update = reserva.updated_at or reserva.created_at
        if last_update:
            if not data['ultima_actualizacion'] or last_update > data['ultima_actualizacion']:
                data['ultima_actualizacion'] = last_update

    return metrics, overdue_entries


def _collect_movement_metrics(company_id: int, item_ids: set[int]):
    """Calcula consumo, desperdicio y responsables por item."""

    if not item_ids:
        return (
            defaultdict(
                lambda: {
                    'consumido': 0.0,
                    'desperdicio': 0.0,
                    'recuperado': 0.0,
                    'ultimo_movimiento': None,
                    'ultimo_motivo': None,
                    'ultimo_usuario': None,
                    'ultimo_tipo': None,
                }
            ),
            {},
            {},
        )

    movements = (
        StockMovement.query
        .join(InventoryItem)
        .filter(
            InventoryItem.company_id == company_id,
            StockMovement.item_id.in_(item_ids),
        )
        .order_by(StockMovement.fecha.desc())
        .all()
    )

    item_metrics = defaultdict(
        lambda: {
            'consumido': 0.0,
            'desperdicio': 0.0,
            'recuperado': 0.0,
            'ultimo_movimiento': None,
            'ultimo_motivo': None,
            'ultimo_usuario': None,
            'ultimo_tipo': None,
        }
    )
    project_metrics = defaultdict(
        lambda: {
            'nombre': '',
            'consumido': 0.0,
            'desperdicio': 0.0,
            'movimientos': 0,
        }
    )
    operator_metrics = defaultdict(
        lambda: {
            'nombre': 'Sin usuario',
            'consumido': 0.0,
            'desperdicio': 0.0,
            'movimientos': 0,
        }
    )

    for movimiento in movements:
        data = item_metrics[movimiento.item_id]
        qty = float(movimiento.qty or 0)

        if movimiento.tipo == 'egreso':
            if _movement_is_waste(movimiento):
                data['desperdicio'] += qty
            else:
                data['consumido'] += qty
        elif movimiento.tipo == 'ajuste':
            delta = _extract_adjustment_delta(movimiento)
            if delta < 0:
                data['desperdicio'] += float(abs(delta))
            else:
                data['recuperado'] += float(delta)

        if not data['ultimo_movimiento'] or movimiento.fecha > data['ultimo_movimiento']:
            data['ultimo_movimiento'] = movimiento.fecha
            data['ultimo_motivo'] = movimiento.motivo
            data['ultimo_usuario'] = (
                movimiento.user.nombre_completo
                if movimiento.user and getattr(movimiento.user, 'nombre_completo', None)
                else getattr(movimiento.user, 'email', None)
            )
            data['ultimo_tipo'] = movimiento.tipo

        if movimiento.project_id and movimiento.project:
            project = project_metrics[movimiento.project_id]
            project['nombre'] = movimiento.project.nombre
            project['movimientos'] += 1
            if _movement_is_waste(movimiento):
                project['desperdicio'] += qty
            else:
                project['consumido'] += qty

        if movimiento.user_id and movimiento.user:
            operator = operator_metrics[movimiento.user_id]
            operator['nombre'] = (
                movimiento.user.nombre_completo
                if getattr(movimiento.user, 'nombre_completo', None)
                else movimiento.user.email
            )
            operator['movimientos'] += 1
            if _movement_is_waste(movimiento):
                operator['desperdicio'] += qty
            else:
                operator['consumido'] += qty

    return item_metrics, project_metrics, operator_metrics

@inventario_new_bp.route('/')
@inventario_new_bp.route('/items')
@login_required
def items():
    if not current_user.puede_acceder_modulo('inventario'):
        flash('No tienes permisos para acceder a este módulo.', 'danger')
        return redirect(url_for('reportes.dashboard'))

    query_args = request.args.to_dict(flat=True)
    highlight_raw = query_args.pop('highlight', None)

    categoria_id_raw = query_args.get('categoria')
    try:
        categoria_id = int(categoria_id_raw) if categoria_id_raw else None
    except (TypeError, ValueError):
        categoria_id = None
    buscar = query_args.get('buscar')
    stock_bajo = query_args.get('stock_bajo')

    company_id = _resolve_company_id()
    if not company_id:
        flash('No pudimos determinar la organización actual.', 'warning')
        return redirect(url_for('reportes.dashboard'))

    query = InventoryItem.query.filter_by(company_id=company_id, activo=True)
    
    if categoria_id:
        query = (
            query.join(InventoryCategory)
            .filter(
                db.or_(
                    InventoryItem.categoria_id == categoria_id,
                    InventoryCategory.parent_id == categoria_id,
                )
            )
        )
    
    if buscar:
        query = query.filter(
            db.or_(
                InventoryItem.sku.contains(buscar),
                InventoryItem.nombre.contains(buscar),
                InventoryItem.descripcion.contains(buscar)
            )
        )
    
    items = query.order_by(InventoryItem.nombre).all()

    # Filtrar por stock bajo si se solicita
    if stock_bajo:
        items = [item for item in items if item.is_low_stock]

    locations = (
        Warehouse.query.filter_by(company_id=company_id, activo=True)
        .order_by(Warehouse.nombre.asc())
        .all()
    )
    location_groups = _serialize_locations_for_ui(locations)

    base_filters = {k: v for k, v in query_args.items() if v}
    base_items_url = url_for('inventario_new.items', **base_filters)
    highlight_item_id = None
    if highlight_raw:
        try:
            highlight_item_id = int(highlight_raw)
        except (TypeError, ValueError):
            highlight_item_id = None

    # Para JSON
    json_resp = get_json_response({
        'data': [
            {
                'id': item.id,
                'sku': item.sku,
                'nombre': item.nombre,
                'categoria': item.categoria.nombre,
                'total_stock': float(item.total_stock),
                'min_stock': float(item.min_stock),
                'is_low_stock': item.is_low_stock,
                'package_options': item.package_options,
            } for item in items
        ]
    })
    if json_resp:
        return json_resp

    # Obtener categorías para filtros
    categorias = get_active_categories(company_id)

    return render_template('inventario_new/items.html',
                         items=items,
                         categorias=categorias,
                         filtros={'categoria': categoria_id_raw, 'buscar': buscar, 'stock_bajo': stock_bajo},
                         locations=locations,
                         location_groups=location_groups,
                         highlight_item_id=highlight_item_id,
                         base_items_url=base_items_url,
                         can_manage_movements=_user_can_manage_movements(current_user))


@inventario_new_bp.route('/cuadro-stock')
@login_required
def cuadro_stock():
    if not current_user.puede_acceder_modulo('inventario'):
        flash('No tienes permisos para acceder a este módulo.', 'danger')
        return redirect(url_for('reportes.dashboard'))

    company_id = _resolve_company_id()
    if not company_id:
        flash('No pudimos determinar la organización actual.', 'warning')
        return redirect(url_for('inventario_new.items'))

    warehouse_id = request.args.get('warehouse', type=int)
    categoria_id = request.args.get('categoria', type=int)
    buscar = request.args.get('buscar', type=str)

    summary = _build_stock_summary(
        company_id,
        warehouse_id=warehouse_id,
        categoria_id=categoria_id,
        buscar=buscar,
    )

    item_ids = {row['item_id'] for row in summary}
    inventory_items = []
    if item_ids:
        inventory_items = InventoryItem.query.filter(InventoryItem.id.in_(item_ids)).all()

    cost_map = _build_cost_map(company_id, inventory_items)
    reservation_metrics, overdue_reservations = _collect_reservation_metrics(item_ids)
    movement_metrics, project_metrics, operator_metrics = _collect_movement_metrics(company_id, item_ids)

    items_by_id = {item.id: item for item in inventory_items}
    grouped_summary: dict[int, list[dict]] = defaultdict(list)
    for row in summary:
        grouped_summary[row['item_id']].append(row)

    board_rows = []
    total_disponible = 0.0
    total_alertas = 0
    perdidas_acumuladas = 0.0
    ahorros_acumulados = 0.0
    consumo_porcentajes = []

    for item_id, rows in grouped_summary.items():
        item = items_by_id.get(item_id)
        if not item:
            continue

        ubicaciones = []
        stock_total = 0.0
        low_stock_flag = False
        for row in rows:
            stock_total += row['cantidad']
            low_stock_flag = low_stock_flag or row['is_low_stock']
            ubicaciones.append(
                {
                    'nombre': row['warehouse_nombre'],
                    'cantidad': row['cantidad'],
                    'minimo': row['min_stock'],
                    'is_low': row['is_low_stock'],
                }
            )

        metrics = movement_metrics.get(item_id, {})
        reservas = reservation_metrics.get(item_id, {
            'activa': 0.0,
            'consumida': 0.0,
            'liberada': 0.0,
            'ultima_actualizacion': None,
            'overdue': [],
        })

        consumido = metrics.get('consumido', 0.0)
        desperdicio = metrics.get('desperdicio', 0.0)
        reservado_activo = reservas['activa']
        programado = reservas['activa'] + reservas['consumida']

        costo_unitario = cost_map.get(item.sku) or float(getattr(item, 'precio_promedio', 0) or 0)
        costo_total = costo_unitario * stock_total if costo_unitario else 0.0
        costo_desperdicio = costo_unitario * desperdicio if costo_unitario else 0.0

        consumo_presupuesto_pct = None
        if programado:
            consumo_presupuesto_pct = (consumido / programado) * 100 if programado else 0
        elif item.min_stock:
            consumo_presupuesto_pct = (consumido / float(item.min_stock)) * 100 if float(item.min_stock) else None

        desperdicio_pct = (desperdicio / (consumido + desperdicio) * 100) if (consumido + desperdicio) else 0

        estado_actual = 'Disponible'
        ultimo_tipo = metrics.get('ultimo_tipo')
        if low_stock_flag or (float(item.min_stock or 0) and stock_total <= float(item.min_stock)):
            estado_actual = 'Crítico'
        elif reservado_activo > 0:
            estado_actual = 'En uso'
        elif ultimo_tipo == 'transferencia':
            estado_actual = 'En tránsito'

        ultimo_movimiento = metrics.get('ultimo_movimiento') or reservas.get('ultima_actualizacion')
        responsable = metrics.get('ultimo_usuario') or 'Sin registros'
        observacion = metrics.get('ultimo_motivo')

        ahorro_estimado = 0.0
        if costo_unitario:
            saldo_planificado = max(programado - consumido - desperdicio, 0)
            ahorro_estimado = saldo_planificado * costo_unitario

        board_rows.append(
            {
                'item_id': item_id,
                'sku': item.sku,
                'item_nombre': item.nombre,
                'categoria': item.categoria.full_path if item.categoria else '',
                'unidad': item.unidad,
                'ubicaciones': ubicaciones,
                'total_disponible': stock_total,
                'reservado_activo': reservado_activo,
                'consumido': consumido,
                'desperdicio': desperdicio,
                'costo_unitario': costo_unitario,
                'costo_total': costo_total,
                'costo_desperdicio': costo_desperdicio,
                'consumo_presupuesto_pct': consumo_presupuesto_pct,
                'desperdicio_pct': desperdicio_pct,
                'responsable': responsable,
                'ultimo_movimiento': ultimo_movimiento,
                'observacion': observacion,
                'estado': estado_actual,
                'ahorro_estimado': ahorro_estimado,
                'is_low_stock': low_stock_flag,
                'programado': programado,
            }
        )

        total_disponible += stock_total
        perdidas_acumuladas += costo_desperdicio
        ahorros_acumulados += ahorro_estimado
        if consumo_presupuesto_pct is not None:
            consumo_porcentajes.append(consumo_presupuesto_pct)
        if low_stock_flag:
            total_alertas += 1

    waste_threshold = 15
    alertas = []
    for row in board_rows:
        if row['desperdicio_pct'] >= waste_threshold:
            alertas.append(
                {
                    'tipo': 'Desperdicio alto',
                    'mensaje': f"{row['item_nombre']} registra {row['desperdicio_pct']:.1f}% de mermas",
                    'nivel': 'danger',
                }
            )
        if row['is_low_stock']:
            alertas.append(
                {
                    'tipo': 'Stock crítico',
                    'mensaje': f"{row['item_nombre']} quedó por debajo del mínimo operativo",
                    'nivel': 'warning',
                }
            )

    for reserva in overdue_reservations:
        alertas.append(
            {
                'tipo': 'Devolución pendiente',
                'mensaje': f"{reserva.item.nombre} asignado a {reserva.project.nombre} no se devuelve hace más de 3 días",
                'nivel': 'info',
            }
        )

    ranking_obras = []
    for datos in project_metrics.values():
        total = datos['consumido'] + datos['desperdicio']
        eficiencia = (datos['consumido'] / total * 100) if total else 0
        ranking_obras.append(
            {
                'nombre': datos['nombre'],
                'consumido': datos['consumido'],
                'desperdicio': datos['desperdicio'],
                'eficiencia': eficiencia,
            }
        )
    ranking_obras.sort(key=lambda item: (-(item['eficiencia']), -item['consumido']))

    operarios_top = []
    for datos in operator_metrics.values():
        total = datos['consumido'] + datos['desperdicio']
        eficiencia = (datos['consumido'] / total * 100) if total else 100
        puntos = datos['consumido'] - datos['desperdicio']
        operarios_top.append(
            {
                'nombre': datos['nombre'],
                'movimientos': datos['movimientos'],
                'eficiencia': eficiencia,
                'puntos': puntos,
            }
        )
    operarios_top.sort(key=lambda entry: (-entry['puntos'], -entry['eficiencia']))

    consumo_promedio = sum(consumo_porcentajes) / len(consumo_porcentajes) if consumo_porcentajes else 0

    json_rows = []
    for row in board_rows:
        json_row = row.copy()
        json_row['ultimo_movimiento'] = (
            row['ultimo_movimiento'].isoformat() if row['ultimo_movimiento'] else None
        )
        json_row['ubicaciones'] = [
            {
                'nombre': ubicacion['nombre'],
                'cantidad': ubicacion['cantidad'],
                'minimo': ubicacion['minimo'],
                'is_low': ubicacion['is_low'],
            }
            for ubicacion in row['ubicaciones']
        ]
        json_rows.append(json_row)

    json_resp = get_json_response(
        {
            'data': json_rows,
            'meta': {
                'total_disponible': total_disponible,
                'items': len(board_rows),
                'alertas': len(alertas),
                'perdidas': perdidas_acumuladas,
                'ahorros': ahorros_acumulados,
            },
            'alertas': alertas,
            'ranking': ranking_obras,
            'operarios': operarios_top[:5],
        }
    )
    if json_resp:
        return json_resp

    warehouses = (
        Warehouse.query
        .filter_by(company_id=company_id, activo=True)
        .order_by(Warehouse.nombre)
        .all()
    )
    categorias = get_active_categories(company_id)

    filtros = {
        'warehouse': warehouse_id,
        'categoria': categoria_id,
        'buscar': buscar or '',
    }

    dashboard = {
        'perdidas': perdidas_acumuladas,
        'ahorros': ahorros_acumulados,
        'stock_critico': total_alertas,
        'consumo_promedio': consumo_promedio,
        'items': len(board_rows),
    }

    return render_template(
        'inventario_new/cuadro_stock.html',
        resumen=board_rows,
        filtros=filtros,
        warehouses=warehouses,
        categorias=categorias,
        total_disponible=total_disponible,
        total_bajo=total_alertas,
        alertas=alertas,
        dashboard=dashboard,
        ranking_obras=ranking_obras,
        operarios_top=operarios_top[:5],
        waste_threshold=waste_threshold,
    )


@inventario_new_bp.route('/categorias', methods=['GET'])
@login_required
@requires_role('administrador', 'compras')
def categorias():
    company_id = _resolve_company_id()
    if not company_id:
        flash('No pudimos determinar la organización actual.', 'warning')
        return redirect(url_for('reportes.dashboard'))

    if not user_can_manage_inventory_categories(current_user):
        flash('No tienes permisos para gestionar el catálogo global de categorías.', 'danger')
        return redirect(url_for('inventario_new.items'))

    company = _resolve_company(company_id)
    if not company:
        flash('No pudimos cargar la organización seleccionada.', 'danger')
        return redirect(url_for('reportes.dashboard'))

    categorias, seed_stats, auto_seeded = ensure_categories_for_company(company)

    category_tree = _build_category_tree(categorias)

    context = {
        'categorias': categorias,
        'category_tree': category_tree,
        'auto_seeded': auto_seeded,
        'seed_stats': seed_stats,
        'company': company,
    }

    return render_category_catalog(context)


@inventario_new_bp.route('/categorias/seed', methods=['POST'])
@login_required
@requires_role('administrador', 'compras')
def seed_categorias_manual():
    company_id = _resolve_company_id()
    if not company_id:
        flash('No pudimos determinar la organización actual.', 'warning')
        return redirect(url_for('inventario_new.categorias'))

    company = _resolve_company(company_id)
    if not company:
        flash('No encontramos la organización seleccionada.', 'danger')
        return redirect(url_for('inventario_new.categorias'))

    if not user_can_manage_inventory_categories(current_user):
        flash('No tienes permisos para inicializar el catálogo global.', 'danger')
        return redirect(url_for('inventario_new.categorias'))

    stats = seed_inventory_categories_for_company(company, mark_global=True)
    db.session.commit()

    created = stats.get('created', 0)
    existing = stats.get('existing', 0)
    reactivated = stats.get('reactivated', 0)

    message = (
        f"Catálogo listo: {created} nuevas, {existing} existentes, {reactivated} reactivadas."
    )
    flash(message, 'success' if created else 'info')

    return redirect(url_for('inventario_new.categorias'))


@inventario_new_bp.route('/api/categorias', methods=['GET'])
@login_required
def api_categorias():
    company_id = _resolve_company_id()
    if not company_id:
        return jsonify({'error': 'Organización no seleccionada'}), 400

    categorias, seed_stats, auto_seeded, _ = ensure_categories_for_company_id(company_id)

    if auto_seeded or seed_stats.get('created') or seed_stats.get('reactivated'):
        current_app.logger.info(
            "[inventario] categorías auto-sembradas para org=%s (creadas=%s existentes=%s reactivadas=%s)",
            company_id,
            seed_stats.get('created', 0),
            seed_stats.get('existing', 0),
            seed_stats.get('reactivated', 0),
        )

    payload = [serialize_category(categoria) for categoria in categorias]
    payload.sort(
        key=lambda categoria: (
            categoria.get('sort_order', 0),
            (categoria.get('full_path') or '').casefold(),
        )
    )

    if not payload:
        current_app.logger.warning(
            "Inventory catalogue empty for org %s despite seeding attempts", company_id
        )

    return jsonify(payload)


@inventario_new_bp.route('/items/nuevo', methods=['GET', 'POST'])
@login_required
@requires_role('administrador', 'compras', 'tecnico')
def nuevo_item():
    company_id = _resolve_company_id()
    if not company_id:
        flash('No pudimos determinar la organización actual.', 'warning')
        return redirect(url_for('inventario_new.items'))

    default_next = url_for('inventario_new.items')
    next_param = request.args.get('next') or request.form.get('next')
    return_to = _coerce_internal_url(next_param, default=default_next)

    categorias, seed_stats, auto_seeded, company = ensure_categories_for_company_id(company_id)
    category_options = [serialize_category(categoria) for categoria in categorias]
    can_manage_categories = user_can_manage_inventory_categories(current_user)
    locations = (
        Warehouse.query.filter_by(company_id=company_id, activo=True)
        .order_by(Warehouse.nombre.asc())
        .all()
    )
    location_groups = _serialize_locations_for_ui(locations)
    location_lookup = _build_location_lookup(locations)
    default_location_id = str(locations[0].id) if len(locations) == 1 else ''
    if auto_seeded:
        created = seed_stats.get('created', 0)
        reactivated = seed_stats.get('reactivated', 0)
        flash(
            f'Se inicializó el catálogo (creadas: {created}, reactivadas: {reactivated}).',
            'info',
        )

    form_presentations: List[dict] = []

    def _render_form():
        return render_template(
            'inventario_new/item_form.html',
            categorias=categorias,
            category_options=category_options,
            can_manage_categories=can_manage_categories,
            presentations=form_presentations,
            next_url=return_to,
            locations=locations,
            location_groups=location_groups,
            default_location_id=default_location_id,
            item=None,
        )

    if request.method == 'POST':
        required_fields = ['sku', 'nombre', 'categoria_id', 'unidad']
        for field in required_fields:
            if not request.form.get(field):
                error = f'El campo {field} es obligatorio.'
                json_resp = get_json_response(None, 400, error)
                if json_resp:
                    return json_resp
                flash(error, 'danger')
                return _render_form()

        sku = request.form.get('sku')
        if InventoryItem.query.filter_by(sku=sku).first():
            error = 'Ya existe un item con ese SKU.'
            json_resp = get_json_response(None, 400, error)
            if json_resp:
                return json_resp
            flash(error, 'danger')
            return _render_form()

        try:
            categoria_id_value = int(request.form.get('categoria_id'))
        except (TypeError, ValueError):
            categoria_id_value = None

        categoria = None
        if categoria_id_value:
            categoria = InventoryCategory.query.get(categoria_id_value)

        if not categoria or categoria.parent_id is not None or not categoria.is_active:
            error = 'Seleccioná una categoría válida.'
            json_resp = get_json_response(None, 400, error)
            if json_resp:
                return json_resp
            flash(error, 'danger')
            return _render_form()

        if not (categoria.is_global or categoria.company_id == company_id):
            error = 'Seleccioná una categoría válida.'
            json_resp = get_json_response(None, 400, error)
            if json_resp:
                return json_resp
            flash(error, 'danger')
            return _render_form()

        min_stock_raw = request.form.get('min_stock', '0') or '0'
        try:
            min_stock_value = Decimal(str(min_stock_raw))
            if min_stock_value < 0:
                raise ValueError
        except (InvalidOperation, ValueError):
            error = 'El stock mínimo debe ser un número mayor o igual a cero.'
            json_resp = get_json_response(None, 400, error)
            if json_resp:
                return json_resp
            flash(error, 'danger')
            return _render_form()

        initial_stock_raw = request.form.get('initial_stock', '0') or '0'
        try:
            initial_stock_value = Decimal(str(initial_stock_raw))
            if initial_stock_value < 0:
                raise ValueError
        except (InvalidOperation, ValueError):
            error = 'El stock inicial debe ser un número mayor o igual a cero.'
            json_resp = get_json_response(None, 400, error)
            if json_resp:
                return json_resp
            flash(error, 'danger')
            return _render_form()

        selected_initial_location: Optional[Warehouse] = None
        if initial_stock_value > 0:
            if not locations:
                error = 'Necesitás una ubicación para registrar stock inicial.'
                json_resp = get_json_response(None, 400, error)
                if json_resp:
                    return json_resp
                flash(error, 'danger')
                return _render_form()

            selected_initial_id = request.form.get('initial_stock_location_id')
            if selected_initial_id:
                selected_initial_location = location_lookup.get(str(selected_initial_id))
            elif len(locations) == 1:
                selected_initial_location = locations[0]

            if not selected_initial_location:
                error = 'Seleccioná la ubicación donde se cargará el stock inicial.'
                json_resp = get_json_response(None, 400, error)
                if json_resp:
                    return json_resp
                flash(error, 'danger')
                return _render_form()

        form_presentations = _extract_presentations_from_form(request.form)
        invalid_presentations = [opt for opt in form_presentations if opt.get('multiplier') is None and opt.get('label')]

        if invalid_presentations:
            error = 'Revisá las presentaciones: la cantidad debe ser numérica.'
            json_resp = get_json_response(None, 400, error)
            if json_resp:
                return json_resp
            flash(error, 'danger')
            return _render_form()

        try:
            item = InventoryItem(
                company_id=current_user.organizacion_id,
                sku=sku,
                nombre=request.form.get('nombre'),
                categoria_id=categoria_id_value,
                unidad=request.form.get('unidad'),
                min_stock=min_stock_value,
                descripcion=request.form.get('descripcion')
            )

            valid_presentations = [
                {
                    'label': opt['label'],
                    'unit': opt.get('unit') or 'unidad',
                    'multiplier': opt['multiplier'],
                }
                for opt in form_presentations
                if opt.get('label') and opt.get('multiplier')
            ]
            if valid_presentations:
                item.package_options = valid_presentations

            db.session.add(item)
            db.session.flush()

            if initial_stock_value > 0 and selected_initial_location:
                movimiento = crear_movimiento_ingreso(
                    item,
                    float(initial_stock_value),
                    selected_initial_location.id,
                    'Carga inicial',
                )
                db.session.add(movimiento)

            db.session.commit()

            json_payload = {
                'id': item.id,
                'mensaje': 'Item creado',
                'next': _with_query_params(return_to, highlight=item.id),
            }
            json_resp = get_json_response(json_payload)
            if json_resp:
                return json_resp

            flash('Item creado', 'success')
            return redirect(_with_query_params(return_to, highlight=item.id))

        except Exception:
            db.session.rollback()
            error = 'Error al crear el item.'
            json_resp = get_json_response(None, 500, error)
            if json_resp:
                return json_resp
            flash(error, 'danger')

            form_presentations = form_presentations or []

    return _render_form()

@inventario_new_bp.route('/items/<int:id>')
@login_required
def detalle_item(id):
    item = InventoryItem.query.filter_by(id=id, company_id=current_user.organizacion_id).first_or_404()
    
    # Obtener stocks por depósito
    stocks = Stock.query.filter_by(item_id=id).join(Warehouse).all()
    
    # Obtener movimientos recientes
    movimientos = StockMovement.query.filter_by(item_id=id).order_by(StockMovement.fecha.desc()).limit(20).all()
    
    # Obtener reservas activas
    reservas = StockReservation.query.filter_by(item_id=id, estado='activa').all()
    
    json_resp = get_json_response({
        'item': {
            'id': item.id,
            'sku': item.sku,
            'nombre': item.nombre,
            'total_stock': float(item.total_stock),
            'reserved_stock': float(item.reserved_stock),
            'available_stock': float(item.available_stock),
            'is_low_stock': item.is_low_stock
        },
        'stocks': [
            {
                'warehouse': stock.warehouse.nombre,
                'cantidad': float(stock.cantidad)
            } for stock in stocks
        ]
    })
    if json_resp:
        return json_resp
    
    return render_template('inventario_new/item_detalle.html', 
                         item=item, 
                         stocks=stocks,
                         movimientos=movimientos,
                         reservas=reservas)

@inventario_new_bp.route('/warehouses')
@login_required
def warehouses():
    warehouses = Warehouse.query.filter_by(company_id=current_user.organizacion_id, activo=True).all()
    
    json_resp = get_json_response({
        'data': [
            {
                'id': wh.id,
                'nombre': wh.nombre,
                'direccion': wh.direccion,
                'items_count': len(wh.stocks)
            } for wh in warehouses
        ]
    })
    if json_resp:
        return json_resp
    
    return render_template('inventario_new/warehouses.html', warehouses=warehouses)

@inventario_new_bp.route('/warehouses/nuevo', methods=['POST'])
@login_required
@requires_role('administrador', 'compras')
def nuevo_warehouse():
    payload = request.get_json(silent=True) if request.is_json else None
    nombre = (payload.get('nombre') if payload else request.form.get('nombre'))
    nombre = (nombre or '').strip()
    tipo = (payload.get('tipo') if payload else request.form.get('tipo')) or 'deposito'
    tipo = _normalize_location_type(tipo)
    direccion_raw = payload.get('direccion') if payload else request.form.get('direccion')
    direccion = (direccion_raw or '').strip() or None

    default_next = url_for('inventario_new.warehouses')
    next_param = request.form.get('next') or request.args.get('next')
    safe_next = _coerce_internal_url(next_param, default=default_next)

    if not nombre:
        error = 'El nombre de la ubicación es obligatorio.'
        json_resp = get_json_response(None, 400, error)
        if json_resp:
            return json_resp
        flash(error, 'danger')
        return redirect(safe_next)

    try:
        warehouse = Warehouse(
            company_id=current_user.organizacion_id,
            nombre=nombre,
            direccion=direccion,
            tipo=tipo,
        )

        db.session.add(warehouse)
        db.session.commit()

        location_payload = {
            'location': _serialize_location(warehouse),
            'mensaje': 'Ubicación creada exitosamente',
        }
        json_resp = get_json_response(location_payload)
        if json_resp:
            return json_resp

        flash('Ubicación creada exitosamente.', 'success')

    except Exception as e:
        db.session.rollback()
        error = 'Error al crear la ubicación.'
        json_resp = get_json_response(None, 500, error)
        if json_resp:
            return json_resp
        flash(error, 'danger')

    return redirect(safe_next)

@inventario_new_bp.route('/movimientos', methods=['GET', 'POST'])
@login_required
def movimientos():
    if request.method == 'POST':
        if not _user_can_manage_movements(current_user):
            error = 'No tienes permisos para registrar movimientos.'
            json_resp = get_json_response(None, 403, error)
            if json_resp:
                return json_resp
            flash(error, 'danger')
            next_param = request.form.get('next') or request.args.get('next')
            safe_next = _coerce_internal_url(next_param, default=url_for('inventario_new.movimientos'))
            return redirect(safe_next)
        return crear_movimiento()

    # Listar movimientos
    movimientos = StockMovement.query.join(InventoryItem).filter(
        InventoryItem.company_id == current_user.organizacion_id
    ).order_by(StockMovement.fecha.desc()).limit(50).all()
    
    json_resp = get_json_response({
        'data': [
            {
                'id': mov.id,
                'item': mov.item.nombre,
                'tipo': mov.tipo,
                'cantidad': float(mov.qty),
                'warehouse': mov.warehouse_display,
                'fecha': mov.fecha.isoformat(),
                'usuario': mov.user.nombre_completo
            } for mov in movimientos
        ]
    })
    if json_resp:
        return json_resp

    # Obtener datos para el formulario
    items = InventoryItem.query.filter_by(company_id=current_user.organizacion_id, activo=True).all()
    locations = Warehouse.query.filter_by(company_id=current_user.organizacion_id, activo=True).order_by(Warehouse.nombre.asc()).all()
    location_groups = _serialize_locations_for_ui(locations)

    return render_template('inventario_new/movimientos.html',
                         movimientos=movimientos,
                         items=items,
                         locations=locations,
                         location_groups=location_groups,
                         can_manage_movements=_user_can_manage_movements(current_user))

def crear_movimiento():
    """Crea un nuevo movimiento de stock"""
    default_redirect = url_for('inventario_new.movimientos')
    next_param = request.form.get('next') or request.args.get('next')
    redirect_target = _coerce_internal_url(next_param, default=default_redirect)

    item_id = request.form.get('item_id')
    tipo = request.form.get('tipo')
    motivo = (request.form.get('motivo') or '').strip()
    measurement_mode = (request.form.get('measurement_mode') or 'base').lower()
    qty_raw = request.form.get('qty')
    presentation_key = request.form.get('presentation_key')
    presentation_qty_raw = request.form.get('presentation_qty')
    nuevo_stock_raw = request.form.get('nuevo_stock')

    if not all([item_id, tipo, motivo]):
        error = 'Todos los campos son obligatorios.'
        json_resp = get_json_response(None, 400, error)
        if json_resp:
            return json_resp
        flash(error, 'danger')
        return redirect(redirect_target)

    try:
        item = InventoryItem.query.filter_by(id=item_id, company_id=current_user.organizacion_id).first()
        if not item:
            raise ValueError('El item seleccionado no existe o no pertenece a tu organización.')

        base_qty: Decimal | None = None
        nuevo_stock_base: Decimal | None = None
        package_info = None

        def _ensure_warehouse(warehouse_id_value, *, role: str) -> Warehouse:
            if not warehouse_id_value:
                raise ValueError(f'Depósito {role} es obligatorio para {tipo}s')
            try:
                warehouse_id_int = int(warehouse_id_value)
            except (TypeError, ValueError):
                raise ValueError('Depósito inválido.')
            warehouse_obj = Warehouse.query.filter_by(
                id=warehouse_id_int,
                company_id=current_user.organizacion_id,
                activo=True,
            ).first()
            if not warehouse_obj:
                raise ValueError('Depósito no encontrado o inactivo.')
            return warehouse_obj

        if tipo == 'ajuste':
            if measurement_mode == 'package' and presentation_key and presentation_qty_raw:
                base_qty, package_info = _convert_package_quantity(item, presentation_key, presentation_qty_raw)
                nuevo_stock_base = base_qty
            else:
                if not nuevo_stock_raw:
                    raise ValueError('El nuevo stock es obligatorio para ajustes.')
                try:
                    nuevo_stock_base = Decimal(str(nuevo_stock_raw))
                except (TypeError, InvalidOperation):
                    raise ValueError('El nuevo stock debe ser un número válido.')
                if nuevo_stock_base < 0:
                    raise ValueError('El nuevo stock debe ser mayor o igual a cero.')
            base_qty = None
        else:
            if measurement_mode == 'package' and presentation_key and presentation_qty_raw:
                base_qty, package_info = _convert_package_quantity(item, presentation_key, presentation_qty_raw)
            else:
                if not qty_raw:
                    raise ValueError('La cantidad es obligatoria.')
                try:
                    base_qty = Decimal(str(qty_raw))
                except (TypeError, InvalidOperation):
                    raise ValueError('La cantidad debe ser un número válido.')
                if base_qty <= 0:
                    raise ValueError('La cantidad debe ser mayor a cero.')

        if package_info:
            qty_display = package_info['qty'].normalize()
            multiplier_display = package_info['multiplier'].normalize()
            unit_display = package_info.get('unit') or 'unidad'
            label_display = package_info.get('label') or ''
            conversion = f"{qty_display} {unit_display}"
            if label_display:
                conversion = f"{conversion} ({label_display})"
            conversion = f"{conversion} → {qty_display * multiplier_display} {item.unidad}"
            motivo = f"{motivo} · {conversion}".strip()

        movimiento = None

        if tipo == 'ingreso':
            destino = _ensure_warehouse(request.form.get('destino_warehouse_id'), role='destino')
            movimiento = crear_movimiento_ingreso(item, float(base_qty), destino.id, motivo)
        elif tipo == 'egreso':
            origen = _ensure_warehouse(request.form.get('origen_warehouse_id'), role='origen')
            movimiento = crear_movimiento_egreso(item, float(base_qty), origen.id, motivo)
        elif tipo == 'transferencia':
            origen = _ensure_warehouse(request.form.get('origen_warehouse_id'), role='origen')
            destino = _ensure_warehouse(request.form.get('destino_warehouse_id'), role='destino')
            if origen.id == destino.id:
                raise ValueError('El depósito origen debe ser diferente al destino.')
            movimiento = crear_movimiento_transferencia(item, float(base_qty), origen.id, destino.id, motivo)
        elif tipo == 'ajuste':
            destino = _ensure_warehouse(request.form.get('destino_warehouse_id'), role='destino')
            movimiento = crear_movimiento_ajuste(item, float(nuevo_stock_base), destino.id, motivo)
        else:
            raise ValueError('Tipo de movimiento no válido')

        db.session.add(movimiento)
        db.session.commit()

        payload = {'mensaje': 'Movimiento registrado exitosamente'}
        json_resp = get_json_response(payload)
        if json_resp:
            return json_resp

        flash('Movimiento registrado exitosamente.', 'success')

    except ValueError as exc:
        error = str(exc)
        json_resp = get_json_response(None, 400, error)
        if json_resp:
            return json_resp
        flash(error, 'danger')
        return redirect(redirect_target)
    except Exception:
        db.session.rollback()
        error = 'Error al registrar el movimiento.'
        json_resp = get_json_response(None, 500, error)
        if json_resp:
            return json_resp
        flash(error, 'danger')
        return redirect(redirect_target)

    return redirect(redirect_target)

def crear_movimiento_ingreso(item, qty, warehouse_id, motivo):
    """Crea un movimiento de ingreso"""
    # Actualizar o crear stock
    stock = Stock.query.filter_by(item_id=item.id, warehouse_id=warehouse_id).first()
    if not stock:
        stock = Stock(item_id=item.id, warehouse_id=warehouse_id, cantidad=0)
        db.session.add(stock)
    
    stock.cantidad += qty
    
    return StockMovement(
        item_id=item.id,
        tipo='ingreso',
        qty=qty,
        destino_warehouse_id=warehouse_id,
        motivo=motivo,
        user_id=current_user.id
    )

def crear_movimiento_egreso(item, qty, warehouse_id, motivo):
    """Crea un movimiento de egreso"""
    stock = Stock.query.filter_by(item_id=item.id, warehouse_id=warehouse_id).first()
    if not stock or stock.cantidad < qty:
        raise ValueError("Stock insuficiente en el depósito")
    
    stock.cantidad -= qty
    
    return StockMovement(
        item_id=item.id,
        tipo='egreso',
        qty=qty,
        origen_warehouse_id=warehouse_id,
        motivo=motivo,
        user_id=current_user.id
    )

def crear_movimiento_transferencia(item, qty, origen_id, destino_id, motivo):
    """Crea un movimiento de transferencia"""
    # Verificar stock origen
    stock_origen = Stock.query.filter_by(item_id=item.id, warehouse_id=origen_id).first()
    if not stock_origen or stock_origen.cantidad < qty:
        raise ValueError("Stock insuficiente en el depósito origen")
    
    # Actualizar stock origen
    stock_origen.cantidad -= qty
    
    # Actualizar o crear stock destino
    stock_destino = Stock.query.filter_by(item_id=item.id, warehouse_id=destino_id).first()
    if not stock_destino:
        stock_destino = Stock(item_id=item.id, warehouse_id=destino_id, cantidad=0)
        db.session.add(stock_destino)
    
    stock_destino.cantidad += qty
    
    return StockMovement(
        item_id=item.id,
        tipo='transferencia',
        qty=qty,
        origen_warehouse_id=origen_id,
        destino_warehouse_id=destino_id,
        motivo=motivo,
        user_id=current_user.id
    )

def crear_movimiento_ajuste(item, nuevo_stock, warehouse_id, motivo):
    """Crea un movimiento de ajuste"""
    stock = Stock.query.filter_by(item_id=item.id, warehouse_id=warehouse_id).first()
    if not stock:
        stock = Stock(item_id=item.id, warehouse_id=warehouse_id, cantidad=0)
        db.session.add(stock)
    
    stock_anterior = stock.cantidad
    stock.cantidad = nuevo_stock
    qty_ajuste = nuevo_stock - stock_anterior
    
    return StockMovement(
        item_id=item.id,
        tipo='ajuste',
        qty=abs(qty_ajuste),
        destino_warehouse_id=warehouse_id,
        motivo=f"Ajuste: {stock_anterior} → {nuevo_stock}. {motivo}",
        user_id=current_user.id
    )

@inventario_new_bp.route('/alertas')
@login_required
def alertas():
    """Muestra items con stock bajo"""
    items_stock_bajo = InventoryItem.query.filter_by(
        company_id=current_user.organizacion_id, 
        activo=True
    ).all()
    
    items_stock_bajo = [item for item in items_stock_bajo if item.is_low_stock]
    
    json_resp = get_json_response({
        'data': [
            {
                'id': item.id,
                'sku': item.sku,
                'nombre': item.nombre,
                'total_stock': float(item.total_stock),
                'min_stock': float(item.min_stock),
                'diferencia': float(item.min_stock - item.total_stock)
            } for item in items_stock_bajo
        ]
    })
    if json_resp:
        return json_resp
    
    return render_template('inventario_new/alertas.html', items=items_stock_bajo)

@inventario_new_bp.route('/reservas', methods=['GET', 'POST'])
@login_required
def reservas():
    if request.method == 'POST':
        return crear_reserva()
    
    # Listar reservas activas
    reservas = StockReservation.query.join(InventoryItem).filter(
        InventoryItem.company_id == current_user.organizacion_id,
        StockReservation.estado == 'activa'
    ).all()
    
    json_resp = get_json_response({
        'data': [
            {
                'id': res.id,
                'item': res.item.nombre,
                'proyecto': res.project.nombre,
                'cantidad': float(res.qty),
                'fecha': res.created_at.isoformat()
            } for res in reservas
        ]
    })
    if json_resp:
        return json_resp
    
    # Obtener datos para el formulario
    items = InventoryItem.query.filter_by(company_id=current_user.organizacion_id, activo=True).all()
    projects = Obra.query.filter_by(organizacion_id=current_user.organizacion_id).all()
    
    return render_template('inventario_new/reservas.html', 
                         reservas=reservas,
                         items=items,
                         projects=projects)

def crear_reserva():
    """Crea una nueva reserva de stock"""
    item_id = request.form.get('item_id')
    project_id = request.form.get('project_id')
    qty = request.form.get('qty')
    
    if not all([item_id, project_id, qty]):
        error = 'Todos los campos son obligatorios.'
        json_resp = get_json_response(None, 400, error)
        if json_resp:
            return json_resp
        flash(error, 'danger')
        return redirect(url_for('inventario_new.reservas'))
    
    try:
        qty = float(qty)
        item = InventoryItem.query.get(item_id)
        
        if qty > item.available_stock:
            raise ValueError("No hay suficiente stock disponible para reservar")
        
        reserva = StockReservation(
            item_id=item_id,
            project_id=project_id,
            qty=qty,
            created_by=current_user.id
        )
        
        db.session.add(reserva)
        db.session.commit()
        
        json_resp = get_json_response({'mensaje': 'Reserva creada exitosamente'})
        if json_resp:
            return json_resp
            
        flash('Reserva creada exitosamente.', 'success')
        
    except ValueError as e:
        error = str(e)
        json_resp = get_json_response(None, 400, error)
        if json_resp:
            return json_resp
        flash(error, 'danger')
    except Exception as e:
        db.session.rollback()
        error = 'Error al crear la reserva.'
        json_resp = get_json_response(None, 500, error)
        if json_resp:
            return json_resp
        flash(error, 'danger')
    
    return redirect(url_for('inventario_new.reservas'))

@inventario_new_bp.route('/reservas/<int:id>/liberar', methods=['POST'])
@login_required
@requires_role('administrador', 'compras')
def liberar_reserva(id):
    reserva = StockReservation.query.get_or_404(id)
    
    try:
        reserva.estado = 'liberada'
        db.session.commit()
        
        json_resp = get_json_response({'mensaje': 'Reserva liberada exitosamente'})
        if json_resp:
            return json_resp
            
        flash('Reserva liberada exitosamente.', 'success')
        
    except Exception as e:
        db.session.rollback()
        error = 'Error al liberar la reserva.'
        json_resp = get_json_response(None, 500, error)
        if json_resp:
            return json_resp
        flash(error, 'danger')
    
    return redirect(url_for('inventario_new.reservas'))

@inventario_new_bp.route('/reservas/<int:id>/consumir', methods=['POST'])
@login_required
@requires_role('administrador', 'compras')
def consumir_reserva(id):
    reserva = StockReservation.query.get_or_404(id)
    
    try:
        # Crear movimiento de egreso
        # Buscar el depósito con más stock del item
        stock_disponible = Stock.query.filter_by(item_id=reserva.item_id).order_by(Stock.cantidad.desc()).first()
        
        if not stock_disponible or stock_disponible.cantidad < reserva.qty:
            raise ValueError("No hay suficiente stock disponible para consumir la reserva")
        
        # Crear movimiento de egreso
        movimiento = StockMovement(
            item_id=reserva.item_id,
            tipo='egreso',
            qty=reserva.qty,
            origen_warehouse_id=stock_disponible.warehouse_id,
            project_id=reserva.project_id,
            motivo=f"Consumo de reserva para {reserva.project.nombre}",
            user_id=current_user.id
        )
        
        # Actualizar stock
        stock_disponible.cantidad -= reserva.qty
        
        # Marcar reserva como consumida
        reserva.estado = 'consumida'
        
        db.session.add(movimiento)
        db.session.commit()
        
        json_resp = get_json_response({'mensaje': 'Reserva consumida exitosamente'})
        if json_resp:
            return json_resp
            
        flash('Reserva consumida exitosamente.', 'success')
        
    except ValueError as e:
        error = str(e)
        json_resp = get_json_response(None, 400, error)
        if json_resp:
            return json_resp
        flash(error, 'danger')
    except Exception as e:
        db.session.rollback()
        error = 'Error al consumir la reserva.'
        json_resp = get_json_response(None, 500, error)
        if json_resp:
            return json_resp
        flash(error, 'danger')
    
    return redirect(url_for('inventario_new.reservas'))<|MERGE_RESOLUTION|>--- conflicted
+++ resolved
@@ -1,4 +1,3 @@
-<<<<<<< HEAD
 import os
 from collections import defaultdict, OrderedDict
 from typing import Dict, List, Optional
@@ -18,12 +17,8 @@
 )
 from flask_login import current_user, login_required
 
-from app import db
-=======
-from flask import Blueprint, render_template, request, flash, redirect, url_for, jsonify
-from flask_login import login_required, current_user
 from app import db, _login_redirect
->>>>>>> 363d7e39
+
 from models import (
     InventoryCategory,
     InventoryItem,
@@ -47,1845 +42,4 @@
     serialize_category,
     render_category_catalog,
     user_can_manage_inventory_categories,
-)
-
-WASTE_KEYWORDS = (
-    'desperd',
-    'merma',
-    'pérd',
-    'perdida',
-    'perdido',
-    'rotur',
-    'dañ',
-    'avería',
-    'averia',
-)
-
-LOCATION_GROUP_LABELS = OrderedDict([
-    ('deposito', 'Depósitos'),
-    ('obra', 'Obras'),
-])
-
-INVENTARIO_NEW_TEMPLATE_DIR = os.path.join(os.path.dirname(__file__), 'templates')
-
-inventario_new_bp = Blueprint(
-    'inventario_new',
-    __name__,
-    template_folder=INVENTARIO_NEW_TEMPLATE_DIR,
-)
-
-
-def _coerce_internal_url(candidate: str | None, *, default: str) -> str:
-    """Ensure the provided URL is relative to avoid open redirects."""
-
-    if not candidate:
-        return default
-
-    parsed = urlparse(candidate)
-    if parsed.netloc or parsed.scheme:
-        return default
-
-    return candidate
-
-
-def _with_query_params(url: str, **params) -> str:
-    parsed = urlparse(url)
-    query_args = dict(parse_qsl(parsed.query, keep_blank_values=True))
-
-    for key, value in params.items():
-        if value is None:
-            query_args.pop(key, None)
-        else:
-            query_args[key] = value
-
-    new_query = urlencode(query_args, doseq=True)
-    return parsed._replace(query=new_query).geturl()
-
-
-def _user_can_manage_movements(user) -> bool:
-    if not user:
-        return False
-    role = getattr(user, 'rol', None) or ''
-    if role in {'administrador', 'compras'}:
-        return True
-    if hasattr(user, 'es_admin'):
-        try:
-            return bool(user.es_admin())
-        except Exception:
-            return False
-    return False
-
-
-def _extract_presentations_from_form(form) -> List[dict]:
-    labels = form.getlist('presentation_label[]')
-    units = form.getlist('presentation_unit[]')
-    multipliers = form.getlist('presentation_multiplier[]')
-
-    options: List[dict] = []
-    for idx, (label, unit, multiplier) in enumerate(zip(labels, units, multipliers)):
-        label_value = (label or '').strip()
-        unit_value = (unit or '').strip()
-        multiplier_value = (multiplier or '').strip()
-
-        if not label_value and not multiplier_value:
-            continue
-
-        try:
-            multiplier_float = float(multiplier_value)
-        except (TypeError, ValueError):
-            # Guardamos el valor original para que el usuario pueda corregirlo
-            options.append({
-                'label': label_value,
-                'unit': unit_value,
-                'multiplier': None,
-                'raw_multiplier': multiplier_value,
-                'index': idx,
-            })
-            continue
-
-        options.append({
-            'label': label_value,
-            'unit': unit_value,
-            'multiplier': multiplier_float,
-            'raw_multiplier': multiplier_value,
-            'index': idx,
-        })
-
-    return options
-
-
-def _normalize_location_type(tipo: Optional[str]) -> str:
-    value = (tipo or 'deposito').lower()
-    return 'obra' if value == 'obra' else 'deposito'
-
-
-def _serialize_location(location: Warehouse) -> dict:
-    tipo = _normalize_location_type(getattr(location, 'tipo', None))
-    direccion = (location.direccion or '').strip()
-    search_blob = f"{location.nombre} {direccion}".strip().lower()
-    return {
-        'id': location.id,
-        'nombre': location.nombre,
-        'direccion': direccion,
-        'tipo': tipo,
-        'search': search_blob,
-    }
-
-
-def _serialize_locations_for_ui(locations: List[Warehouse]) -> List[dict]:
-    groups: OrderedDict[str, dict] = OrderedDict(
-        (key, {'key': key, 'label': label, 'options': []})
-        for key, label in LOCATION_GROUP_LABELS.items()
-    )
-
-    extras: OrderedDict[str, dict] = OrderedDict()
-
-    for location in locations:
-        tipo = _normalize_location_type(getattr(location, 'tipo', None))
-        target = groups.get(tipo)
-        if target is None:
-            if tipo not in extras:
-                extras[tipo] = {
-                    'key': tipo,
-                    'label': getattr(location, 'grupo_display', tipo.title()),
-                    'options': [],
-                }
-            target = extras[tipo]
-
-        target['options'].append(_serialize_location(location))
-
-    ordered_groups = list(groups.values()) + list(extras.values())
-    return [group for group in ordered_groups if group['options']]
-
-
-def _build_location_lookup(locations: List[Warehouse]) -> dict[str, Warehouse]:
-    return {str(location.id): location for location in locations}
-
-
-def _convert_package_quantity(item: InventoryItem, package_key: str, qty_value):
-    package = next((opt for opt in item.package_options if opt.get('key') == package_key), None)
-    if not package:
-        raise ValueError('La presentación seleccionada no está disponible para este item.')
-
-    try:
-        qty_decimal = Decimal(str(qty_value))
-    except (TypeError, InvalidOperation):
-        raise ValueError('La cantidad de la presentación debe ser numérica.')
-
-    if qty_decimal <= 0:
-        raise ValueError('La cantidad debe ser mayor a cero.')
-
-    multiplier_decimal = Decimal(str(package.get('multiplier') or 0))
-    if multiplier_decimal <= 0:
-        raise ValueError('La presentación no tiene un factor válido.')
-
-    base_qty = qty_decimal * multiplier_decimal
-    package_info = {
-        'qty': qty_decimal,
-        'unit': package.get('unit') or 'unidad',
-        'label': package.get('label'),
-        'multiplier': multiplier_decimal,
-    }
-    return base_qty, package_info
-
-def requires_role(*roles):
-    """Decorator para verificar roles"""
-    def decorator(f):
-        def decorated_function(*args, **kwargs):
-            if not current_user.is_authenticated:
-                return _login_redirect()
-            if current_user.rol not in roles and not current_user.es_admin():
-                flash('No tienes permisos para esta acción.', 'danger')
-                return redirect(url_for('inventario_new.items'))
-            return f(*args, **kwargs)
-        decorated_function.__name__ = f.__name__
-        return decorated_function
-    return decorator
-
-def get_json_response(data, status=200, error=None):
-    """Genera respuesta JSON estándar"""
-    if request.accept_mimetypes['application/json'] >= request.accept_mimetypes['text/html'] or request.args.get('format') == 'json':
-        if error:
-            return jsonify({'error': error}), status
-        return jsonify(data), status
-    return None
-
-
-def _build_category_tree(
-    categorias: List[InventoryCategory],
-) -> List[Dict[str, object]]:
-    """Arma un árbol jerárquico para renderizado."""
-
-    children_map: Dict[Optional[int], List[InventoryCategory]] = defaultdict(list)
-    for categoria in categorias:
-        children_map[categoria.parent_id].append(categoria)
-
-    for bucket in children_map.values():
-        bucket.sort(key=lambda cat: ((cat.sort_order or 0), cat.nombre.lower()))
-
-    def build(parent_id: Optional[int] = None) -> List[Dict[str, object]]:
-        nodes: List[Dict[str, object]] = []
-        for categoria in children_map.get(parent_id, []):
-            nodes.append({
-                'categoria': categoria,
-                'children': build(categoria.id),
-            })
-        return nodes
-
-    return build()
-
-
-def _resolve_company(company_id: int) -> Optional[Organizacion]:
-    """Obtiene la organización asociada al id."""
-
-    if getattr(current_user, 'organizacion', None) and current_user.organizacion.id == company_id:
-        return current_user.organizacion
-
-    return Organizacion.query.get(company_id)
-
-
-def _resolve_company_id() -> int | None:
-    """Obtiene la organización actual respetando multi-tenant."""
-    org_id = get_current_org_id()
-    if org_id:
-        return org_id
-    return getattr(current_user, 'organizacion_id', None)
-
-
-def _build_stock_summary(
-    company_id: int,
-    *,
-    warehouse_id: int | None = None,
-    categoria_id: int | None = None,
-    buscar: str | None = None,
-):
-    """Devuelve un resumen de stock por item y depósito."""
-    item_alias = aliased(InventoryItem)
-    warehouse_alias = aliased(Warehouse)
-
-    query = (
-        db.session.query(
-            item_alias.id.label('item_id'),
-            item_alias.sku.label('sku'),
-            item_alias.nombre.label('item_nombre'),
-            item_alias.unidad.label('unidad'),
-            InventoryCategory.nombre.label('categoria'),
-            warehouse_alias.id.label('warehouse_id'),
-            warehouse_alias.nombre.label('warehouse_nombre'),
-            func.coalesce(func.sum(Stock.cantidad), 0).label('cantidad'),
-            func.coalesce(func.max(item_alias.min_stock), 0).label('min_stock')
-        )
-        .select_from(item_alias)
-        .join(InventoryCategory, InventoryCategory.id == item_alias.categoria_id)
-        .outerjoin(Stock, Stock.item_id == item_alias.id)
-        .outerjoin(warehouse_alias, warehouse_alias.id == Stock.warehouse_id)
-        .filter(item_alias.company_id == company_id)
-    )
-
-    if warehouse_id:
-        query = query.filter(warehouse_alias.id == warehouse_id)
-
-    if categoria_id:
-        query = query.filter(item_alias.categoria_id == categoria_id)
-
-    if buscar:
-        like_pattern = f"%{buscar.lower()}%"
-        query = query.filter(
-            db.or_(
-                func.lower(item_alias.sku).like(like_pattern),
-                func.lower(item_alias.nombre).like(like_pattern)
-            )
-        )
-
-    query = query.group_by(
-        item_alias.id,
-        item_alias.sku,
-        item_alias.nombre,
-        item_alias.unidad,
-        InventoryCategory.nombre,
-        warehouse_alias.id,
-        warehouse_alias.nombre,
-    ).order_by(item_alias.nombre.asc(), warehouse_alias.nombre.asc())
-
-    rows = query.all()
-
-    if not rows:
-        return []
-
-    item_ids = {row.item_id for row in rows}
-    last_movement_map = {
-        item_id: last_date
-        for item_id, last_date in (
-            db.session.query(
-                StockMovement.item_id,
-                func.max(StockMovement.fecha)
-            )
-            .filter(StockMovement.item_id.in_(item_ids))
-            .group_by(StockMovement.item_id)
-            .all()
-        )
-    }
-
-    summary = []
-    for row in rows:
-        last_date = last_movement_map.get(row.item_id)
-        summary.append(
-            {
-                'item_id': row.item_id,
-                'sku': row.sku,
-                'item_nombre': row.item_nombre,
-                'categoria': row.categoria,
-                'unidad': row.unidad,
-                'warehouse_id': row.warehouse_id,
-                'warehouse_nombre': row.warehouse_nombre or 'Sin depósito asignado',
-                'cantidad': float(row.cantidad or 0),
-                'min_stock': float(row.min_stock or 0),
-                'is_low_stock': (row.cantidad or 0) <= (row.min_stock or 0),
-                'last_movement': last_date,
-            }
-        )
-
-    return summary
-
-
-def _extract_adjustment_delta(movement: StockMovement) -> Decimal:
-    """Recupera la diferencia real de un ajuste para identificar pérdidas."""
-
-    if movement.tipo != 'ajuste' or not movement.motivo:
-        return Decimal('0')
-
-    motivo = movement.motivo
-    if '→' not in motivo:
-        return Decimal('0')
-
-    try:
-        _, payload = motivo.split('Ajuste:', 1)
-        origen_raw, destino_raw = payload.split('→', 1)
-        origen = Decimal(origen_raw.strip().replace(',', '.'))
-        destino_text = destino_raw.split('.', 1)[0].strip()
-        destino = Decimal(destino_text.replace(',', '.'))
-        return destino - origen
-    except (ValueError, InvalidOperation):
-        return Decimal('0')
-
-
-def _movement_is_waste(movement: StockMovement) -> bool:
-    """Clasifica un movimiento para detectar desperdicios."""
-
-    if movement.tipo == 'ajuste':
-        return _extract_adjustment_delta(movement) < 0
-
-    if movement.tipo != 'egreso':
-        return False
-
-    motivo = (movement.motivo or '').lower()
-    if any(keyword in motivo for keyword in WASTE_KEYWORDS):
-        return True
-
-    # Si no está asociado a una obra, se interpreta como merma general.
-    return movement.project_id is None
-
-
-def _build_cost_map(company_id: int, items: list[InventoryItem]) -> dict[str, float]:
-    """Obtiene valores de costo promedio basados en códigos históricos."""
-
-    skus = {item.sku for item in items if item.sku}
-    if not skus:
-        return {}
-
-    historic_items = ItemInventario.query.filter(
-        ItemInventario.organizacion_id == company_id,
-        ItemInventario.codigo.in_(skus),
-    ).all()
-
-    cost_map = {hist.codigo: float(hist.precio_promedio or 0) for hist in historic_items}
-
-    # Intento adicional por nombre cuando no existe código coincidente.
-    missing = {item for item in items if item.sku not in cost_map}
-    if missing:
-        names = [item.nombre for item in missing]
-        name_lookup = {
-            hist.nombre: float(hist.precio_promedio or 0)
-            for hist in ItemInventario.query.filter(
-                ItemInventario.organizacion_id == company_id,
-                ItemInventario.nombre.in_(names),
-            ).all()
-        }
-        for item in missing:
-            if item.nombre in name_lookup:
-                cost_map[item.sku] = name_lookup[item.nombre]
-
-    return cost_map
-
-
-def _collect_reservation_metrics(item_ids: set[int]):
-    """Agrupa métricas clave de reservas activas y consumidas."""
-
-    if not item_ids:
-        return defaultdict(
-            lambda: {
-                'activa': 0.0,
-                'consumida': 0.0,
-                'liberada': 0.0,
-                'ultima_actualizacion': None,
-                'overdue': [],
-            }
-        ), []
-
-    reservations = (
-        StockReservation.query
-        .filter(StockReservation.item_id.in_(item_ids))
-        .all()
-    )
-
-    metrics = defaultdict(
-        lambda: {
-            'activa': 0.0,
-            'consumida': 0.0,
-            'liberada': 0.0,
-            'ultima_actualizacion': None,
-            'overdue': [],
-        }
-    )
-    overdue_entries = []
-    threshold = datetime.utcnow() - timedelta(days=3)
-
-    for reserva in reservations:
-        data = metrics[reserva.item_id]
-        qty = float(reserva.qty or 0)
-        if reserva.estado == 'activa':
-            data['activa'] += qty
-            if reserva.created_at and reserva.created_at < threshold:
-                overdue_entries.append(reserva)
-                data['overdue'].append(reserva)
-        elif reserva.estado == 'consumida':
-            data['consumida'] += qty
-        elif reserva.estado == 'liberada':
-            data['liberada'] += qty
-
-        last_update = reserva.updated_at or reserva.created_at
-        if last_update:
-            if not data['ultima_actualizacion'] or last_update > data['ultima_actualizacion']:
-                data['ultima_actualizacion'] = last_update
-
-    return metrics, overdue_entries
-
-
-def _collect_movement_metrics(company_id: int, item_ids: set[int]):
-    """Calcula consumo, desperdicio y responsables por item."""
-
-    if not item_ids:
-        return (
-            defaultdict(
-                lambda: {
-                    'consumido': 0.0,
-                    'desperdicio': 0.0,
-                    'recuperado': 0.0,
-                    'ultimo_movimiento': None,
-                    'ultimo_motivo': None,
-                    'ultimo_usuario': None,
-                    'ultimo_tipo': None,
-                }
-            ),
-            {},
-            {},
-        )
-
-    movements = (
-        StockMovement.query
-        .join(InventoryItem)
-        .filter(
-            InventoryItem.company_id == company_id,
-            StockMovement.item_id.in_(item_ids),
-        )
-        .order_by(StockMovement.fecha.desc())
-        .all()
-    )
-
-    item_metrics = defaultdict(
-        lambda: {
-            'consumido': 0.0,
-            'desperdicio': 0.0,
-            'recuperado': 0.0,
-            'ultimo_movimiento': None,
-            'ultimo_motivo': None,
-            'ultimo_usuario': None,
-            'ultimo_tipo': None,
-        }
-    )
-    project_metrics = defaultdict(
-        lambda: {
-            'nombre': '',
-            'consumido': 0.0,
-            'desperdicio': 0.0,
-            'movimientos': 0,
-        }
-    )
-    operator_metrics = defaultdict(
-        lambda: {
-            'nombre': 'Sin usuario',
-            'consumido': 0.0,
-            'desperdicio': 0.0,
-            'movimientos': 0,
-        }
-    )
-
-    for movimiento in movements:
-        data = item_metrics[movimiento.item_id]
-        qty = float(movimiento.qty or 0)
-
-        if movimiento.tipo == 'egreso':
-            if _movement_is_waste(movimiento):
-                data['desperdicio'] += qty
-            else:
-                data['consumido'] += qty
-        elif movimiento.tipo == 'ajuste':
-            delta = _extract_adjustment_delta(movimiento)
-            if delta < 0:
-                data['desperdicio'] += float(abs(delta))
-            else:
-                data['recuperado'] += float(delta)
-
-        if not data['ultimo_movimiento'] or movimiento.fecha > data['ultimo_movimiento']:
-            data['ultimo_movimiento'] = movimiento.fecha
-            data['ultimo_motivo'] = movimiento.motivo
-            data['ultimo_usuario'] = (
-                movimiento.user.nombre_completo
-                if movimiento.user and getattr(movimiento.user, 'nombre_completo', None)
-                else getattr(movimiento.user, 'email', None)
-            )
-            data['ultimo_tipo'] = movimiento.tipo
-
-        if movimiento.project_id and movimiento.project:
-            project = project_metrics[movimiento.project_id]
-            project['nombre'] = movimiento.project.nombre
-            project['movimientos'] += 1
-            if _movement_is_waste(movimiento):
-                project['desperdicio'] += qty
-            else:
-                project['consumido'] += qty
-
-        if movimiento.user_id and movimiento.user:
-            operator = operator_metrics[movimiento.user_id]
-            operator['nombre'] = (
-                movimiento.user.nombre_completo
-                if getattr(movimiento.user, 'nombre_completo', None)
-                else movimiento.user.email
-            )
-            operator['movimientos'] += 1
-            if _movement_is_waste(movimiento):
-                operator['desperdicio'] += qty
-            else:
-                operator['consumido'] += qty
-
-    return item_metrics, project_metrics, operator_metrics
-
-@inventario_new_bp.route('/')
-@inventario_new_bp.route('/items')
-@login_required
-def items():
-    if not current_user.puede_acceder_modulo('inventario'):
-        flash('No tienes permisos para acceder a este módulo.', 'danger')
-        return redirect(url_for('reportes.dashboard'))
-
-    query_args = request.args.to_dict(flat=True)
-    highlight_raw = query_args.pop('highlight', None)
-
-    categoria_id_raw = query_args.get('categoria')
-    try:
-        categoria_id = int(categoria_id_raw) if categoria_id_raw else None
-    except (TypeError, ValueError):
-        categoria_id = None
-    buscar = query_args.get('buscar')
-    stock_bajo = query_args.get('stock_bajo')
-
-    company_id = _resolve_company_id()
-    if not company_id:
-        flash('No pudimos determinar la organización actual.', 'warning')
-        return redirect(url_for('reportes.dashboard'))
-
-    query = InventoryItem.query.filter_by(company_id=company_id, activo=True)
-    
-    if categoria_id:
-        query = (
-            query.join(InventoryCategory)
-            .filter(
-                db.or_(
-                    InventoryItem.categoria_id == categoria_id,
-                    InventoryCategory.parent_id == categoria_id,
-                )
-            )
-        )
-    
-    if buscar:
-        query = query.filter(
-            db.or_(
-                InventoryItem.sku.contains(buscar),
-                InventoryItem.nombre.contains(buscar),
-                InventoryItem.descripcion.contains(buscar)
-            )
-        )
-    
-    items = query.order_by(InventoryItem.nombre).all()
-
-    # Filtrar por stock bajo si se solicita
-    if stock_bajo:
-        items = [item for item in items if item.is_low_stock]
-
-    locations = (
-        Warehouse.query.filter_by(company_id=company_id, activo=True)
-        .order_by(Warehouse.nombre.asc())
-        .all()
-    )
-    location_groups = _serialize_locations_for_ui(locations)
-
-    base_filters = {k: v for k, v in query_args.items() if v}
-    base_items_url = url_for('inventario_new.items', **base_filters)
-    highlight_item_id = None
-    if highlight_raw:
-        try:
-            highlight_item_id = int(highlight_raw)
-        except (TypeError, ValueError):
-            highlight_item_id = None
-
-    # Para JSON
-    json_resp = get_json_response({
-        'data': [
-            {
-                'id': item.id,
-                'sku': item.sku,
-                'nombre': item.nombre,
-                'categoria': item.categoria.nombre,
-                'total_stock': float(item.total_stock),
-                'min_stock': float(item.min_stock),
-                'is_low_stock': item.is_low_stock,
-                'package_options': item.package_options,
-            } for item in items
-        ]
-    })
-    if json_resp:
-        return json_resp
-
-    # Obtener categorías para filtros
-    categorias = get_active_categories(company_id)
-
-    return render_template('inventario_new/items.html',
-                         items=items,
-                         categorias=categorias,
-                         filtros={'categoria': categoria_id_raw, 'buscar': buscar, 'stock_bajo': stock_bajo},
-                         locations=locations,
-                         location_groups=location_groups,
-                         highlight_item_id=highlight_item_id,
-                         base_items_url=base_items_url,
-                         can_manage_movements=_user_can_manage_movements(current_user))
-
-
-@inventario_new_bp.route('/cuadro-stock')
-@login_required
-def cuadro_stock():
-    if not current_user.puede_acceder_modulo('inventario'):
-        flash('No tienes permisos para acceder a este módulo.', 'danger')
-        return redirect(url_for('reportes.dashboard'))
-
-    company_id = _resolve_company_id()
-    if not company_id:
-        flash('No pudimos determinar la organización actual.', 'warning')
-        return redirect(url_for('inventario_new.items'))
-
-    warehouse_id = request.args.get('warehouse', type=int)
-    categoria_id = request.args.get('categoria', type=int)
-    buscar = request.args.get('buscar', type=str)
-
-    summary = _build_stock_summary(
-        company_id,
-        warehouse_id=warehouse_id,
-        categoria_id=categoria_id,
-        buscar=buscar,
-    )
-
-    item_ids = {row['item_id'] for row in summary}
-    inventory_items = []
-    if item_ids:
-        inventory_items = InventoryItem.query.filter(InventoryItem.id.in_(item_ids)).all()
-
-    cost_map = _build_cost_map(company_id, inventory_items)
-    reservation_metrics, overdue_reservations = _collect_reservation_metrics(item_ids)
-    movement_metrics, project_metrics, operator_metrics = _collect_movement_metrics(company_id, item_ids)
-
-    items_by_id = {item.id: item for item in inventory_items}
-    grouped_summary: dict[int, list[dict]] = defaultdict(list)
-    for row in summary:
-        grouped_summary[row['item_id']].append(row)
-
-    board_rows = []
-    total_disponible = 0.0
-    total_alertas = 0
-    perdidas_acumuladas = 0.0
-    ahorros_acumulados = 0.0
-    consumo_porcentajes = []
-
-    for item_id, rows in grouped_summary.items():
-        item = items_by_id.get(item_id)
-        if not item:
-            continue
-
-        ubicaciones = []
-        stock_total = 0.0
-        low_stock_flag = False
-        for row in rows:
-            stock_total += row['cantidad']
-            low_stock_flag = low_stock_flag or row['is_low_stock']
-            ubicaciones.append(
-                {
-                    'nombre': row['warehouse_nombre'],
-                    'cantidad': row['cantidad'],
-                    'minimo': row['min_stock'],
-                    'is_low': row['is_low_stock'],
-                }
-            )
-
-        metrics = movement_metrics.get(item_id, {})
-        reservas = reservation_metrics.get(item_id, {
-            'activa': 0.0,
-            'consumida': 0.0,
-            'liberada': 0.0,
-            'ultima_actualizacion': None,
-            'overdue': [],
-        })
-
-        consumido = metrics.get('consumido', 0.0)
-        desperdicio = metrics.get('desperdicio', 0.0)
-        reservado_activo = reservas['activa']
-        programado = reservas['activa'] + reservas['consumida']
-
-        costo_unitario = cost_map.get(item.sku) or float(getattr(item, 'precio_promedio', 0) or 0)
-        costo_total = costo_unitario * stock_total if costo_unitario else 0.0
-        costo_desperdicio = costo_unitario * desperdicio if costo_unitario else 0.0
-
-        consumo_presupuesto_pct = None
-        if programado:
-            consumo_presupuesto_pct = (consumido / programado) * 100 if programado else 0
-        elif item.min_stock:
-            consumo_presupuesto_pct = (consumido / float(item.min_stock)) * 100 if float(item.min_stock) else None
-
-        desperdicio_pct = (desperdicio / (consumido + desperdicio) * 100) if (consumido + desperdicio) else 0
-
-        estado_actual = 'Disponible'
-        ultimo_tipo = metrics.get('ultimo_tipo')
-        if low_stock_flag or (float(item.min_stock or 0) and stock_total <= float(item.min_stock)):
-            estado_actual = 'Crítico'
-        elif reservado_activo > 0:
-            estado_actual = 'En uso'
-        elif ultimo_tipo == 'transferencia':
-            estado_actual = 'En tránsito'
-
-        ultimo_movimiento = metrics.get('ultimo_movimiento') or reservas.get('ultima_actualizacion')
-        responsable = metrics.get('ultimo_usuario') or 'Sin registros'
-        observacion = metrics.get('ultimo_motivo')
-
-        ahorro_estimado = 0.0
-        if costo_unitario:
-            saldo_planificado = max(programado - consumido - desperdicio, 0)
-            ahorro_estimado = saldo_planificado * costo_unitario
-
-        board_rows.append(
-            {
-                'item_id': item_id,
-                'sku': item.sku,
-                'item_nombre': item.nombre,
-                'categoria': item.categoria.full_path if item.categoria else '',
-                'unidad': item.unidad,
-                'ubicaciones': ubicaciones,
-                'total_disponible': stock_total,
-                'reservado_activo': reservado_activo,
-                'consumido': consumido,
-                'desperdicio': desperdicio,
-                'costo_unitario': costo_unitario,
-                'costo_total': costo_total,
-                'costo_desperdicio': costo_desperdicio,
-                'consumo_presupuesto_pct': consumo_presupuesto_pct,
-                'desperdicio_pct': desperdicio_pct,
-                'responsable': responsable,
-                'ultimo_movimiento': ultimo_movimiento,
-                'observacion': observacion,
-                'estado': estado_actual,
-                'ahorro_estimado': ahorro_estimado,
-                'is_low_stock': low_stock_flag,
-                'programado': programado,
-            }
-        )
-
-        total_disponible += stock_total
-        perdidas_acumuladas += costo_desperdicio
-        ahorros_acumulados += ahorro_estimado
-        if consumo_presupuesto_pct is not None:
-            consumo_porcentajes.append(consumo_presupuesto_pct)
-        if low_stock_flag:
-            total_alertas += 1
-
-    waste_threshold = 15
-    alertas = []
-    for row in board_rows:
-        if row['desperdicio_pct'] >= waste_threshold:
-            alertas.append(
-                {
-                    'tipo': 'Desperdicio alto',
-                    'mensaje': f"{row['item_nombre']} registra {row['desperdicio_pct']:.1f}% de mermas",
-                    'nivel': 'danger',
-                }
-            )
-        if row['is_low_stock']:
-            alertas.append(
-                {
-                    'tipo': 'Stock crítico',
-                    'mensaje': f"{row['item_nombre']} quedó por debajo del mínimo operativo",
-                    'nivel': 'warning',
-                }
-            )
-
-    for reserva in overdue_reservations:
-        alertas.append(
-            {
-                'tipo': 'Devolución pendiente',
-                'mensaje': f"{reserva.item.nombre} asignado a {reserva.project.nombre} no se devuelve hace más de 3 días",
-                'nivel': 'info',
-            }
-        )
-
-    ranking_obras = []
-    for datos in project_metrics.values():
-        total = datos['consumido'] + datos['desperdicio']
-        eficiencia = (datos['consumido'] / total * 100) if total else 0
-        ranking_obras.append(
-            {
-                'nombre': datos['nombre'],
-                'consumido': datos['consumido'],
-                'desperdicio': datos['desperdicio'],
-                'eficiencia': eficiencia,
-            }
-        )
-    ranking_obras.sort(key=lambda item: (-(item['eficiencia']), -item['consumido']))
-
-    operarios_top = []
-    for datos in operator_metrics.values():
-        total = datos['consumido'] + datos['desperdicio']
-        eficiencia = (datos['consumido'] / total * 100) if total else 100
-        puntos = datos['consumido'] - datos['desperdicio']
-        operarios_top.append(
-            {
-                'nombre': datos['nombre'],
-                'movimientos': datos['movimientos'],
-                'eficiencia': eficiencia,
-                'puntos': puntos,
-            }
-        )
-    operarios_top.sort(key=lambda entry: (-entry['puntos'], -entry['eficiencia']))
-
-    consumo_promedio = sum(consumo_porcentajes) / len(consumo_porcentajes) if consumo_porcentajes else 0
-
-    json_rows = []
-    for row in board_rows:
-        json_row = row.copy()
-        json_row['ultimo_movimiento'] = (
-            row['ultimo_movimiento'].isoformat() if row['ultimo_movimiento'] else None
-        )
-        json_row['ubicaciones'] = [
-            {
-                'nombre': ubicacion['nombre'],
-                'cantidad': ubicacion['cantidad'],
-                'minimo': ubicacion['minimo'],
-                'is_low': ubicacion['is_low'],
-            }
-            for ubicacion in row['ubicaciones']
-        ]
-        json_rows.append(json_row)
-
-    json_resp = get_json_response(
-        {
-            'data': json_rows,
-            'meta': {
-                'total_disponible': total_disponible,
-                'items': len(board_rows),
-                'alertas': len(alertas),
-                'perdidas': perdidas_acumuladas,
-                'ahorros': ahorros_acumulados,
-            },
-            'alertas': alertas,
-            'ranking': ranking_obras,
-            'operarios': operarios_top[:5],
-        }
-    )
-    if json_resp:
-        return json_resp
-
-    warehouses = (
-        Warehouse.query
-        .filter_by(company_id=company_id, activo=True)
-        .order_by(Warehouse.nombre)
-        .all()
-    )
-    categorias = get_active_categories(company_id)
-
-    filtros = {
-        'warehouse': warehouse_id,
-        'categoria': categoria_id,
-        'buscar': buscar or '',
-    }
-
-    dashboard = {
-        'perdidas': perdidas_acumuladas,
-        'ahorros': ahorros_acumulados,
-        'stock_critico': total_alertas,
-        'consumo_promedio': consumo_promedio,
-        'items': len(board_rows),
-    }
-
-    return render_template(
-        'inventario_new/cuadro_stock.html',
-        resumen=board_rows,
-        filtros=filtros,
-        warehouses=warehouses,
-        categorias=categorias,
-        total_disponible=total_disponible,
-        total_bajo=total_alertas,
-        alertas=alertas,
-        dashboard=dashboard,
-        ranking_obras=ranking_obras,
-        operarios_top=operarios_top[:5],
-        waste_threshold=waste_threshold,
-    )
-
-
-@inventario_new_bp.route('/categorias', methods=['GET'])
-@login_required
-@requires_role('administrador', 'compras')
-def categorias():
-    company_id = _resolve_company_id()
-    if not company_id:
-        flash('No pudimos determinar la organización actual.', 'warning')
-        return redirect(url_for('reportes.dashboard'))
-
-    if not user_can_manage_inventory_categories(current_user):
-        flash('No tienes permisos para gestionar el catálogo global de categorías.', 'danger')
-        return redirect(url_for('inventario_new.items'))
-
-    company = _resolve_company(company_id)
-    if not company:
-        flash('No pudimos cargar la organización seleccionada.', 'danger')
-        return redirect(url_for('reportes.dashboard'))
-
-    categorias, seed_stats, auto_seeded = ensure_categories_for_company(company)
-
-    category_tree = _build_category_tree(categorias)
-
-    context = {
-        'categorias': categorias,
-        'category_tree': category_tree,
-        'auto_seeded': auto_seeded,
-        'seed_stats': seed_stats,
-        'company': company,
-    }
-
-    return render_category_catalog(context)
-
-
-@inventario_new_bp.route('/categorias/seed', methods=['POST'])
-@login_required
-@requires_role('administrador', 'compras')
-def seed_categorias_manual():
-    company_id = _resolve_company_id()
-    if not company_id:
-        flash('No pudimos determinar la organización actual.', 'warning')
-        return redirect(url_for('inventario_new.categorias'))
-
-    company = _resolve_company(company_id)
-    if not company:
-        flash('No encontramos la organización seleccionada.', 'danger')
-        return redirect(url_for('inventario_new.categorias'))
-
-    if not user_can_manage_inventory_categories(current_user):
-        flash('No tienes permisos para inicializar el catálogo global.', 'danger')
-        return redirect(url_for('inventario_new.categorias'))
-
-    stats = seed_inventory_categories_for_company(company, mark_global=True)
-    db.session.commit()
-
-    created = stats.get('created', 0)
-    existing = stats.get('existing', 0)
-    reactivated = stats.get('reactivated', 0)
-
-    message = (
-        f"Catálogo listo: {created} nuevas, {existing} existentes, {reactivated} reactivadas."
-    )
-    flash(message, 'success' if created else 'info')
-
-    return redirect(url_for('inventario_new.categorias'))
-
-
-@inventario_new_bp.route('/api/categorias', methods=['GET'])
-@login_required
-def api_categorias():
-    company_id = _resolve_company_id()
-    if not company_id:
-        return jsonify({'error': 'Organización no seleccionada'}), 400
-
-    categorias, seed_stats, auto_seeded, _ = ensure_categories_for_company_id(company_id)
-
-    if auto_seeded or seed_stats.get('created') or seed_stats.get('reactivated'):
-        current_app.logger.info(
-            "[inventario] categorías auto-sembradas para org=%s (creadas=%s existentes=%s reactivadas=%s)",
-            company_id,
-            seed_stats.get('created', 0),
-            seed_stats.get('existing', 0),
-            seed_stats.get('reactivated', 0),
-        )
-
-    payload = [serialize_category(categoria) for categoria in categorias]
-    payload.sort(
-        key=lambda categoria: (
-            categoria.get('sort_order', 0),
-            (categoria.get('full_path') or '').casefold(),
-        )
-    )
-
-    if not payload:
-        current_app.logger.warning(
-            "Inventory catalogue empty for org %s despite seeding attempts", company_id
-        )
-
-    return jsonify(payload)
-
-
-@inventario_new_bp.route('/items/nuevo', methods=['GET', 'POST'])
-@login_required
-@requires_role('administrador', 'compras', 'tecnico')
-def nuevo_item():
-    company_id = _resolve_company_id()
-    if not company_id:
-        flash('No pudimos determinar la organización actual.', 'warning')
-        return redirect(url_for('inventario_new.items'))
-
-    default_next = url_for('inventario_new.items')
-    next_param = request.args.get('next') or request.form.get('next')
-    return_to = _coerce_internal_url(next_param, default=default_next)
-
-    categorias, seed_stats, auto_seeded, company = ensure_categories_for_company_id(company_id)
-    category_options = [serialize_category(categoria) for categoria in categorias]
-    can_manage_categories = user_can_manage_inventory_categories(current_user)
-    locations = (
-        Warehouse.query.filter_by(company_id=company_id, activo=True)
-        .order_by(Warehouse.nombre.asc())
-        .all()
-    )
-    location_groups = _serialize_locations_for_ui(locations)
-    location_lookup = _build_location_lookup(locations)
-    default_location_id = str(locations[0].id) if len(locations) == 1 else ''
-    if auto_seeded:
-        created = seed_stats.get('created', 0)
-        reactivated = seed_stats.get('reactivated', 0)
-        flash(
-            f'Se inicializó el catálogo (creadas: {created}, reactivadas: {reactivated}).',
-            'info',
-        )
-
-    form_presentations: List[dict] = []
-
-    def _render_form():
-        return render_template(
-            'inventario_new/item_form.html',
-            categorias=categorias,
-            category_options=category_options,
-            can_manage_categories=can_manage_categories,
-            presentations=form_presentations,
-            next_url=return_to,
-            locations=locations,
-            location_groups=location_groups,
-            default_location_id=default_location_id,
-            item=None,
-        )
-
-    if request.method == 'POST':
-        required_fields = ['sku', 'nombre', 'categoria_id', 'unidad']
-        for field in required_fields:
-            if not request.form.get(field):
-                error = f'El campo {field} es obligatorio.'
-                json_resp = get_json_response(None, 400, error)
-                if json_resp:
-                    return json_resp
-                flash(error, 'danger')
-                return _render_form()
-
-        sku = request.form.get('sku')
-        if InventoryItem.query.filter_by(sku=sku).first():
-            error = 'Ya existe un item con ese SKU.'
-            json_resp = get_json_response(None, 400, error)
-            if json_resp:
-                return json_resp
-            flash(error, 'danger')
-            return _render_form()
-
-        try:
-            categoria_id_value = int(request.form.get('categoria_id'))
-        except (TypeError, ValueError):
-            categoria_id_value = None
-
-        categoria = None
-        if categoria_id_value:
-            categoria = InventoryCategory.query.get(categoria_id_value)
-
-        if not categoria or categoria.parent_id is not None or not categoria.is_active:
-            error = 'Seleccioná una categoría válida.'
-            json_resp = get_json_response(None, 400, error)
-            if json_resp:
-                return json_resp
-            flash(error, 'danger')
-            return _render_form()
-
-        if not (categoria.is_global or categoria.company_id == company_id):
-            error = 'Seleccioná una categoría válida.'
-            json_resp = get_json_response(None, 400, error)
-            if json_resp:
-                return json_resp
-            flash(error, 'danger')
-            return _render_form()
-
-        min_stock_raw = request.form.get('min_stock', '0') or '0'
-        try:
-            min_stock_value = Decimal(str(min_stock_raw))
-            if min_stock_value < 0:
-                raise ValueError
-        except (InvalidOperation, ValueError):
-            error = 'El stock mínimo debe ser un número mayor o igual a cero.'
-            json_resp = get_json_response(None, 400, error)
-            if json_resp:
-                return json_resp
-            flash(error, 'danger')
-            return _render_form()
-
-        initial_stock_raw = request.form.get('initial_stock', '0') or '0'
-        try:
-            initial_stock_value = Decimal(str(initial_stock_raw))
-            if initial_stock_value < 0:
-                raise ValueError
-        except (InvalidOperation, ValueError):
-            error = 'El stock inicial debe ser un número mayor o igual a cero.'
-            json_resp = get_json_response(None, 400, error)
-            if json_resp:
-                return json_resp
-            flash(error, 'danger')
-            return _render_form()
-
-        selected_initial_location: Optional[Warehouse] = None
-        if initial_stock_value > 0:
-            if not locations:
-                error = 'Necesitás una ubicación para registrar stock inicial.'
-                json_resp = get_json_response(None, 400, error)
-                if json_resp:
-                    return json_resp
-                flash(error, 'danger')
-                return _render_form()
-
-            selected_initial_id = request.form.get('initial_stock_location_id')
-            if selected_initial_id:
-                selected_initial_location = location_lookup.get(str(selected_initial_id))
-            elif len(locations) == 1:
-                selected_initial_location = locations[0]
-
-            if not selected_initial_location:
-                error = 'Seleccioná la ubicación donde se cargará el stock inicial.'
-                json_resp = get_json_response(None, 400, error)
-                if json_resp:
-                    return json_resp
-                flash(error, 'danger')
-                return _render_form()
-
-        form_presentations = _extract_presentations_from_form(request.form)
-        invalid_presentations = [opt for opt in form_presentations if opt.get('multiplier') is None and opt.get('label')]
-
-        if invalid_presentations:
-            error = 'Revisá las presentaciones: la cantidad debe ser numérica.'
-            json_resp = get_json_response(None, 400, error)
-            if json_resp:
-                return json_resp
-            flash(error, 'danger')
-            return _render_form()
-
-        try:
-            item = InventoryItem(
-                company_id=current_user.organizacion_id,
-                sku=sku,
-                nombre=request.form.get('nombre'),
-                categoria_id=categoria_id_value,
-                unidad=request.form.get('unidad'),
-                min_stock=min_stock_value,
-                descripcion=request.form.get('descripcion')
-            )
-
-            valid_presentations = [
-                {
-                    'label': opt['label'],
-                    'unit': opt.get('unit') or 'unidad',
-                    'multiplier': opt['multiplier'],
-                }
-                for opt in form_presentations
-                if opt.get('label') and opt.get('multiplier')
-            ]
-            if valid_presentations:
-                item.package_options = valid_presentations
-
-            db.session.add(item)
-            db.session.flush()
-
-            if initial_stock_value > 0 and selected_initial_location:
-                movimiento = crear_movimiento_ingreso(
-                    item,
-                    float(initial_stock_value),
-                    selected_initial_location.id,
-                    'Carga inicial',
-                )
-                db.session.add(movimiento)
-
-            db.session.commit()
-
-            json_payload = {
-                'id': item.id,
-                'mensaje': 'Item creado',
-                'next': _with_query_params(return_to, highlight=item.id),
-            }
-            json_resp = get_json_response(json_payload)
-            if json_resp:
-                return json_resp
-
-            flash('Item creado', 'success')
-            return redirect(_with_query_params(return_to, highlight=item.id))
-
-        except Exception:
-            db.session.rollback()
-            error = 'Error al crear el item.'
-            json_resp = get_json_response(None, 500, error)
-            if json_resp:
-                return json_resp
-            flash(error, 'danger')
-
-            form_presentations = form_presentations or []
-
-    return _render_form()
-
-@inventario_new_bp.route('/items/<int:id>')
-@login_required
-def detalle_item(id):
-    item = InventoryItem.query.filter_by(id=id, company_id=current_user.organizacion_id).first_or_404()
-    
-    # Obtener stocks por depósito
-    stocks = Stock.query.filter_by(item_id=id).join(Warehouse).all()
-    
-    # Obtener movimientos recientes
-    movimientos = StockMovement.query.filter_by(item_id=id).order_by(StockMovement.fecha.desc()).limit(20).all()
-    
-    # Obtener reservas activas
-    reservas = StockReservation.query.filter_by(item_id=id, estado='activa').all()
-    
-    json_resp = get_json_response({
-        'item': {
-            'id': item.id,
-            'sku': item.sku,
-            'nombre': item.nombre,
-            'total_stock': float(item.total_stock),
-            'reserved_stock': float(item.reserved_stock),
-            'available_stock': float(item.available_stock),
-            'is_low_stock': item.is_low_stock
-        },
-        'stocks': [
-            {
-                'warehouse': stock.warehouse.nombre,
-                'cantidad': float(stock.cantidad)
-            } for stock in stocks
-        ]
-    })
-    if json_resp:
-        return json_resp
-    
-    return render_template('inventario_new/item_detalle.html', 
-                         item=item, 
-                         stocks=stocks,
-                         movimientos=movimientos,
-                         reservas=reservas)
-
-@inventario_new_bp.route('/warehouses')
-@login_required
-def warehouses():
-    warehouses = Warehouse.query.filter_by(company_id=current_user.organizacion_id, activo=True).all()
-    
-    json_resp = get_json_response({
-        'data': [
-            {
-                'id': wh.id,
-                'nombre': wh.nombre,
-                'direccion': wh.direccion,
-                'items_count': len(wh.stocks)
-            } for wh in warehouses
-        ]
-    })
-    if json_resp:
-        return json_resp
-    
-    return render_template('inventario_new/warehouses.html', warehouses=warehouses)
-
-@inventario_new_bp.route('/warehouses/nuevo', methods=['POST'])
-@login_required
-@requires_role('administrador', 'compras')
-def nuevo_warehouse():
-    payload = request.get_json(silent=True) if request.is_json else None
-    nombre = (payload.get('nombre') if payload else request.form.get('nombre'))
-    nombre = (nombre or '').strip()
-    tipo = (payload.get('tipo') if payload else request.form.get('tipo')) or 'deposito'
-    tipo = _normalize_location_type(tipo)
-    direccion_raw = payload.get('direccion') if payload else request.form.get('direccion')
-    direccion = (direccion_raw or '').strip() or None
-
-    default_next = url_for('inventario_new.warehouses')
-    next_param = request.form.get('next') or request.args.get('next')
-    safe_next = _coerce_internal_url(next_param, default=default_next)
-
-    if not nombre:
-        error = 'El nombre de la ubicación es obligatorio.'
-        json_resp = get_json_response(None, 400, error)
-        if json_resp:
-            return json_resp
-        flash(error, 'danger')
-        return redirect(safe_next)
-
-    try:
-        warehouse = Warehouse(
-            company_id=current_user.organizacion_id,
-            nombre=nombre,
-            direccion=direccion,
-            tipo=tipo,
-        )
-
-        db.session.add(warehouse)
-        db.session.commit()
-
-        location_payload = {
-            'location': _serialize_location(warehouse),
-            'mensaje': 'Ubicación creada exitosamente',
-        }
-        json_resp = get_json_response(location_payload)
-        if json_resp:
-            return json_resp
-
-        flash('Ubicación creada exitosamente.', 'success')
-
-    except Exception as e:
-        db.session.rollback()
-        error = 'Error al crear la ubicación.'
-        json_resp = get_json_response(None, 500, error)
-        if json_resp:
-            return json_resp
-        flash(error, 'danger')
-
-    return redirect(safe_next)
-
-@inventario_new_bp.route('/movimientos', methods=['GET', 'POST'])
-@login_required
-def movimientos():
-    if request.method == 'POST':
-        if not _user_can_manage_movements(current_user):
-            error = 'No tienes permisos para registrar movimientos.'
-            json_resp = get_json_response(None, 403, error)
-            if json_resp:
-                return json_resp
-            flash(error, 'danger')
-            next_param = request.form.get('next') or request.args.get('next')
-            safe_next = _coerce_internal_url(next_param, default=url_for('inventario_new.movimientos'))
-            return redirect(safe_next)
-        return crear_movimiento()
-
-    # Listar movimientos
-    movimientos = StockMovement.query.join(InventoryItem).filter(
-        InventoryItem.company_id == current_user.organizacion_id
-    ).order_by(StockMovement.fecha.desc()).limit(50).all()
-    
-    json_resp = get_json_response({
-        'data': [
-            {
-                'id': mov.id,
-                'item': mov.item.nombre,
-                'tipo': mov.tipo,
-                'cantidad': float(mov.qty),
-                'warehouse': mov.warehouse_display,
-                'fecha': mov.fecha.isoformat(),
-                'usuario': mov.user.nombre_completo
-            } for mov in movimientos
-        ]
-    })
-    if json_resp:
-        return json_resp
-
-    # Obtener datos para el formulario
-    items = InventoryItem.query.filter_by(company_id=current_user.organizacion_id, activo=True).all()
-    locations = Warehouse.query.filter_by(company_id=current_user.organizacion_id, activo=True).order_by(Warehouse.nombre.asc()).all()
-    location_groups = _serialize_locations_for_ui(locations)
-
-    return render_template('inventario_new/movimientos.html',
-                         movimientos=movimientos,
-                         items=items,
-                         locations=locations,
-                         location_groups=location_groups,
-                         can_manage_movements=_user_can_manage_movements(current_user))
-
-def crear_movimiento():
-    """Crea un nuevo movimiento de stock"""
-    default_redirect = url_for('inventario_new.movimientos')
-    next_param = request.form.get('next') or request.args.get('next')
-    redirect_target = _coerce_internal_url(next_param, default=default_redirect)
-
-    item_id = request.form.get('item_id')
-    tipo = request.form.get('tipo')
-    motivo = (request.form.get('motivo') or '').strip()
-    measurement_mode = (request.form.get('measurement_mode') or 'base').lower()
-    qty_raw = request.form.get('qty')
-    presentation_key = request.form.get('presentation_key')
-    presentation_qty_raw = request.form.get('presentation_qty')
-    nuevo_stock_raw = request.form.get('nuevo_stock')
-
-    if not all([item_id, tipo, motivo]):
-        error = 'Todos los campos son obligatorios.'
-        json_resp = get_json_response(None, 400, error)
-        if json_resp:
-            return json_resp
-        flash(error, 'danger')
-        return redirect(redirect_target)
-
-    try:
-        item = InventoryItem.query.filter_by(id=item_id, company_id=current_user.organizacion_id).first()
-        if not item:
-            raise ValueError('El item seleccionado no existe o no pertenece a tu organización.')
-
-        base_qty: Decimal | None = None
-        nuevo_stock_base: Decimal | None = None
-        package_info = None
-
-        def _ensure_warehouse(warehouse_id_value, *, role: str) -> Warehouse:
-            if not warehouse_id_value:
-                raise ValueError(f'Depósito {role} es obligatorio para {tipo}s')
-            try:
-                warehouse_id_int = int(warehouse_id_value)
-            except (TypeError, ValueError):
-                raise ValueError('Depósito inválido.')
-            warehouse_obj = Warehouse.query.filter_by(
-                id=warehouse_id_int,
-                company_id=current_user.organizacion_id,
-                activo=True,
-            ).first()
-            if not warehouse_obj:
-                raise ValueError('Depósito no encontrado o inactivo.')
-            return warehouse_obj
-
-        if tipo == 'ajuste':
-            if measurement_mode == 'package' and presentation_key and presentation_qty_raw:
-                base_qty, package_info = _convert_package_quantity(item, presentation_key, presentation_qty_raw)
-                nuevo_stock_base = base_qty
-            else:
-                if not nuevo_stock_raw:
-                    raise ValueError('El nuevo stock es obligatorio para ajustes.')
-                try:
-                    nuevo_stock_base = Decimal(str(nuevo_stock_raw))
-                except (TypeError, InvalidOperation):
-                    raise ValueError('El nuevo stock debe ser un número válido.')
-                if nuevo_stock_base < 0:
-                    raise ValueError('El nuevo stock debe ser mayor o igual a cero.')
-            base_qty = None
-        else:
-            if measurement_mode == 'package' and presentation_key and presentation_qty_raw:
-                base_qty, package_info = _convert_package_quantity(item, presentation_key, presentation_qty_raw)
-            else:
-                if not qty_raw:
-                    raise ValueError('La cantidad es obligatoria.')
-                try:
-                    base_qty = Decimal(str(qty_raw))
-                except (TypeError, InvalidOperation):
-                    raise ValueError('La cantidad debe ser un número válido.')
-                if base_qty <= 0:
-                    raise ValueError('La cantidad debe ser mayor a cero.')
-
-        if package_info:
-            qty_display = package_info['qty'].normalize()
-            multiplier_display = package_info['multiplier'].normalize()
-            unit_display = package_info.get('unit') or 'unidad'
-            label_display = package_info.get('label') or ''
-            conversion = f"{qty_display} {unit_display}"
-            if label_display:
-                conversion = f"{conversion} ({label_display})"
-            conversion = f"{conversion} → {qty_display * multiplier_display} {item.unidad}"
-            motivo = f"{motivo} · {conversion}".strip()
-
-        movimiento = None
-
-        if tipo == 'ingreso':
-            destino = _ensure_warehouse(request.form.get('destino_warehouse_id'), role='destino')
-            movimiento = crear_movimiento_ingreso(item, float(base_qty), destino.id, motivo)
-        elif tipo == 'egreso':
-            origen = _ensure_warehouse(request.form.get('origen_warehouse_id'), role='origen')
-            movimiento = crear_movimiento_egreso(item, float(base_qty), origen.id, motivo)
-        elif tipo == 'transferencia':
-            origen = _ensure_warehouse(request.form.get('origen_warehouse_id'), role='origen')
-            destino = _ensure_warehouse(request.form.get('destino_warehouse_id'), role='destino')
-            if origen.id == destino.id:
-                raise ValueError('El depósito origen debe ser diferente al destino.')
-            movimiento = crear_movimiento_transferencia(item, float(base_qty), origen.id, destino.id, motivo)
-        elif tipo == 'ajuste':
-            destino = _ensure_warehouse(request.form.get('destino_warehouse_id'), role='destino')
-            movimiento = crear_movimiento_ajuste(item, float(nuevo_stock_base), destino.id, motivo)
-        else:
-            raise ValueError('Tipo de movimiento no válido')
-
-        db.session.add(movimiento)
-        db.session.commit()
-
-        payload = {'mensaje': 'Movimiento registrado exitosamente'}
-        json_resp = get_json_response(payload)
-        if json_resp:
-            return json_resp
-
-        flash('Movimiento registrado exitosamente.', 'success')
-
-    except ValueError as exc:
-        error = str(exc)
-        json_resp = get_json_response(None, 400, error)
-        if json_resp:
-            return json_resp
-        flash(error, 'danger')
-        return redirect(redirect_target)
-    except Exception:
-        db.session.rollback()
-        error = 'Error al registrar el movimiento.'
-        json_resp = get_json_response(None, 500, error)
-        if json_resp:
-            return json_resp
-        flash(error, 'danger')
-        return redirect(redirect_target)
-
-    return redirect(redirect_target)
-
-def crear_movimiento_ingreso(item, qty, warehouse_id, motivo):
-    """Crea un movimiento de ingreso"""
-    # Actualizar o crear stock
-    stock = Stock.query.filter_by(item_id=item.id, warehouse_id=warehouse_id).first()
-    if not stock:
-        stock = Stock(item_id=item.id, warehouse_id=warehouse_id, cantidad=0)
-        db.session.add(stock)
-    
-    stock.cantidad += qty
-    
-    return StockMovement(
-        item_id=item.id,
-        tipo='ingreso',
-        qty=qty,
-        destino_warehouse_id=warehouse_id,
-        motivo=motivo,
-        user_id=current_user.id
-    )
-
-def crear_movimiento_egreso(item, qty, warehouse_id, motivo):
-    """Crea un movimiento de egreso"""
-    stock = Stock.query.filter_by(item_id=item.id, warehouse_id=warehouse_id).first()
-    if not stock or stock.cantidad < qty:
-        raise ValueError("Stock insuficiente en el depósito")
-    
-    stock.cantidad -= qty
-    
-    return StockMovement(
-        item_id=item.id,
-        tipo='egreso',
-        qty=qty,
-        origen_warehouse_id=warehouse_id,
-        motivo=motivo,
-        user_id=current_user.id
-    )
-
-def crear_movimiento_transferencia(item, qty, origen_id, destino_id, motivo):
-    """Crea un movimiento de transferencia"""
-    # Verificar stock origen
-    stock_origen = Stock.query.filter_by(item_id=item.id, warehouse_id=origen_id).first()
-    if not stock_origen or stock_origen.cantidad < qty:
-        raise ValueError("Stock insuficiente en el depósito origen")
-    
-    # Actualizar stock origen
-    stock_origen.cantidad -= qty
-    
-    # Actualizar o crear stock destino
-    stock_destino = Stock.query.filter_by(item_id=item.id, warehouse_id=destino_id).first()
-    if not stock_destino:
-        stock_destino = Stock(item_id=item.id, warehouse_id=destino_id, cantidad=0)
-        db.session.add(stock_destino)
-    
-    stock_destino.cantidad += qty
-    
-    return StockMovement(
-        item_id=item.id,
-        tipo='transferencia',
-        qty=qty,
-        origen_warehouse_id=origen_id,
-        destino_warehouse_id=destino_id,
-        motivo=motivo,
-        user_id=current_user.id
-    )
-
-def crear_movimiento_ajuste(item, nuevo_stock, warehouse_id, motivo):
-    """Crea un movimiento de ajuste"""
-    stock = Stock.query.filter_by(item_id=item.id, warehouse_id=warehouse_id).first()
-    if not stock:
-        stock = Stock(item_id=item.id, warehouse_id=warehouse_id, cantidad=0)
-        db.session.add(stock)
-    
-    stock_anterior = stock.cantidad
-    stock.cantidad = nuevo_stock
-    qty_ajuste = nuevo_stock - stock_anterior
-    
-    return StockMovement(
-        item_id=item.id,
-        tipo='ajuste',
-        qty=abs(qty_ajuste),
-        destino_warehouse_id=warehouse_id,
-        motivo=f"Ajuste: {stock_anterior} → {nuevo_stock}. {motivo}",
-        user_id=current_user.id
-    )
-
-@inventario_new_bp.route('/alertas')
-@login_required
-def alertas():
-    """Muestra items con stock bajo"""
-    items_stock_bajo = InventoryItem.query.filter_by(
-        company_id=current_user.organizacion_id, 
-        activo=True
-    ).all()
-    
-    items_stock_bajo = [item for item in items_stock_bajo if item.is_low_stock]
-    
-    json_resp = get_json_response({
-        'data': [
-            {
-                'id': item.id,
-                'sku': item.sku,
-                'nombre': item.nombre,
-                'total_stock': float(item.total_stock),
-                'min_stock': float(item.min_stock),
-                'diferencia': float(item.min_stock - item.total_stock)
-            } for item in items_stock_bajo
-        ]
-    })
-    if json_resp:
-        return json_resp
-    
-    return render_template('inventario_new/alertas.html', items=items_stock_bajo)
-
-@inventario_new_bp.route('/reservas', methods=['GET', 'POST'])
-@login_required
-def reservas():
-    if request.method == 'POST':
-        return crear_reserva()
-    
-    # Listar reservas activas
-    reservas = StockReservation.query.join(InventoryItem).filter(
-        InventoryItem.company_id == current_user.organizacion_id,
-        StockReservation.estado == 'activa'
-    ).all()
-    
-    json_resp = get_json_response({
-        'data': [
-            {
-                'id': res.id,
-                'item': res.item.nombre,
-                'proyecto': res.project.nombre,
-                'cantidad': float(res.qty),
-                'fecha': res.created_at.isoformat()
-            } for res in reservas
-        ]
-    })
-    if json_resp:
-        return json_resp
-    
-    # Obtener datos para el formulario
-    items = InventoryItem.query.filter_by(company_id=current_user.organizacion_id, activo=True).all()
-    projects = Obra.query.filter_by(organizacion_id=current_user.organizacion_id).all()
-    
-    return render_template('inventario_new/reservas.html', 
-                         reservas=reservas,
-                         items=items,
-                         projects=projects)
-
-def crear_reserva():
-    """Crea una nueva reserva de stock"""
-    item_id = request.form.get('item_id')
-    project_id = request.form.get('project_id')
-    qty = request.form.get('qty')
-    
-    if not all([item_id, project_id, qty]):
-        error = 'Todos los campos son obligatorios.'
-        json_resp = get_json_response(None, 400, error)
-        if json_resp:
-            return json_resp
-        flash(error, 'danger')
-        return redirect(url_for('inventario_new.reservas'))
-    
-    try:
-        qty = float(qty)
-        item = InventoryItem.query.get(item_id)
-        
-        if qty > item.available_stock:
-            raise ValueError("No hay suficiente stock disponible para reservar")
-        
-        reserva = StockReservation(
-            item_id=item_id,
-            project_id=project_id,
-            qty=qty,
-            created_by=current_user.id
-        )
-        
-        db.session.add(reserva)
-        db.session.commit()
-        
-        json_resp = get_json_response({'mensaje': 'Reserva creada exitosamente'})
-        if json_resp:
-            return json_resp
-            
-        flash('Reserva creada exitosamente.', 'success')
-        
-    except ValueError as e:
-        error = str(e)
-        json_resp = get_json_response(None, 400, error)
-        if json_resp:
-            return json_resp
-        flash(error, 'danger')
-    except Exception as e:
-        db.session.rollback()
-        error = 'Error al crear la reserva.'
-        json_resp = get_json_response(None, 500, error)
-        if json_resp:
-            return json_resp
-        flash(error, 'danger')
-    
-    return redirect(url_for('inventario_new.reservas'))
-
-@inventario_new_bp.route('/reservas/<int:id>/liberar', methods=['POST'])
-@login_required
-@requires_role('administrador', 'compras')
-def liberar_reserva(id):
-    reserva = StockReservation.query.get_or_404(id)
-    
-    try:
-        reserva.estado = 'liberada'
-        db.session.commit()
-        
-        json_resp = get_json_response({'mensaje': 'Reserva liberada exitosamente'})
-        if json_resp:
-            return json_resp
-            
-        flash('Reserva liberada exitosamente.', 'success')
-        
-    except Exception as e:
-        db.session.rollback()
-        error = 'Error al liberar la reserva.'
-        json_resp = get_json_response(None, 500, error)
-        if json_resp:
-            return json_resp
-        flash(error, 'danger')
-    
-    return redirect(url_for('inventario_new.reservas'))
-
-@inventario_new_bp.route('/reservas/<int:id>/consumir', methods=['POST'])
-@login_required
-@requires_role('administrador', 'compras')
-def consumir_reserva(id):
-    reserva = StockReservation.query.get_or_404(id)
-    
-    try:
-        # Crear movimiento de egreso
-        # Buscar el depósito con más stock del item
-        stock_disponible = Stock.query.filter_by(item_id=reserva.item_id).order_by(Stock.cantidad.desc()).first()
-        
-        if not stock_disponible or stock_disponible.cantidad < reserva.qty:
-            raise ValueError("No hay suficiente stock disponible para consumir la reserva")
-        
-        # Crear movimiento de egreso
-        movimiento = StockMovement(
-            item_id=reserva.item_id,
-            tipo='egreso',
-            qty=reserva.qty,
-            origen_warehouse_id=stock_disponible.warehouse_id,
-            project_id=reserva.project_id,
-            motivo=f"Consumo de reserva para {reserva.project.nombre}",
-            user_id=current_user.id
-        )
-        
-        # Actualizar stock
-        stock_disponible.cantidad -= reserva.qty
-        
-        # Marcar reserva como consumida
-        reserva.estado = 'consumida'
-        
-        db.session.add(movimiento)
-        db.session.commit()
-        
-        json_resp = get_json_response({'mensaje': 'Reserva consumida exitosamente'})
-        if json_resp:
-            return json_resp
-            
-        flash('Reserva consumida exitosamente.', 'success')
-        
-    except ValueError as e:
-        error = str(e)
-        json_resp = get_json_response(None, 400, error)
-        if json_resp:
-            return json_resp
-        flash(error, 'danger')
-    except Exception as e:
-        db.session.rollback()
-        error = 'Error al consumir la reserva.'
-        json_resp = get_json_response(None, 500, error)
-        if json_resp:
-            return json_resp
-        flash(error, 'danger')
-    
-    return redirect(url_for('inventario_new.reservas'))+)