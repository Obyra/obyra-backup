<<<<<<< HEAD
import os
from collections import defaultdict, OrderedDict
from typing import Dict, List, Optional
from datetime import datetime, timedelta
from decimal import Decimal, InvalidOperation
from urllib.parse import parse_qsl, urlencode, urlparse

from flask import (
    Blueprint,
    flash,
    jsonify,
    redirect,
    render_template,
    request,
    url_for,
    current_app,
)
from flask_login import current_user, login_required

from app import db
=======
from flask import Blueprint, render_template, request, flash, redirect, url_for, jsonify
from flask_login import login_required, current_user
from app import db, _login_redirect
>>>>>>> 363d7e39
from models import (
    InventoryCategory,
    InventoryItem,
    ItemInventario,
    Organizacion,
    Obra,
    Stock,
    StockMovement,
    StockReservation,
    Warehouse,
)
from sqlalchemy import func
from sqlalchemy.orm import aliased

from services.memberships import get_current_org_id
from seed_inventory_categories import seed_inventory_categories_for_company
from inventory_category_service import (
    ensure_categories_for_company,
    ensure_categories_for_company_id,
    get_active_categories,
    serialize_category,
    render_category_catalog,
    user_can_manage_inventory_categories,
)

WASTE_KEYWORDS = (
    'desperd',
    'merma',
    'pérd',
    'perdida',
    'perdido',
    'rotur',
    'dañ',
    'avería',
    'averia',
)

LOCATION_GROUP_LABELS = OrderedDict([
    ('deposito', 'Depósitos'),
    ('obra', 'Obras'),
])

INVENTARIO_NEW_TEMPLATE_DIR = os.path.join(os.path.dirname(__file__), 'templates')

inventario_new_bp = Blueprint(
    'inventario_new',
    __name__,
    template_folder=INVENTARIO_NEW_TEMPLATE_DIR,
)


def _coerce_internal_url(candidate: str | None, *, default: str) -> str:
    """Ensure the provided URL is relative to avoid open redirects."""

    if not candidate:
        return default

    parsed = urlparse(candidate)
    if parsed.netloc or parsed.scheme:
        return default

    return candidate


def _with_query_params(url: str, **params) -> str:
    parsed = urlparse(url)
    query_args = dict(parse_qsl(parsed.query, keep_blank_values=True))

    for key, value in params.items():
        if value is None:
            query_args.pop(key, None)
        else:
            query_args[key] = value

    new_query = urlencode(query_args, doseq=True)
    return parsed._replace(query=new_query).geturl()


def _user_can_manage_movements(user) -> bool:
    if not user:
        return False
    role = getattr(user, 'rol', None) or ''
    if role in {'administrador', 'compras'}:
        return True
    if hasattr(user, 'es_admin'):
        try:
            return bool(user.es_admin())
        except Exception:
            return False
    return False


def _extract_presentations_from_form(form) -> List[dict]:
    labels = form.getlist('presentation_label[]')
    units = form.getlist('presentation_unit[]')
    multipliers = form.getlist('presentation_multiplier[]')

    options: List[dict] = []
    for idx, (label, unit, multiplier) in enumerate(zip(labels, units, multipliers)):
        label_value = (label or '').strip()
        unit_value = (unit or '').strip()
        multiplier_value = (multiplier or '').strip()

        if not label_value and not multiplier_value:
            continue

        try:
            multiplier_float = float(multiplier_value)
        except (TypeError, ValueError):
            # Guardamos el valor original para que el usuario pueda corregirlo
            options.append({
                'label': label_value,
                'unit': unit_value,
                'multiplier': None,
                'raw_multiplier': multiplier_value,
                'index': idx,
            })
            continue

        options.append({
            'label': label_value,
            'unit': unit_value,
            'multiplier': multiplier_float,
            'raw_multiplier': multiplier_value,
            'index': idx,
        })

    return options


def _normalize_location_type(tipo: Optional[str]) -> str:
    value = (tipo or 'deposito').lower()
    return 'obra' if value == 'obra' else 'deposito'


def _serialize_location(location: Warehouse) -> dict:
    tipo = _normalize_location_type(getattr(location, 'tipo', None))
    direccion = (location.direccion or '').strip()
    search_blob = f"{location.nombre} {direccion}".strip().lower()
    return {
        'id': location.id,
        'nombre': location.nombre,
        'direccion': direccion,
        'tipo': tipo,
        'search': search_blob,
    }


def _serialize_locations_for_ui(locations: List[Warehouse]) -> List[dict]:
    groups: OrderedDict[str, dict] = OrderedDict(
        (key, {'key': key, 'label': label, 'options': []})
        for key, label in LOCATION_GROUP_LABELS.items()
    )

    extras: OrderedDict[str, dict] = OrderedDict()

    for location in locations:
        tipo = _normalize_location_type(getattr(location, 'tipo', None))
        target = groups.get(tipo)
        if target is None:
            if tipo not in extras:
                extras[tipo] = {
                    'key': tipo,
                    'label': getattr(location, 'grupo_display', tipo.title()),
                    'options': [],
                }
            target = extras[tipo]

        target['options'].append(_serialize_location(location))

    ordered_groups = list(groups.values()) + list(extras.values())
    return [group for group in ordered_groups if group['options']]


def _build_location_lookup(locations: List[Warehouse]) -> dict[str, Warehouse]:
    return {str(location.id): location for location in locations}


def _convert_package_quantity(item: InventoryItem, package_key: str, qty_value):
    package = next((opt for opt in item.package_options if opt.get('key') == package_key), None)
    if not package:
        raise ValueError('La presentación seleccionada no está disponible para este item.')

    try:
        qty_decimal = Decimal(str(qty_value))
    except (TypeError, InvalidOperation):
        raise ValueError('La cantidad de la presentación debe ser numérica.')

    if qty_decimal <= 0:
        raise ValueError('La cantidad debe ser mayor a cero.')

    multiplier_decimal = Decimal(str(package.get('multiplier') or 0))
    if multiplier_decimal <= 0:
        raise ValueError('La presentación no tiene un factor válido.')

    base_qty = qty_decimal * multiplier_decimal
    package_info = {
        'qty': qty_decimal,
        'unit': package.get('unit') or 'unidad',
        'label': package.get('label'),
        'multiplier': multiplier_decimal,
    }
    return base_qty, package_info

def requires_role(*roles):
    """Decorator para verificar roles"""
    def decorator(f):
        def decorated_function(*args, **kwargs):
            if not current_user.is_authenticated:
                return _login_redirect()
            if current_user.rol not in roles and not current_user.es_admin():
                flash('No tienes permisos para esta acción.', 'danger')
                return redirect(url_for('inventario_new.items'))
            return f(*args, **kwargs)
        decorated_function.__name__ = f.__name__
        return decorated_function
    return decorator

def get_json_response(data, status=200, error=None):
    """Genera respuesta JSON estándar"""
    if request.accept_mimetypes['application/json'] >= request.accept_mimetypes['text/html'] or request.args.get('format') == 'json':
        if error:
            return jsonify({'error': error}), status
        return jsonify(data), status
    return None


def _build_category_tree(
    categorias: List[InventoryCategory],
) -> List[Dict[str, object]]:
    """Arma un árbol jerárquico para renderizado."""

    children_map: Dict[Optional[int], List[InventoryCategory]] = defaultdict(list)
    for categoria in categorias:
        children_map[categoria.parent_id].append(categoria)

    for bucket in children_map.values():
        bucket.sort(key=lambda cat: ((cat.sort_order or 0), cat.nombre.lower()))

    def build(parent_id: Optional[int] = None) -> List[Dict[str, object]]:
        nodes: List[Dict[str, object]] = []
        for categoria in children_map.get(parent_id, []):
            nodes.append({
                'categoria': categoria,
                'children': build(categoria.id),
            })
        return nodes

    return build()


def _resolve_company(company_id: int) -> Optional[Organizacion]:
    """Obtiene la organización asociada al id."""

    if getattr(current_user, 'organizacion', None) and current_user.organizacion.id == company_id:
        return current_user.organizacion

    return Organizacion.query.get(company_id)


def _resolve_company_id() -> int | None:
    """Obtiene la organización actual respetando multi-tenant."""
    org_id = get_current_org_id()
    if org_id:
        return org_id
    return getattr(current_user, 'organizacion_id', None)


def _build_stock_summary(
    company_id: int,
    *,
    warehouse_id: int | None = None,
    categoria_id: int | None = None,
    buscar: str | None = None,
):
    """Devuelve un resumen de stock por item y depósito."""
    item_alias = aliased(InventoryItem)
    warehouse_alias = aliased(Warehouse)

    query = (
        db.session.query(
            item_alias.id.label('item_id'),
            item_alias.sku.label('sku'),
            item_alias.nombre.label('item_nombre'),
            item_alias.unidad.label('unidad'),
            InventoryCategory.nombre.label('categoria'),
            warehouse_alias.id.label('warehouse_id'),
            warehouse_alias.nombre.label('warehouse_nombre'),
            func.coalesce(func.sum(Stock.cantidad), 0).label('cantidad'),
            func.coalesce(func.max(item_alias.min_stock), 0).label('min_stock')
        )
        .select_from(item_alias)
        .join(InventoryCategory, InventoryCategory.id == item_alias.categoria_id)
        .outerjoin(Stock, Stock.item_id == item_alias.id)
        .outerjoin(warehouse_alias, warehouse_alias.id == Stock.warehouse_id)
        .filter(item_alias.company_id == company_id)
    )

    if warehouse_id:
        query = query.filter(warehouse_alias.id == warehouse_id)

    if categoria_id:
        query = query.filter(item_alias.categoria_id == categoria_id)

    if buscar:
        like_pattern = f"%{buscar.lower()}%"
        query = query.filter(
            db.or_(
                func.lower(item_alias.sku).like(like_pattern),
                func.lower(item_alias.nombre).like(like_pattern)
            )
        )

    query = query.group_by(
        item_alias.id,
        item_alias.sku,
        item_alias.nombre,
        item_alias.unidad,
        InventoryCategory.nombre,
        warehouse_alias.id,
        warehouse_alias.nombre,
    ).order_by(item_alias.nombre.asc(), warehouse_alias.nombre.asc())

    rows = query.all()

    if not rows:
        return []

    item_ids = {row.item_id for row in rows}
    last_movement_map = {
        item_id: last_date
        for item_id, last_date in (
            db.session.query(
                StockMovement.item_id,
                func.max(StockMovement.fecha)
            )
            .filter(StockMovement.item_id.in_(item_ids))
            .group_by(StockMovement.item_id)
            .all()
        )
    }

    summary = []
    for row in rows:
        last_date = last_movement_map.get(row.item_id)
        summary.append(
            {
                'item_id': row.item_id,
                'sku': row.sku,
                'item_nombre': row.item_nombre,
                'categoria': row.categoria,
                'unidad': row.unidad,
                'warehouse_id': row.warehouse_id,
                'warehouse_nombre': row.warehouse_nombre or 'Sin depósito asignado',
                'cantidad': float(row.cantidad or 0),
                'min_stock': float(row.min_stock or 0),
                'is_low_stock': (row.cantidad or 0) <= (row.min_stock or 0),
                'last_movement': last_date,
            }
        )

    return summary


def _extract_adjustment_delta(movement: StockMovement) -> Decimal:
    """Recupera la diferencia real de un ajuste para identificar pérdidas."""

    if movement.tipo != 'ajuste' or not movement.motivo:
        return Decimal('0')

    motivo = movement.motivo
    if '→' not in motivo:
        return Decimal('0')

    try:
        _, payload = motivo.split('Ajuste:', 1)
        origen_raw, destino_raw = payload.split('→', 1)
        origen = Decimal(origen_raw.strip().replace(',', '.'))
        destino_text = destino_raw.split('.', 1)[0].strip()
        destino = Decimal(destino_text.replace(',', '.'))
        return destino - origen
    except (ValueError, InvalidOperation):
        return Decimal('0')


def _movement_is_waste(movement: StockMovement) -> bool:
    """Clasifica un movimiento para detectar desperdicios."""

    if movement.tipo == 'ajuste':
        return _extract_adjustment_delta(movement) < 0

    if movement.tipo != 'egreso':
        return False

    motivo = (movement.motivo or '').lower()
    if any(keyword in motivo for keyword in WASTE_KEYWORDS):
        return True

    # Si no está asociado a una obra, se interpreta como merma general.
    return movement.project_id is None


def _build_cost_map(company_id: int, items: list[InventoryItem]) -> dict[str, float]:
    """Obtiene valores de costo promedio basados en códigos históricos."""

    skus = {item.sku for item in items if item.sku}
    if not skus:
        return {}

    historic_items = ItemInventario.query.filter(
        ItemInventario.organizacion_id == company_id,
        ItemInventario.codigo.in_(skus),
    ).all()

    cost_map = {hist.codigo: float(hist.precio_promedio or 0) for hist in historic_items}

    # Intento adicional por nombre cuando no existe código coincidente.
    missing = {item for item in items if item.sku not in cost_map}
    if missing:
        names = [item.nombre for item in missing]
        name_lookup = {
            hist.nombre: float(hist.precio_promedio or 0)
            for hist in ItemInventario.query.filter(
                ItemInventario.organizacion_id == company_id,
                ItemInventario.nombre.in_(names),
            ).all()
        }
        for item in missing:
            if item.nombre in name_lookup:
                cost_map[item.sku] = name_lookup[item.nombre]

    return cost_map


def _collect_reservation_metrics(item_ids: set[int]):
    """Agrupa métricas clave de reservas activas y consumidas."""

    if not item_ids:
        return defaultdict(
            lambda: {
                'activa': 0.0,
                'consumida': 0.0,
                'liberada': 0.0,
                'ultima_actualizacion': None,
                'overdue': [],
            }
        ), []

    reservations = (
        StockReservation.query
        .filter(StockReservation.item_id.in_(item_ids))
        .all()
    )

    metrics = defaultdict(
        lambda: {
            'activa': 0.0,
            'consumida': 0.0,
            'liberada': 0.0,
            'ultima_actualizacion': None,
            'overdue': [],
        }
    )
    overdue_entries = []
    threshold = datetime.utcnow() - timedelta(days=3)

    for reserva in reservations:
        data = metrics[reserva.item_id]
        qty = float(reserva.qty or 0)
        if reserva.estado == 'activa':
            data['activa'] += qty
            if reserva.created_at and reserva.created_at < threshold:
                overdue_entries.append(reserva)
                data['overdue'].append(reserva)
        elif reserva.estado == 'consumida':
            data['consumida'] += qty
        elif reserva.estado == 'liberada':
            data['liberada'] += qty

        last_update = reserva.updated_at or reserva.created_at
        if last_update:
            if not data['ultima_actualizacion'] or last_update > data['ultima_actualizacion']:
                data['ultima_actualizacion'] = last_update

    return metrics, overdue_entries


def _collect_movement_metrics(company_id: int, item_ids: set[int]):
    """Calcula consumo, desperdicio y responsables por item."""

    if not item_ids:
        return (
            defaultdict(
                lambda: {
                    'consumido': 0.0,
                    'desperdicio': 0.0,
                    'recuperado': 0.0,
                    'ultimo_movimiento': None,
                    'ultimo_motivo': None,
                    'ultimo_usuario': None,
                    'ultimo_tipo': None,
                }
            ),
            {},
            {},
        )

    movements = (
        StockMovement.query
        .join(InventoryItem)
        .filter(
            InventoryItem.company_id == company_id,
            StockMovement.item_id.in_(item_ids),
        )
        .order_by(StockMovement.fecha.desc())
        .all()
    )

    item_metrics = defaultdict(
        lambda: {
            'consumido': 0.0,
            'desperdicio': 0.0,
            'recuperado': 0.0,
            'ultimo_movimiento': None,
            'ultimo_motivo': None,
            'ultimo_usuario': None,
            'ultimo_tipo': None,
        }
    )
    project_metrics = defaultdict(
        lambda: {
            'nombre': '',
            'consumido': 0.0,
            'desperdicio': 0.0,
            'movimientos': 0,
        }
    )
    operator_metrics = defaultdict(
        lambda: {
            'nombre': 'Sin usuario',
            'consumido': 0.0,
            'desperdicio': 0.0,
            'movimientos': 0,
        }
    )

    for movimiento in movements:
        data = item_metrics[movimiento.item_id]
        qty = float(movimiento.qty or 0)

        if movimiento.tipo == 'egreso':
            if _movement_is_waste(movimiento):
                data['desperdicio'] += qty
            else:
                data['consumido'] += qty
        elif movimiento.tipo == 'ajuste':
            delta = _extract_adjustment_delta(movimiento)
            if delta < 0:
                data['desperdicio'] += float(abs(delta))
            else:
                data['recuperado'] += float(delta)

        if not data['ultimo_movimiento'] or movimiento.fecha > data['ultimo_movimiento']:
            data['ultimo_movimiento'] = movimiento.fecha
            data['ultimo_motivo'] = movimiento.motivo
            data['ultimo_usuario'] = (
                movimiento.user.nombre_completo
                if movimiento.user and getattr(movimiento.user, 'nombre_completo', None)
                else getattr(movimiento.user, 'email', None)
            )
            data['ultimo_tipo'] = movimiento.tipo

        if movimiento.project_id and movimiento.project:
            project = project_metrics[movimiento.project_id]
            project['nombre'] = movimiento.project.nombre
            project['movimientos'] += 1
            if _movement_is_waste(movimiento):
                project['desperdicio'] += qty
            else:
                project['consumido'] += qty

        if movimiento.user_id and movimiento.user:
            operator = operator_metrics[movimiento.user_id]
            operator['nombre'] = (
                movimiento.user.nombre_completo
                if getattr(movimiento.user, 'nombre_completo', None)
                else movimiento.user.email
            )
            operator['movimientos'] += 1
            if _movement_is_waste(movimiento):
                operator['desperdicio'] += qty
            else:
                operator['consumido'] += qty

    return item_metrics, project_metrics, operator_metrics

@inventario_new_bp.route('/')
@inventario_new_bp.route('/items')
@login_required
def items():
    if not current_user.puede_acceder_modulo('inventario'):
        flash('No tienes permisos para acceder a este módulo.', 'danger')
        return redirect(url_for('reportes.dashboard'))

    query_args = request.args.to_dict(flat=True)
    highlight_raw = query_args.pop('highlight', None)

    categoria_id_raw = query_args.get('categoria')
    try:
        categoria_id = int(categoria_id_raw) if categoria_id_raw else None
    except (TypeError, ValueError):
        categoria_id = None
    buscar = query_args.get('buscar')
    stock_bajo = query_args.get('stock_bajo')

    company_id = _resolve_company_id()
    if not company_id:
        flash('No pudimos determinar la organización actual.', 'warning')
        return redirect(url_for('reportes.dashboard'))

    query = InventoryItem.query.filter_by(company_id=company_id, activo=True)
    
    if categoria_id:
        query = (
            query.join(InventoryCategory)
            .filter(
                db.or_(
                    InventoryItem.categoria_id == categoria_id,
                    InventoryCategory.parent_id == categoria_id,
                )
            )
        )
    
    if buscar:
        query = query.filter(
            db.or_(
                InventoryItem.sku.contains(buscar),
                InventoryItem.nombre.contains(buscar),
                InventoryItem.descripcion.contains(buscar)
            )
        )
    
    items = query.order_by(InventoryItem.nombre).all()

    # Filtrar por stock bajo si se solicita
    if stock_bajo:
        items = [item for item in items if item.is_low_stock]

    locations = (
        Warehouse.query.filter_by(company_id=company_id, activo=True)
        .order_by(Warehouse.nombre.asc())
        .all()
    )
    location_groups = _serialize_locations_for_ui(locations)

    base_filters = {k: v for k, v in query_args.items() if v}
    base_items_url = url_for('inventario_new.items', **base_filters)
    highlight_item_id = None
    if highlight_raw:
        try:
            highlight_item_id = int(highlight_raw)
        except (TypeError, ValueError):
            highlight_item_id = None

    # Para JSON
    json_resp = get_json_response({
        'data': [
            {
                'id': item.id,
                'sku': item.sku,
                'nombre': item.nombre,
                'categoria': item.categoria.nombre,
                'total_stock': float(item.total_stock),
                'min_stock': float(item.min_stock),
                'is_low_stock': item.is_low_stock,
                'package_options': item.package_options,
            } for item in items
        ]
    })
    if json_resp:
        return json_resp

    # Obtener categorías para filtros
    categorias = get_active_categories(company_id)

    return render_template('inventario_new/items.html',
                         items=items,
                         categorias=categorias,
                         filtros={'categoria': categoria_id_raw, 'buscar': buscar, 'stock_bajo': stock_bajo},
                         locations=locations,
                         location_groups=location_groups,
                         highlight_item_id=highlight_item_id,
                         base_items_url=base_items_url,
                         can_manage_movements=_user_can_manage_movements(current_user))


@inventario_new_bp.route('/cuadro-stock')
@login_required
def cuadro_stock():
    if not current_user.puede_acceder_modulo('inventario'):
        flash('No tienes permisos para acceder a este módulo.', 'danger')
        return redirect(url_for('reportes.dashboard'))

    company_id = _resolve_company_id()
    if not company_id:
        flash('No pudimos determinar la organización actual.', 'warning')
        return redirect(url_for('inventario_new.items'))

    warehouse_id = request.args.get('warehouse', type=int)
    categoria_id = request.args.get('categoria', type=int)
    buscar = request.args.get('buscar', type=str)

    summary = _build_stock_summary(
        company_id,
        warehouse_id=warehouse_id,
        categoria_id=categoria_id,
        buscar=buscar,
    )

    item_ids = {row['item_id'] for row in summary}
    inventory_items = []
    if item_ids:
        inventory_items = InventoryItem.query.filter(InventoryItem.id.in_(item_ids)).all()

    cost_map = _build_cost_map(company_id, inventory_items)
    reservation_metrics, overdue_reservations = _collect_reservation_metrics(item_ids)
    movement_metrics, project_metrics, operator_metrics = _collect_movement_metrics(company_id, item_ids)

    items_by_id = {item.id: item for item in inventory_items}
    grouped_summary: dict[int, list[dict]] = defaultdict(list)
    for row in summary:
        grouped_summary[row['item_id']].append(row)

    board_rows = []
    total_disponible = 0.0
    total_alertas = 0
    perdidas_acumuladas = 0.0
    ahorros_acumulados = 0.0
    consumo_porcentajes = []

    for item_id, rows in grouped_summary.items():
        item = items_by_id.get(item_id)
        if not item:
            continue

        ubicaciones = []
        stock_total = 0.0
        low_stock_flag = False
        for row in rows:
            stock_total += row['cantidad']
            low_stock_flag = low_stock_flag or row['is_low_stock']
            ubicaciones.append(
                {
                    'nombre': row['warehouse_nombre'],
                    'cantidad': row['cantidad'],
                    'minimo': row['min_stock'],
                    'is_low': row['is_low_stock'],
                }
            )

        metrics = movement_metrics.get(item_id, {})
        reservas = reservation_metrics.get(item_id, {
            'activa': 0.0,
            'consumida': 0.0,
            'liberada': 0.0,
            'ultima_actualizacion': None,
            'overdue': [],
        })

        consumido = metrics.get('consumido', 0.0)
        desperdicio = metrics.get('desperdicio', 0.0)
        reservado_activo = reservas['activa']
        programado = reservas['activa'] + reservas['consumida']

        costo_unitario = cost_map.get(item.sku) or float(getattr(item, 'precio_promedio', 0) or 0)
        costo_total = costo_unitario * stock_total if costo_unitario else 0.0
        costo_desperdicio = costo_unitario * desperdicio if costo_unitario else 0.0

        consumo_presupuesto_pct = None
        if programado:
            consumo_presupuesto_pct = (consumido / programado) * 100 if programado else 0
        elif item.min_stock:
            consumo_presupuesto_pct = (consumido / float(item.min_stock)) * 100 if float(item.min_stock) else None

        desperdicio_pct = (desperdicio / (consumido + desperdicio) * 100) if (consumido + desperdicio) else 0

        estado_actual = 'Disponible'
        ultimo_tipo = metrics.get('ultimo_tipo')
        if low_stock_flag or (float(item.min_stock or 0) and stock_total <= float(item.min_stock)):
            estado_actual = 'Crítico'
        elif reservado_activo > 0:
            estado_actual = 'En uso'
        elif ultimo_tipo == 'transferencia':
            estado_actual = 'En tránsito'

        ultimo_movimiento = metrics.get('ultimo_movimiento') or reservas.get('ultima_actualizacion')
        responsable = metrics.get('ultimo_usuario') or 'Sin registros'
        observacion = metrics.get('ultimo_motivo')

        ahorro_estimado = 0.0
        if costo_unitario:
            saldo_planificado = max(programado - consumido - desperdicio, 0)
            ahorro_estimado = saldo_planificado * costo_unitario

        board_rows.append(
            {
                'item_id': item_id,
                'sku': item.sku,
                'item_nombre': item.nombre,
                'categoria': item.categoria.full_path if item.categoria else '',
                'unidad': item.unidad,
                'ubicaciones': ubicaciones,
                'total_disponible': stock_total,
                'reservado_activo': reservado_activo,
                'consumido': consumido,
                'desperdicio': desperdicio,
                'costo_unitario': costo_unitario,
                'costo_total': costo_total,
                'costo_desperdicio': costo_desperdicio,
                'consumo_presupuesto_pct': consumo_presupuesto_pct,
                'desperdicio_pct': desperdicio_pct,
                'responsable': responsable,
                'ultimo_movimiento': ultimo_movimiento,
                'observacion': observacion,
                'estado': estado_actual,
                'ahorro_estimado': ahorro_estimado,
                'is_low_stock': low_stock_flag,
                'programado': programado,
            }
        )

        total_disponible += stock_total
        perdidas_acumuladas += costo_desperdicio
        ahorros_acumulados += ahorro_estimado
        if consumo_presupuesto_pct is not None:
            consumo_porcentajes.append(consumo_presupuesto_pct)
        if low_stock_flag:
            total_alertas += 1

    waste_threshold = 15
    alertas = []
    for row in board_rows:
        if row['desperdicio_pct'] >= waste_threshold:
            alertas.append(
                {
                    'tipo': 'Desperdicio alto',
                    'mensaje': f"{row['item_nombre']} registra {row['desperdicio_pct']:.1f}% de mermas",
                    'nivel': 'danger',
                }
            )
        if row['is_low_stock']:
            alertas.append(
                {
                    'tipo': 'Stock crítico',
                    'mensaje': f"{row['item_nombre']} quedó por debajo del mínimo operativo",
                    'nivel': 'warning',
                }
            )

    for reserva in overdue_reservations:
        alertas.append(
            {
                'tipo': 'Devolución pendiente',
                'mensaje': f"{reserva.item.nombre} asignado a {reserva.project.nombre} no se devuelve hace más de 3 días",
                'nivel': 'info',
            }
        )

    ranking_obras = []
    for datos in project_metrics.values():
        total = datos['consumido'] + datos['desperdicio']
        eficiencia = (datos['consumido'] / total * 100) if total else 0
        ranking_obras.append(
            {
                'nombre': datos['nombre'],
                'consumido': datos['consumido'],
                'desperdicio': datos['desperdicio'],
                'eficiencia': eficiencia,
            }
        )
    ranking_obras.sort(key=lambda item: (-(item['eficiencia']), -item['consumido']))

    operarios_top = []
    for datos in operator_metrics.values():
        total = datos['consumido'] + datos['desperdicio']
        eficiencia = (datos['consumido'] / total * 100) if total else 100
        puntos = datos['consumido'] - datos['desperdicio']
        operarios_top.append(
            {
                'nombre': datos['nombre'],
                'movimientos': datos['movimientos'],
                'eficiencia': eficiencia,
                'puntos': puntos,
            }
        )
    operarios_top.sort(key=lambda entry: (-entry['puntos'], -entry['eficiencia']))

    consumo_promedio = sum(consumo_porcentajes) / len(consumo_porcentajes) if consumo_porcentajes else 0

    json_rows = []
    for row in board_rows:
        json_row = row.copy()
        json_row['ultimo_movimiento'] = (
            row['ultimo_movimiento'].isoformat() if row['ultimo_movimiento'] else None
        )
        json_row['ubicaciones'] = [
            {
                'nombre': ubicacion['nombre'],
                'cantidad': ubicacion['cantidad'],
                'minimo': ubicacion['minimo'],
                'is_low': ubicacion['is_low'],
            }
            for ubicacion in row['ubicaciones']
        ]
        json_rows.append(json_row)

    json_resp = get_json_response(
        {
            'data': json_rows,
            'meta': {
                'total_disponible': total_disponible,
                'items': len(board_rows),
                'alertas': len(alertas),
                'perdidas': perdidas_acumuladas,
                'ahorros': ahorros_acumulados,
            },
            'alertas': alertas,
            'ranking': ranking_obras,
            'operarios': operarios_top[:5],
        }
    )
    if json_resp:
        return json_resp

    warehouses = (
        Warehouse.query
        .filter_by(company_id=company_id, activo=True)
        .order_by(Warehouse.nombre)
        .all()
    )
    categorias = get_active_categories(company_id)

    filtros = {
        'warehouse': warehouse_id,
        'categoria': categoria_id,
        'buscar': buscar or '',
    }

    dashboard = {
        'perdidas': perdidas_acumuladas,
        'ahorros': ahorros_acumulados,
        'stock_critico': total_alertas,
        'consumo_promedio': consumo_promedio,
        'items': len(board_rows),
    }

    return render_template(
        'inventario_new/cuadro_stock.html',
        resumen=board_rows,
        filtros=filtros,
        warehouses=warehouses,
        categorias=categorias,
        total_disponible=total_disponible,
        total_bajo=total_alertas,
        alertas=alertas,
        dashboard=dashboard,
        ranking_obras=ranking_obras,
        operarios_top=operarios_top[:5],
        waste_threshold=waste_threshold,
    )


@inventario_new_bp.route('/categorias', methods=['GET'])
@login_required
@requires_role('administrador', 'compras')
def categorias():
    company_id = _resolve_company_id()
    if not company_id:
        flash('No pudimos determinar la organización actual.', 'warning')
        return redirect(url_for('reportes.dashboard'))

    if not user_can_manage_inventory_categories(current_user):
        flash('No tienes permisos para gestionar el catálogo global de categorías.', 'danger')
        return redirect(url_for('inventario_new.items'))

    company = _resolve_company(company_id)
    if not company:
        flash('No pudimos cargar la organización seleccionada.', 'danger')
        return redirect(url_for('reportes.dashboard'))

    categorias, seed_stats, auto_seeded = ensure_categories_for_company(company)

    category_tree = _build_category_tree(categorias)

    context = {
        'categorias': categorias,
        'category_tree': category_tree,
        'auto_seeded': auto_seeded,
        'seed_stats': seed_stats,
        'company': company,
    }

    return render_category_catalog(context)


@inventario_new_bp.route('/categorias/seed', methods=['POST'])
@login_required
@requires_role('administrador', 'compras')
def seed_categorias_manual():
    company_id = _resolve_company_id()
    if not company_id:
        flash('No pudimos determinar la organización actual.', 'warning')
        return redirect(url_for('inventario_new.categorias'))

    company = _resolve_company(company_id)
    if not company:
        flash('No encontramos la organización seleccionada.', 'danger')
        return redirect(url_for('inventario_new.categorias'))

    if not user_can_manage_inventory_categories(current_user):
        flash('No tienes permisos para inicializar el catálogo global.', 'danger')
        return redirect(url_for('inventario_new.categorias'))

    stats = seed_inventory_categories_for_company(company, mark_global=True)
    db.session.commit()

    created = stats.get('created', 0)
    existing = stats.get('existing', 0)
    reactivated = stats.get('reactivated', 0)

    message = (
        f"Catálogo listo: {created} nuevas, {existing} existentes, {reactivated} reactivadas."
    )
    flash(message, 'success' if created else 'info')

    return redirect(url_for('inventario_new.categorias'))


@inventario_new_bp.route('/api/categorias', methods=['GET'])
@login_required
def api_categorias():
    company_id = _resolve_company_id()
    if not company_id:
        return jsonify({'error': 'Organización no seleccionada'}), 400

    categorias, seed_stats, auto_seeded, _ = ensure_categories_for_company_id(company_id)

    if auto_seeded or seed_stats.get('created') or seed_stats.get('reactivated'):
        current_app.logger.info(
            "[inventario] categorías auto-sembradas para org=%s (creadas=%s existentes=%s reactivadas=%s)",
            company_id,
            seed_stats.get('created', 0),
            seed_stats.get('existing', 0),
            seed_stats.get('reactivated', 0),
        )

    payload = [serialize_category(categoria) for categoria in categorias]
    payload.sort(
        key=lambda categoria: (
            categoria.get('sort_order', 0),
            (categoria.get('full_path') or '').casefold(),
        )
    )

    if not payload:
        current_app.logger.warning(
            "Inventory catalogue empty for org %s despite seeding attempts", company_id
        )

    return jsonify(payload)


@inventario_new_bp.route('/items/nuevo', methods=['GET', 'POST'])
@login_required
@requires_role('administrador', 'compras', 'tecnico')
def nuevo_item():
    company_id = _resolve_company_id()
    if not company_id:
        flash('No pudimos determinar la organización actual.', 'warning')
        return redirect(url_for('inventario_new.items'))

    default_next = url_for('inventario_new.items')
    next_param = request.args.get('next') or request.form.get('next')
    return_to = _coerce_internal_url(next_param, default=default_next)

    categorias, seed_stats, auto_seeded, company = ensure_categories_for_company_id(company_id)
    category_options = [serialize_category(categoria) for categoria in categorias]
    can_manage_categories = user_can_manage_inventory_categories(current_user)
    locations = (
        Warehouse.query.filter_by(company_id=company_id, activo=True)
        .order_by(Warehouse.nombre.asc())
        .all()
    )
    location_groups = _serialize_locations_for_ui(locations)
    location_lookup = _build_location_lookup(locations)
    default_location_id = str(locations[0].id) if len(locations) == 1 else ''
    if auto_seeded:
        created = seed_stats.get('created', 0)
        reactivated = seed_stats.get('reactivated', 0)
        flash(
            f'Se inicializó el catálogo (creadas: {created}, reactivadas: {reactivated}).',
            'info',
        )

    form_presentations: List[dict] = []

    def _render_form():
        return render_template(
            'inventario_new/item_form.html',
            categorias=categorias,
            category_options=category_options,
            can_manage_categories=can_manage_categories,
            presentations=form_presentations,
            next_url=return_to,
            locations=locations,
            location_groups=location_groups,
            default_location_id=default_location_id,
            item=None,
        )

    if request.method == 'POST':
        required_fields = ['sku', 'nombre', 'categoria_id', 'unidad']
        for field in required_fields:
            if not request.form.get(field):
                error = f'El campo {field} es obligatorio.'
                json_resp = get_json_response(None, 400, error)
                if json_resp:
                    return json_resp
                flash(error, 'danger')
                return _render_form()

        sku = request.form.get('sku')
        if InventoryItem.query.filter_by(sku=sku).first():
            error = 'Ya existe un item con ese SKU.'
            json_resp = get_json_response(None, 400, error)
            if json_resp:
                return json_resp
            flash(error, 'danger')
            return _render_form()

        try:
            categoria_id_value = int(request.form.get('categoria_id'))
        except (TypeError, ValueError):
            categoria_id_value = None

        categoria = None
        if categoria_id_value:
            categoria = InventoryCategory.query.get(categoria_id_value)

        if not categoria or categoria.parent_id is not None or not categoria.is_active:
            error = 'Seleccioná una categoría válida.'
            json_resp = get_json_response(None, 400, error)
            if json_resp:
                return json_resp
            flash(error, 'danger')
            return _render_form()

        if not (categoria.is_global or categoria.company_id == company_id):
            error = 'Seleccioná una categoría válida.'
            json_resp = get_json_response(None, 400, error)
            if json_resp:
                return json_resp
            flash(error, 'danger')
            return _render_form()

        min_stock_raw = request.form.get('min_stock', '0') or '0'
        try:
            min_stock_value = Decimal(str(min_stock_raw))
            if min_stock_value < 0:
                raise ValueError
        except (InvalidOperation, ValueError):
            error = 'El stock mínimo debe ser un número mayor o igual a cero.'
            json_resp = get_json_response(None, 400, error)
            if json_resp:
                return json_resp
            flash(error, 'danger')
            return _render_form()

        initial_stock_raw = request.form.get('initial_stock', '0') or '0'
        try:
            initial_stock_value = Decimal(str(initial_stock_raw))
            if initial_stock_value < 0:
                raise ValueError
        except (InvalidOperation, ValueError):
            error = 'El stock inicial debe ser un número mayor o igual a cero.'
            json_resp = get_json_response(None, 400, error)
            if json_resp:
                return json_resp
            flash(error, 'danger')
            return _render_form()

        selected_initial_location: Optional[Warehouse] = None
        if initial_stock_value > 0:
            if not locations:
                error = 'Necesitás una ubicación para registrar stock inicial.'
                json_resp = get_json_response(None, 400, error)
                if json_resp:
                    return json_resp
                flash(error, 'danger')
                return _render_form()

            selected_initial_id = request.form.get('initial_stock_location_id')
            if selected_initial_id:
                selected_initial_location = location_lookup.get(str(selected_initial_id))
            elif len(locations) == 1:
                selected_initial_location = locations[0]

            if not selected_initial_location:
                error = 'Seleccioná la ubicación donde se cargará el stock inicial.'
                json_resp = get_json_response(None, 400, error)
                if json_resp:
                    return json_resp
                flash(error, 'danger')
                return _render_form()

        form_presentations = _extract_presentations_from_form(request.form)
        invalid_presentations = [opt for opt in form_presentations if opt.get('multiplier') is None and opt.get('label')]

        if invalid_presentations:
            error = 'Revisá las presentaciones: la cantidad debe ser numérica.'
            json_resp = get_json_response(None, 400, error)
            if json_resp:
                return json_resp
            flash(error, 'danger')
            return _render_form()

        try:
            item = InventoryItem(
                company_id=current_user.organizacion_id,
                sku=sku,
                nombre=request.form.get('nombre'),
                categoria_id=categoria_id_value,
                unidad=request.form.get('unidad'),
                min_stock=min_stock_value,
                descripcion=request.form.get('descripcion')
            )

            valid_presentations = [
                {
                    'label': opt['label'],
                    'unit': opt.get('unit') or 'unidad',
                    'multiplier': opt['multiplier'],
                }
                for opt in form_presentations
                if opt.get('label') and opt.get('multiplier')
            ]
            if valid_presentations:
                item.package_options = valid_presentations

            db.session.add(item)
            db.session.flush()

            if initial_stock_value > 0 and selected_initial_location:
                movimiento = crear_movimiento_ingreso(
                    item,
                    float(initial_stock_value),
                    selected_initial_location.id,
                    'Carga inicial',
                )
                db.session.add(movimiento)

            db.session.commit()

            json_payload = {
                'id': item.id,
                'mensaje': 'Item creado',
                'next': _with_query_params(return_to, highlight=item.id),
            }
            json_resp = get_json_response(json_payload)
            if json_resp:
                return json_resp

            flash('Item creado', 'success')
            return redirect(_with_query_params(return_to, highlight=item.id))

        except Exception:
            db.session.rollback()
            error = 'Error al crear el item.'
            json_resp = get_json_response(None, 500, error)
            if json_resp:
                return json_resp
            flash(error, 'danger')

            form_presentations = form_presentations or []

    return _render_form()

@inventario_new_bp.route('/items/<int:id>')
@login_required
def detalle_item(id):
    item = InventoryItem.query.filter_by(id=id, company_id=current_user.organizacion_id).first_or_404()
    
    # Obtener stocks por depósito
    stocks = Stock.query.filter_by(item_id=id).join(Warehouse).all()
    
    # Obtener movimientos recientes
    movimientos = StockMovement.query.filter_by(item_id=id).order_by(StockMovement.fecha.desc()).limit(20).all()
    
    # Obtener reservas activas
    reservas = StockReservation.query.filter_by(item_id=id, estado='activa').all()
    
    json_resp = get_json_response({
        'item': {
            'id': item.id,
            'sku': item.sku,
            'nombre': item.nombre,
            'total_stock': float(item.total_stock),
            'reserved_stock': float(item.reserved_stock),
            'available_stock': float(item.available_stock),
            'is_low_stock': item.is_low_stock
        },
        'stocks': [
            {
                'warehouse': stock.warehouse.nombre,
                'cantidad': float(stock.cantidad)
            } for stock in stocks
        ]
    })
    if json_resp:
        return json_resp
    
    return render_template('inventario_new/item_detalle.html', 
                         item=item, 
                         stocks=stocks,
                         movimientos=movimientos,
                         reservas=reservas)

@inventario_new_bp.route('/warehouses')
@login_required
def warehouses():
    warehouses = Warehouse.query.filter_by(company_id=current_user.organizacion_id, activo=True).all()
    
    json_resp = get_json_response({
        'data': [
            {
                'id': wh.id,
                'nombre': wh.nombre,
                'direccion': wh.direccion,
                'items_count': len(wh.stocks)
            } for wh in warehouses
        ]
    })
    if json_resp:
        return json_resp
    
    return render_template('inventario_new/warehouses.html', warehouses=warehouses)

@inventario_new_bp.route('/warehouses/nuevo', methods=['POST'])
@login_required
@requires_role('administrador', 'compras')
def nuevo_warehouse():
    payload = request.get_json(silent=True) if request.is_json else None
    nombre = (payload.get('nombre') if payload else request.form.get('nombre'))
    nombre = (nombre or '').strip()
    tipo = (payload.get('tipo') if payload else request.form.get('tipo')) or 'deposito'
    tipo = _normalize_location_type(tipo)
    direccion_raw = payload.get('direccion') if payload else request.form.get('direccion')
    direccion = (direccion_raw or '').strip() or None

    default_next = url_for('inventario_new.warehouses')
    next_param = request.form.get('next') or request.args.get('next')
    safe_next = _coerce_internal_url(next_param, default=default_next)

    if not nombre:
        error = 'El nombre de la ubicación es obligatorio.'
        json_resp = get_json_response(None, 400, error)
        if json_resp:
            return json_resp
        flash(error, 'danger')
        return redirect(safe_next)

    try:
        warehouse = Warehouse(
            company_id=current_user.organizacion_id,
            nombre=nombre,
            direccion=direccion,
            tipo=tipo,
        )

        db.session.add(warehouse)
        db.session.commit()

        location_payload = {
            'location': _serialize_location(warehouse),
            'mensaje': 'Ubicación creada exitosamente',
        }
        json_resp = get_json_response(location_payload)
        if json_resp:
            return json_resp

        flash('Ubicación creada exitosamente.', 'success')

    except Exception as e:
        db.session.rollback()
        error = 'Error al crear la ubicación.'
        json_resp = get_json_response(None, 500, error)
        if json_resp:
            return json_resp
        flash(error, 'danger')

    return redirect(safe_next)

@inventario_new_bp.route('/movimientos', methods=['GET', 'POST'])
@login_required
def movimientos():
    if request.method == 'POST':
        if not _user_can_manage_movements(current_user):
            error = 'No tienes permisos para registrar movimientos.'
            json_resp = get_json_response(None, 403, error)
            if json_resp:
                return json_resp
            flash(error, 'danger')
            next_param = request.form.get('next') or request.args.get('next')
            safe_next = _coerce_internal_url(next_param, default=url_for('inventario_new.movimientos'))
            return redirect(safe_next)
        return crear_movimiento()

    # Listar movimientos
    movimientos = StockMovement.query.join(InventoryItem).filter(
        InventoryItem.company_id == current_user.organizacion_id
    ).order_by(StockMovement.fecha.desc()).limit(50).all()
    
    json_resp = get_json_response({
        'data': [
            {
                'id': mov.id,
                'item': mov.item.nombre,
                'tipo': mov.tipo,
                'cantidad': float(mov.qty),
                'warehouse': mov.warehouse_display,
                'fecha': mov.fecha.isoformat(),
                'usuario': mov.user.nombre_completo
            } for mov in movimientos
        ]
    })
    if json_resp:
        return json_resp

    # Obtener datos para el formulario
    items = InventoryItem.query.filter_by(company_id=current_user.organizacion_id, activo=True).all()
    locations = Warehouse.query.filter_by(company_id=current_user.organizacion_id, activo=True).order_by(Warehouse.nombre.asc()).all()
    location_groups = _serialize_locations_for_ui(locations)

    return render_template('inventario_new/movimientos.html',
                         movimientos=movimientos,
                         items=items,
                         locations=locations,
                         location_groups=location_groups,
                         can_manage_movements=_user_can_manage_movements(current_user))

def crear_movimiento():
    """Crea un nuevo movimiento de stock"""
    default_redirect = url_for('inventario_new.movimientos')
    next_param = request.form.get('next') or request.args.get('next')
    redirect_target = _coerce_internal_url(next_param, default=default_redirect)

    item_id = request.form.get('item_id')
    tipo = request.form.get('tipo')
    motivo = (request.form.get('motivo') or '').strip()
    measurement_mode = (request.form.get('measurement_mode') or 'base').lower()
    qty_raw = request.form.get('qty')
    presentation_key = request.form.get('presentation_key')
    presentation_qty_raw = request.form.get('presentation_qty')
    nuevo_stock_raw = request.form.get('nuevo_stock')

    if not all([item_id, tipo, motivo]):
        error = 'Todos los campos son obligatorios.'
        json_resp = get_json_response(None, 400, error)
        if json_resp:
            return json_resp
        flash(error, 'danger')
        return redirect(redirect_target)

    try:
        item = InventoryItem.query.filter_by(id=item_id, company_id=current_user.organizacion_id).first()
        if not item:
            raise ValueError('El item seleccionado no existe o no pertenece a tu organización.')

        base_qty: Decimal | None = None
        nuevo_stock_base: Decimal | None = None
        package_info = None

        def _ensure_warehouse(warehouse_id_value, *, role: str) -> Warehouse:
            if not warehouse_id_value:
                raise ValueError(f'Depósito {role} es obligatorio para {tipo}s')
            try:
                warehouse_id_int = int(warehouse_id_value)
            except (TypeError, ValueError):
                raise ValueError('Depósito inválido.')
            warehouse_obj = Warehouse.query.filter_by(
                id=warehouse_id_int,
                company_id=current_user.organizacion_id,
                activo=True,
            ).first()
            if not warehouse_obj:
                raise ValueError('Depósito no encontrado o inactivo.')
            return warehouse_obj

        if tipo == 'ajuste':
            if measurement_mode == 'package' and presentation_key and presentation_qty_raw:
                base_qty, package_info = _convert_package_quantity(item, presentation_key, presentation_qty_raw)
                nuevo_stock_base = base_qty
            else:
                if not nuevo_stock_raw:
                    raise ValueError('El nuevo stock es obligatorio para ajustes.')
                try:
                    nuevo_stock_base = Decimal(str(nuevo_stock_raw))
                except (TypeError, InvalidOperation):
                    raise ValueError('El nuevo stock debe ser un número válido.')
                if nuevo_stock_base < 0:
                    raise ValueError('El nuevo stock debe ser mayor o igual a cero.')
            base_qty = None
        else:
            if measurement_mode == 'package' and presentation_key and presentation_qty_raw:
                base_qty, package_info = _convert_package_quantity(item, presentation_key, presentation_qty_raw)
            else:
                if not qty_raw:
                    raise ValueError('La cantidad es obligatoria.')
                try:
                    base_qty = Decimal(str(qty_raw))
                except (TypeError, InvalidOperation):
                    raise ValueError('La cantidad debe ser un número válido.')
                if base_qty <= 0:
                    raise ValueError('La cantidad debe ser mayor a cero.')

        if package_info:
            qty_display = package_info['qty'].normalize()
            multiplier_display = package_info['multiplier'].normalize()
            unit_display = package_info.get('unit') or 'unidad'
            label_display = package_info.get('label') or ''
            conversion = f"{qty_display} {unit_display}"
            if label_display:
                conversion = f"{conversion} ({label_display})"
            conversion = f"{conversion} → {qty_display * multiplier_display} {item.unidad}"
            motivo = f"{motivo} · {conversion}".strip()

        movimiento = None

        if tipo == 'ingreso':
            destino = _ensure_warehouse(request.form.get('destino_warehouse_id'), role='destino')
            movimiento = crear_movimiento_ingreso(item, float(base_qty), destino.id, motivo)
        elif tipo == 'egreso':
            origen = _ensure_warehouse(request.form.get('origen_warehouse_id'), role='origen')
            movimiento = crear_movimiento_egreso(item, float(base_qty), origen.id, motivo)
        elif tipo == 'transferencia':
            origen = _ensure_warehouse(request.form.get('origen_warehouse_id'), role='origen')
            destino = _ensure_warehouse(request.form.get('destino_warehouse_id'), role='destino')
            if origen.id == destino.id:
                raise ValueError('El depósito origen debe ser diferente al destino.')
            movimiento = crear_movimiento_transferencia(item, float(base_qty), origen.id, destino.id, motivo)
        elif tipo == 'ajuste':
            destino = _ensure_warehouse(request.form.get('destino_warehouse_id'), role='destino')
            movimiento = crear_movimiento_ajuste(item, float(nuevo_stock_base), destino.id, motivo)
        else:
            raise ValueError('Tipo de movimiento no válido')

        db.session.add(movimiento)
        db.session.commit()

        payload = {'mensaje': 'Movimiento registrado exitosamente'}
        json_resp = get_json_response(payload)
        if json_resp:
            return json_resp

        flash('Movimiento registrado exitosamente.', 'success')

    except ValueError as exc:
        error = str(exc)
        json_resp = get_json_response(None, 400, error)
        if json_resp:
            return json_resp
        flash(error, 'danger')
        return redirect(redirect_target)
    except Exception:
        db.session.rollback()
        error = 'Error al registrar el movimiento.'
        json_resp = get_json_response(None, 500, error)
        if json_resp:
            return json_resp
        flash(error, 'danger')
        return redirect(redirect_target)

    return redirect(redirect_target)

def crear_movimiento_ingreso(item, qty, warehouse_id, motivo):
    """Crea un movimiento de ingreso"""
    # Actualizar o crear stock
    stock = Stock.query.filter_by(item_id=item.id, warehouse_id=warehouse_id).first()
    if not stock:
        stock = Stock(item_id=item.id, warehouse_id=warehouse_id, cantidad=0)
        db.session.add(stock)
    
    stock.cantidad += qty
    
    return StockMovement(
        item_id=item.id,
        tipo='ingreso',
        qty=qty,
        destino_warehouse_id=warehouse_id,
        motivo=motivo,
        user_id=current_user.id
    )

def crear_movimiento_egreso(item, qty, warehouse_id, motivo):
    """Crea un movimiento de egreso"""
    stock = Stock.query.filter_by(item_id=item.id, warehouse_id=warehouse_id).first()
    if not stock or stock.cantidad < qty:
        raise ValueError("Stock insuficiente en el depósito")
    
    stock.cantidad -= qty
    
    return StockMovement(
        item_id=item.id,
        tipo='egreso',
        qty=qty,
        origen_warehouse_id=warehouse_id,
        motivo=motivo,
        user_id=current_user.id
    )

def crear_movimiento_transferencia(item, qty, origen_id, destino_id, motivo):
    """Crea un movimiento de transferencia"""
    # Verificar stock origen
    stock_origen = Stock.query.filter_by(item_id=item.id, warehouse_id=origen_id).first()
    if not stock_origen or stock_origen.cantidad < qty:
        raise ValueError("Stock insuficiente en el depósito origen")
    
    # Actualizar stock origen
    stock_origen.cantidad -= qty
    
    # Actualizar o crear stock destino
    stock_destino = Stock.query.filter_by(item_id=item.id, warehouse_id=destino_id).first()
    if not stock_destino:
        stock_destino = Stock(item_id=item.id, warehouse_id=destino_id, cantidad=0)
        db.session.add(stock_destino)
    
    stock_destino.cantidad += qty
    
    return StockMovement(
        item_id=item.id,
        tipo='transferencia',
        qty=qty,
        origen_warehouse_id=origen_id,
        destino_warehouse_id=destino_id,
        motivo=motivo,
        user_id=current_user.id
    )

def crear_movimiento_ajuste(item, nuevo_stock, warehouse_id, motivo):
    """Crea un movimiento de ajuste"""
    stock = Stock.query.filter_by(item_id=item.id, warehouse_id=warehouse_id).first()
    if not stock:
        stock = Stock(item_id=item.id, warehouse_id=warehouse_id, cantidad=0)
        db.session.add(stock)
    
    stock_anterior = stock.cantidad
    stock.cantidad = nuevo_stock
    qty_ajuste = nuevo_stock - stock_anterior
    
    return StockMovement(
        item_id=item.id,
        tipo='ajuste',
        qty=abs(qty_ajuste),
        destino_warehouse_id=warehouse_id,
        motivo=f"Ajuste: {stock_anterior} → {nuevo_stock}. {motivo}",
        user_id=current_user.id
    )

@inventario_new_bp.route('/alertas')
@login_required
def alertas():
    """Muestra items con stock bajo"""
    items_stock_bajo = InventoryItem.query.filter_by(
        company_id=current_user.organizacion_id, 
        activo=True
    ).all()
    
    items_stock_bajo = [item for item in items_stock_bajo if item.is_low_stock]
    
    json_resp = get_json_response({
        'data': [
            {
                'id': item.id,
                'sku': item.sku,
                'nombre': item.nombre,
                'total_stock': float(item.total_stock),
                'min_stock': float(item.min_stock),
                'diferencia': float(item.min_stock - item.total_stock)
            } for item in items_stock_bajo
        ]
    })
    if json_resp:
        return json_resp
    
    return render_template('inventario_new/alertas.html', items=items_stock_bajo)

@inventario_new_bp.route('/reservas', methods=['GET', 'POST'])
@login_required
def reservas():
    if request.method == 'POST':
        return crear_reserva()
    
    # Listar reservas activas
    reservas = StockReservation.query.join(InventoryItem).filter(
        InventoryItem.company_id == current_user.organizacion_id,
        StockReservation.estado == 'activa'
    ).all()
    
    json_resp = get_json_response({
        'data': [
            {
                'id': res.id,
                'item': res.item.nombre,
                'proyecto': res.project.nombre,
                'cantidad': float(res.qty),
                'fecha': res.created_at.isoformat()
            } for res in reservas
        ]
    })
    if json_resp:
        return json_resp
    
    # Obtener datos para el formulario
    items = InventoryItem.query.filter_by(company_id=current_user.organizacion_id, activo=True).all()
    projects = Obra.query.filter_by(organizacion_id=current_user.organizacion_id).all()
    
    return render_template('inventario_new/reservas.html', 
                         reservas=reservas,
                         items=items,
                         projects=projects)

def crear_reserva():
    """Crea una nueva reserva de stock"""
    item_id = request.form.get('item_id')
    project_id = request.form.get('project_id')
    qty = request.form.get('qty')
    
    if not all([item_id, project_id, qty]):
        error = 'Todos los campos son obligatorios.'
        json_resp = get_json_response(None, 400, error)
        if json_resp:
            return json_resp
        flash(error, 'danger')
        return redirect(url_for('inventario_new.reservas'))
    
    try:
        qty = float(qty)
        item = InventoryItem.query.get(item_id)
        
        if qty > item.available_stock:
            raise ValueError("No hay suficiente stock disponible para reservar")
        
        reserva = StockReservation(
            item_id=item_id,
            project_id=project_id,
            qty=qty,
            created_by=current_user.id
        )
        
        db.session.add(reserva)
        db.session.commit()
        
        json_resp = get_json_response({'mensaje': 'Reserva creada exitosamente'})
        if json_resp:
            return json_resp
            
        flash('Reserva creada exitosamente.', 'success')
        
    except ValueError as e:
        error = str(e)
        json_resp = get_json_response(None, 400, error)
        if json_resp:
            return json_resp
        flash(error, 'danger')
    except Exception as e:
        db.session.rollback()
        error = 'Error al crear la reserva.'
        json_resp = get_json_response(None, 500, error)
        if json_resp:
            return json_resp
        flash(error, 'danger')
    
    return redirect(url_for('inventario_new.reservas'))

@inventario_new_bp.route('/reservas/<int:id>/liberar', methods=['POST'])
@login_required
@requires_role('administrador', 'compras')
def liberar_reserva(id):
    reserva = StockReservation.query.get_or_404(id)
    
    try:
        reserva.estado = 'liberada'
        db.session.commit()
        
        json_resp = get_json_response({'mensaje': 'Reserva liberada exitosamente'})
        if json_resp:
            return json_resp
            
        flash('Reserva liberada exitosamente.', 'success')
        
    except Exception as e:
        db.session.rollback()
        error = 'Error al liberar la reserva.'
        json_resp = get_json_response(None, 500, error)
        if json_resp:
            return json_resp
        flash(error, 'danger')
    
    return redirect(url_for('inventario_new.reservas'))

@inventario_new_bp.route('/reservas/<int:id>/consumir', methods=['POST'])
@login_required
@requires_role('administrador', 'compras')
def consumir_reserva(id):
    reserva = StockReservation.query.get_or_404(id)
    
    try:
        # Crear movimiento de egreso
        # Buscar el depósito con más stock del item
        stock_disponible = Stock.query.filter_by(item_id=reserva.item_id).order_by(Stock.cantidad.desc()).first()
        
        if not stock_disponible or stock_disponible.cantidad < reserva.qty:
            raise ValueError("No hay suficiente stock disponible para consumir la reserva")
        
        # Crear movimiento de egreso
        movimiento = StockMovement(
            item_id=reserva.item_id,
            tipo='egreso',
            qty=reserva.qty,
            origen_warehouse_id=stock_disponible.warehouse_id,
            project_id=reserva.project_id,
            motivo=f"Consumo de reserva para {reserva.project.nombre}",
            user_id=current_user.id
        )
        
        # Actualizar stock
        stock_disponible.cantidad -= reserva.qty
        
        # Marcar reserva como consumida
        reserva.estado = 'consumida'
        
        db.session.add(movimiento)
        db.session.commit()
        
        json_resp = get_json_response({'mensaje': 'Reserva consumida exitosamente'})
        if json_resp:
            return json_resp
            
        flash('Reserva consumida exitosamente.', 'success')
        
    except ValueError as e:
        error = str(e)
        json_resp = get_json_response(None, 400, error)
        if json_resp:
            return json_resp
        flash(error, 'danger')
    except Exception as e:
        db.session.rollback()
        error = 'Error al consumir la reserva.'
        json_resp = get_json_response(None, 500, error)
        if json_resp:
            return json_resp
        flash(error, 'danger')
    
    return redirect(url_for('inventario_new.reservas'))<|MERGE_RESOLUTION|>--- conflicted
+++ resolved
@@ -1,4 +1,3 @@
-<<<<<<< HEAD
 import os
 from collections import defaultdict, OrderedDict
 from typing import Dict, List, Optional
@@ -18,12 +17,15 @@
 )
 from flask_login import current_user, login_required
 
-from app import db
-=======
-from flask import Blueprint, render_template, request, flash, redirect, url_for, jsonify
-from flask_login import login_required, current_user
-from app import db, _login_redirect
->>>>>>> 363d7e39
+# Imports de app (compatibilidad con ambas ramas)
+try:
+    from app import db, _login_redirect  # presente en main
+except Exception:
+    from app import db  # presente en pr20-local
+    def _login_redirect():
+        # Fallback seguro si no existe en tu app
+        return redirect(url_for("auth.login"))
+
 from models import (
     InventoryCategory,
     InventoryItem,
@@ -76,28 +78,23 @@
 
 
 def _coerce_internal_url(candidate: str | None, *, default: str) -> str:
-    """Ensure the provided URL is relative to avoid open redirects."""
-
+    """Asegura que la URL sea interna (evita open redirects)."""
     if not candidate:
         return default
-
     parsed = urlparse(candidate)
     if parsed.netloc or parsed.scheme:
         return default
-
     return candidate
 
 
 def _with_query_params(url: str, **params) -> str:
     parsed = urlparse(url)
     query_args = dict(parse_qsl(parsed.query, keep_blank_values=True))
-
     for key, value in params.items():
         if value is None:
             query_args.pop(key, None)
         else:
             query_args[key] = value
-
     new_query = urlencode(query_args, doseq=True)
     return parsed._replace(query=new_query).geturl()
 
@@ -133,7 +130,6 @@
         try:
             multiplier_float = float(multiplier_value)
         except (TypeError, ValueError):
-            # Guardamos el valor original para que el usuario pueda corregirlo
             options.append({
                 'label': label_value,
                 'unit': unit_value,
@@ -177,7 +173,6 @@
         (key, {'key': key, 'label': label, 'options': []})
         for key, label in LOCATION_GROUP_LABELS.items()
     )
-
     extras: OrderedDict[str, dict] = OrderedDict()
 
     for location in locations:
@@ -191,7 +186,6 @@
                     'options': [],
                 }
             target = extras[tipo]
-
         target['options'].append(_serialize_location(location))
 
     ordered_groups = list(groups.values()) + list(extras.values())
@@ -228,13 +222,14 @@
     }
     return base_qty, package_info
 
+
 def requires_role(*roles):
-    """Decorator para verificar roles"""
+    """Decorator para verificar roles."""
     def decorator(f):
         def decorated_function(*args, **kwargs):
             if not current_user.is_authenticated:
                 return _login_redirect()
-            if current_user.rol not in roles and not current_user.es_admin():
+            if current_user.rol not in roles and not getattr(current_user, 'es_admin', lambda: False)():
                 flash('No tienes permisos para esta acción.', 'danger')
                 return redirect(url_for('inventario_new.items'))
             return f(*args, **kwargs)
@@ -242,8 +237,9 @@
         return decorated_function
     return decorator
 
+
 def get_json_response(data, status=200, error=None):
-    """Genera respuesta JSON estándar"""
+    """Genera respuesta JSON estándar si el cliente lo pide."""
     if request.accept_mimetypes['application/json'] >= request.accept_mimetypes['text/html'] or request.args.get('format') == 'json':
         if error:
             return jsonify({'error': error}), status
@@ -255,7 +251,6 @@
     categorias: List[InventoryCategory],
 ) -> List[Dict[str, object]]:
     """Arma un árbol jerárquico para renderizado."""
-
     children_map: Dict[Optional[int], List[InventoryCategory]] = defaultdict(list)
     for categoria in categorias:
         children_map[categoria.parent_id].append(categoria)
@@ -277,10 +272,8 @@
 
 def _resolve_company(company_id: int) -> Optional[Organizacion]:
     """Obtiene la organización asociada al id."""
-
     if getattr(current_user, 'organizacion', None) and current_user.organizacion.id == company_id:
         return current_user.organizacion
-
     return Organizacion.query.get(company_id)
 
 
@@ -390,7 +383,6 @@
 
 def _extract_adjustment_delta(movement: StockMovement) -> Decimal:
     """Recupera la diferencia real de un ajuste para identificar pérdidas."""
-
     if movement.tipo != 'ajuste' or not movement.motivo:
         return Decimal('0')
 
@@ -411,7 +403,6 @@
 
 def _movement_is_waste(movement: StockMovement) -> bool:
     """Clasifica un movimiento para detectar desperdicios."""
-
     if movement.tipo == 'ajuste':
         return _extract_adjustment_delta(movement) < 0
 
@@ -428,7 +419,6 @@
 
 def _build_cost_map(company_id: int, items: list[InventoryItem]) -> dict[str, float]:
     """Obtiene valores de costo promedio basados en códigos históricos."""
-
     skus = {item.sku for item in items if item.sku}
     if not skus:
         return {}
@@ -460,7 +450,6 @@
 
 def _collect_reservation_metrics(item_ids: set[int]):
     """Agrupa métricas clave de reservas activas y consumidas."""
-
     if not item_ids:
         return defaultdict(
             lambda: {
@@ -513,7 +502,6 @@
 
 def _collect_movement_metrics(company_id: int, item_ids: set[int]):
     """Calcula consumo, desperdicio y responsables por item."""
-
     if not item_ids:
         return (
             defaultdict(
@@ -620,6 +608,7 @@
 
     return item_metrics, project_metrics, operator_metrics
 
+
 @inventario_new_bp.route('/')
 @inventario_new_bp.route('/items')
 @login_required
@@ -645,7 +634,7 @@
         return redirect(url_for('reportes.dashboard'))
 
     query = InventoryItem.query.filter_by(company_id=company_id, activo=True)
-    
+
     if categoria_id:
         query = (
             query.join(InventoryCategory)
@@ -656,7 +645,7 @@
                 )
             )
         )
-    
+
     if buscar:
         query = query.filter(
             db.or_(
@@ -665,12 +654,12 @@
                 InventoryItem.descripcion.contains(buscar)
             )
         )
-    
-    items = query.order_by(InventoryItem.nombre).all()
+
+    items_list = query.order_by(InventoryItem.nombre).all()
 
     # Filtrar por stock bajo si se solicita
     if stock_bajo:
-        items = [item for item in items if item.is_low_stock]
+        items_list = [item for item in items_list if item.is_low_stock]
 
     locations = (
         Warehouse.query.filter_by(company_id=company_id, activo=True)
@@ -700,7 +689,7 @@
                 'min_stock': float(item.min_stock),
                 'is_low_stock': item.is_low_stock,
                 'package_options': item.package_options,
-            } for item in items
+            } for item in items_list
         ]
     })
     if json_resp:
@@ -709,15 +698,17 @@
     # Obtener categorías para filtros
     categorias = get_active_categories(company_id)
 
-    return render_template('inventario_new/items.html',
-                         items=items,
-                         categorias=categorias,
-                         filtros={'categoria': categoria_id_raw, 'buscar': buscar, 'stock_bajo': stock_bajo},
-                         locations=locations,
-                         location_groups=location_groups,
-                         highlight_item_id=highlight_item_id,
-                         base_items_url=base_items_url,
-                         can_manage_movements=_user_can_manage_movements(current_user))
+    return render_template(
+        'inventario_new/items.html',
+        items=items_list,
+        categorias=categorias,
+        filtros={'categoria': categoria_id_raw, 'buscar': buscar, 'stock_bajo': stock_bajo},
+        locations=locations,
+        location_groups=location_groups,
+        highlight_item_id=highlight_item_id,
+        base_items_url=base_items_url,
+        can_manage_movements=_user_can_manage_movements(current_user)
+    )
 
 
 @inventario_new_bp.route('/cuadro-stock')
@@ -1311,20 +1302,21 @@
 
     return _render_form()
 
+
 @inventario_new_bp.route('/items/<int:id>')
 @login_required
 def detalle_item(id):
     item = InventoryItem.query.filter_by(id=id, company_id=current_user.organizacion_id).first_or_404()
-    
+
     # Obtener stocks por depósito
     stocks = Stock.query.filter_by(item_id=id).join(Warehouse).all()
-    
+
     # Obtener movimientos recientes
     movimientos = StockMovement.query.filter_by(item_id=id).order_by(StockMovement.fecha.desc()).limit(20).all()
-    
+
     # Obtener reservas activas
     reservas = StockReservation.query.filter_by(item_id=id, estado='activa').all()
-    
+
     json_resp = get_json_response({
         'item': {
             'id': item.id,
@@ -1344,18 +1336,21 @@
     })
     if json_resp:
         return json_resp
-    
-    return render_template('inventario_new/item_detalle.html', 
-                         item=item, 
-                         stocks=stocks,
-                         movimientos=movimientos,
-                         reservas=reservas)
+
+    return render_template(
+        'inventario_new/item_detalle.html',
+        item=item,
+        stocks=stocks,
+        movimientos=movimientos,
+        reservas=reservas
+    )
+
 
 @inventario_new_bp.route('/warehouses')
 @login_required
 def warehouses():
     warehouses = Warehouse.query.filter_by(company_id=current_user.organizacion_id, activo=True).all()
-    
+
     json_resp = get_json_response({
         'data': [
             {
@@ -1368,8 +1363,9 @@
     })
     if json_resp:
         return json_resp
-    
+
     return render_template('inventario_new/warehouses.html', warehouses=warehouses)
+
 
 @inventario_new_bp.route('/warehouses/nuevo', methods=['POST'])
 @login_required
@@ -1425,6 +1421,7 @@
         flash(error, 'danger')
 
     return redirect(safe_next)
+
 
 @inventario_new_bp.route('/movimientos', methods=['GET', 'POST'])
 @login_required
@@ -1442,10 +1439,10 @@
         return crear_movimiento()
 
     # Listar movimientos
-    movimientos = StockMovement.query.join(InventoryItem).filter(
+    movimientos_list = StockMovement.query.join(InventoryItem).filter(
         InventoryItem.company_id == current_user.organizacion_id
     ).order_by(StockMovement.fecha.desc()).limit(50).all()
-    
+
     json_resp = get_json_response({
         'data': [
             {
@@ -1456,7 +1453,7 @@
                 'warehouse': mov.warehouse_display,
                 'fecha': mov.fecha.isoformat(),
                 'usuario': mov.user.nombre_completo
-            } for mov in movimientos
+            } for mov in movimientos_list
         ]
     })
     if json_resp:
@@ -1467,15 +1464,18 @@
     locations = Warehouse.query.filter_by(company_id=current_user.organizacion_id, activo=True).order_by(Warehouse.nombre.asc()).all()
     location_groups = _serialize_locations_for_ui(locations)
 
-    return render_template('inventario_new/movimientos.html',
-                         movimientos=movimientos,
-                         items=items,
-                         locations=locations,
-                         location_groups=location_groups,
-                         can_manage_movements=_user_can_manage_movements(current_user))
+    return render_template(
+        'inventario_new/movimientos.html',
+        movimientos=movimientos_list,
+        items=items,
+        locations=locations,
+        location_groups=location_groups,
+        can_manage_movements=_user_can_manage_movements(current_user)
+    )
+
 
 def crear_movimiento():
-    """Crea un nuevo movimiento de stock"""
+    """Crea un nuevo movimiento de stock."""
     default_redirect = url_for('inventario_new.movimientos')
     next_param = request.form.get('next') or request.args.get('next')
     redirect_target = _coerce_internal_url(next_param, default=default_redirect)
@@ -1608,16 +1608,16 @@
 
     return redirect(redirect_target)
 
+
 def crear_movimiento_ingreso(item, qty, warehouse_id, motivo):
-    """Crea un movimiento de ingreso"""
-    # Actualizar o crear stock
+    """Crea un movimiento de ingreso."""
     stock = Stock.query.filter_by(item_id=item.id, warehouse_id=warehouse_id).first()
     if not stock:
         stock = Stock(item_id=item.id, warehouse_id=warehouse_id, cantidad=0)
         db.session.add(stock)
-    
+
     stock.cantidad += qty
-    
+
     return StockMovement(
         item_id=item.id,
         tipo='ingreso',
@@ -1627,14 +1627,15 @@
         user_id=current_user.id
     )
 
+
 def crear_movimiento_egreso(item, qty, warehouse_id, motivo):
-    """Crea un movimiento de egreso"""
+    """Crea un movimiento de egreso."""
     stock = Stock.query.filter_by(item_id=item.id, warehouse_id=warehouse_id).first()
     if not stock or stock.cantidad < qty:
         raise ValueError("Stock insuficiente en el depósito")
-    
+
     stock.cantidad -= qty
-    
+
     return StockMovement(
         item_id=item.id,
         tipo='egreso',
@@ -1644,24 +1645,22 @@
         user_id=current_user.id
     )
 
+
 def crear_movimiento_transferencia(item, qty, origen_id, destino_id, motivo):
-    """Crea un movimiento de transferencia"""
-    # Verificar stock origen
+    """Crea un movimiento de transferencia."""
     stock_origen = Stock.query.filter_by(item_id=item.id, warehouse_id=origen_id).first()
     if not stock_origen or stock_origen.cantidad < qty:
         raise ValueError("Stock insuficiente en el depósito origen")
-    
-    # Actualizar stock origen
+
     stock_origen.cantidad -= qty
-    
-    # Actualizar o crear stock destino
+
     stock_destino = Stock.query.filter_by(item_id=item.id, warehouse_id=destino_id).first()
     if not stock_destino:
         stock_destino = Stock(item_id=item.id, warehouse_id=destino_id, cantidad=0)
         db.session.add(stock_destino)
-    
+
     stock_destino.cantidad += qty
-    
+
     return StockMovement(
         item_id=item.id,
         tipo='transferencia',
@@ -1672,17 +1671,18 @@
         user_id=current_user.id
     )
 
+
 def crear_movimiento_ajuste(item, nuevo_stock, warehouse_id, motivo):
-    """Crea un movimiento de ajuste"""
+    """Crea un movimiento de ajuste."""
     stock = Stock.query.filter_by(item_id=item.id, warehouse_id=warehouse_id).first()
     if not stock:
         stock = Stock(item_id=item.id, warehouse_id=warehouse_id, cantidad=0)
         db.session.add(stock)
-    
+
     stock_anterior = stock.cantidad
     stock.cantidad = nuevo_stock
     qty_ajuste = nuevo_stock - stock_anterior
-    
+
     return StockMovement(
         item_id=item.id,
         tipo='ajuste',
@@ -1692,17 +1692,18 @@
         user_id=current_user.id
     )
 
+
 @inventario_new_bp.route('/alertas')
 @login_required
 def alertas():
-    """Muestra items con stock bajo"""
+    """Muestra items con stock bajo."""
     items_stock_bajo = InventoryItem.query.filter_by(
-        company_id=current_user.organizacion_id, 
+        company_id=current_user.organizacion_id,
         activo=True
     ).all()
-    
+
     items_stock_bajo = [item for item in items_stock_bajo if item.is_low_stock]
-    
+
     json_resp = get_json_response({
         'data': [
             {
@@ -1717,21 +1718,22 @@
     })
     if json_resp:
         return json_resp
-    
+
     return render_template('inventario_new/alertas.html', items=items_stock_bajo)
+
 
 @inventario_new_bp.route('/reservas', methods=['GET', 'POST'])
 @login_required
 def reservas():
     if request.method == 'POST':
         return crear_reserva()
-    
+
     # Listar reservas activas
-    reservas = StockReservation.query.join(InventoryItem).filter(
+    reservas_list = StockReservation.query.join(InventoryItem).filter(
         InventoryItem.company_id == current_user.organizacion_id,
         StockReservation.estado == 'activa'
     ).all()
-    
+
     json_resp = get_json_response({
         'data': [
             {
@@ -1740,27 +1742,30 @@
                 'proyecto': res.project.nombre,
                 'cantidad': float(res.qty),
                 'fecha': res.created_at.isoformat()
-            } for res in reservas
+            } for res in reservas_list
         ]
     })
     if json_resp:
         return json_resp
-    
+
     # Obtener datos para el formulario
     items = InventoryItem.query.filter_by(company_id=current_user.organizacion_id, activo=True).all()
     projects = Obra.query.filter_by(organizacion_id=current_user.organizacion_id).all()
-    
-    return render_template('inventario_new/reservas.html', 
-                         reservas=reservas,
-                         items=items,
-                         projects=projects)
+
+    return render_template(
+        'inventario_new/reservas.html',
+        reservas=reservas_list,
+        items=items,
+        projects=projects
+    )
+
 
 def crear_reserva():
-    """Crea una nueva reserva de stock"""
+    """Crea una nueva reserva de stock."""
     item_id = request.form.get('item_id')
     project_id = request.form.get('project_id')
     qty = request.form.get('qty')
-    
+
     if not all([item_id, project_id, qty]):
         error = 'Todos los campos son obligatorios.'
         json_resp = get_json_response(None, 400, error)
@@ -1768,86 +1773,87 @@
             return json_resp
         flash(error, 'danger')
         return redirect(url_for('inventario_new.reservas'))
-    
+
     try:
         qty = float(qty)
         item = InventoryItem.query.get(item_id)
-        
+
         if qty > item.available_stock:
             raise ValueError("No hay suficiente stock disponible para reservar")
-        
+
         reserva = StockReservation(
             item_id=item_id,
             project_id=project_id,
             qty=qty,
             created_by=current_user.id
         )
-        
+
         db.session.add(reserva)
         db.session.commit()
-        
+
         json_resp = get_json_response({'mensaje': 'Reserva creada exitosamente'})
         if json_resp:
             return json_resp
-            
+
         flash('Reserva creada exitosamente.', 'success')
-        
+
     except ValueError as e:
         error = str(e)
         json_resp = get_json_response(None, 400, error)
         if json_resp:
             return json_resp
         flash(error, 'danger')
-    except Exception as e:
+    except Exception:
         db.session.rollback()
         error = 'Error al crear la reserva.'
         json_resp = get_json_response(None, 500, error)
         if json_resp:
             return json_resp
         flash(error, 'danger')
-    
+
     return redirect(url_for('inventario_new.reservas'))
+
 
 @inventario_new_bp.route('/reservas/<int:id>/liberar', methods=['POST'])
 @login_required
 @requires_role('administrador', 'compras')
 def liberar_reserva(id):
     reserva = StockReservation.query.get_or_404(id)
-    
+
     try:
         reserva.estado = 'liberada'
         db.session.commit()
-        
+
         json_resp = get_json_response({'mensaje': 'Reserva liberada exitosamente'})
         if json_resp:
             return json_resp
-            
+
         flash('Reserva liberada exitosamente.', 'success')
-        
-    except Exception as e:
+
+    except Exception:
         db.session.rollback()
         error = 'Error al liberar la reserva.'
         json_resp = get_json_response(None, 500, error)
         if json_resp:
             return json_resp
         flash(error, 'danger')
-    
+
     return redirect(url_for('inventario_new.reservas'))
+
 
 @inventario_new_bp.route('/reservas/<int:id>/consumir', methods=['POST'])
 @login_required
 @requires_role('administrador', 'compras')
 def consumir_reserva(id):
     reserva = StockReservation.query.get_or_404(id)
-    
+
     try:
-        # Crear movimiento de egreso
         # Buscar el depósito con más stock del item
         stock_disponible = Stock.query.filter_by(item_id=reserva.item_id).order_by(Stock.cantidad.desc()).first()
-        
+
         if not stock_disponible or stock_disponible.cantidad < reserva.qty:
             raise ValueError("No hay suficiente stock disponible para consumir la reserva")
-        
+
         # Crear movimiento de egreso
         movimiento = StockMovement(
             item_id=reserva.item_id,
@@ -1858,34 +1864,34 @@
             motivo=f"Consumo de reserva para {reserva.project.nombre}",
             user_id=current_user.id
         )
-        
+
         # Actualizar stock
         stock_disponible.cantidad -= reserva.qty
-        
+
         # Marcar reserva como consumida
         reserva.estado = 'consumida'
-        
+
         db.session.add(movimiento)
         db.session.commit()
-        
+
         json_resp = get_json_response({'mensaje': 'Reserva consumida exitosamente'})
         if json_resp:
             return json_resp
-            
+
         flash('Reserva consumida exitosamente.', 'success')
-        
+
     except ValueError as e:
         error = str(e)
         json_resp = get_json_response(None, 400, error)
         if json_resp:
             return json_resp
         flash(error, 'danger')
-    except Exception as e:
+    except Exception:
         db.session.rollback()
         error = 'Error al consumir la reserva.'
         json_resp = get_json_response(None, 500, error)
         if json_resp:
             return json_resp
         flash(error, 'danger')
-    
+
     return redirect(url_for('inventario_new.reservas'))