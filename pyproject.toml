[project]
name = "repl-nix-workspace"
version = "0.1.0"
description = "Add your description here"
requires-python = ">=3.11"

dependencies = [
    "authlib~=1.6.5",
    "flask~=3.1.1",
    "flask-login~=0.6.3",
    "flask-migrate~=4.0.7",
    "flask-sqlalchemy~=3.1.1",
    "gunicorn~=23.0.0",
    "jinja2~=3.1.4",
    "matplotlib~=3.10.5",
    "mercadopago~=2.3.0",
    "openai~=1.97.1",
    "openpyxl~=3.1.5",
    "pillow~=11.3.0",
<<<<<<< HEAD
    "psycopg[binary]>=3.2,<3.3",
=======
    "psycopg[binary]>=3.2,<3.3",   # <- reemplaza psycopg2-binary por psycopg v3
>>>>>>> 363d7e39
    "pypdf2~=3.0.1",
    "reportlab~=4.4.2",
    "requests~=2.32.3",
    "sqlalchemy~=2.0.41",
    "werkzeug~=3.1.3",
    "weasyprint~=66.0",
    "xlsxwriter~=3.2.5",
<<<<<<< HEAD
]
=======
]
>>>>>>> 363d7e39
<|MERGE_RESOLUTION|>--- conflicted
+++ resolved
@@ -17,11 +17,7 @@
     "openai~=1.97.1",
     "openpyxl~=3.1.5",
     "pillow~=11.3.0",
-<<<<<<< HEAD
     "psycopg[binary]>=3.2,<3.3",
-=======
-    "psycopg[binary]>=3.2,<3.3",   # <- reemplaza psycopg2-binary por psycopg v3
->>>>>>> 363d7e39
     "pypdf2~=3.0.1",
     "reportlab~=4.4.2",
     "requests~=2.32.3",
@@ -29,8 +25,4 @@
     "werkzeug~=3.1.3",
     "weasyprint~=66.0",
     "xlsxwriter~=3.2.5",
-<<<<<<< HEAD
-]
-=======
-]
->>>>>>> 363d7e39
+]