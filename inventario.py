--- conflicted
+++ resolved
@@ -80,7 +80,7 @@
     if not current_user.puede_acceder_modulo('inventario'):
         flash('No tienes permisos para acceder a este módulo.', 'danger')
         return redirect(url_for('reportes.dashboard'))
-    
+
     categoria_id = request.args.get('categoria', '')
     buscar = request.args.get('buscar', '')
     stock_bajo = request.args.get('stock_bajo', '')
@@ -90,8 +90,8 @@
     if categoria_id:
         query = query.filter(ItemInventario.categoria_id == categoria_id)
 
+    # Improved search with case-insensitive partial matching
     if buscar:
-        # Búsqueda flexible: permite búsqueda parcial case-insensitive en código, nombre y descripción
         buscar_pattern = f'%{buscar}%'
         query = query.filter(
             db.or_(
@@ -100,34 +100,18 @@
                 ItemInventario.descripcion.ilike(buscar_pattern)
             )
         )
-    
+
     if stock_bajo:
         query = query.filter(ItemInventario.stock_actual <= ItemInventario.stock_minimo)
-    
+
     items = query.filter(ItemInventario.activo == True).order_by(ItemInventario.nombre).all()
 
-    # Obtener categorías del nuevo sistema InventoryCategory
-    company_id = _resolve_company_id()
-    if company_id:
-        from models import InventoryCategory
-        categorias_nuevas = InventoryCategory.query.filter_by(
-            company_id=company_id,
-            is_active=True,
-            parent_id=None  # Solo categorías raíz
-        ).order_by(InventoryCategory.sort_order, InventoryCategory.nombre).all()
-    else:
-        categorias_nuevas = []
-
-    # Mantener compatibilidad con categorías antiguas
-    categorias = CategoriaInventario.query.order_by(CategoriaInventario.nombre).all()
-
-    # Obtener obras confirmadas para cada item
+    # Get confirmed obras for each item
     from models.projects import Obra
     from models.budgets import Presupuesto
 
     items_con_obras = []
     for item in items:
-        # Buscar usos del item en obras con presupuestos confirmados
         obras_confirmadas = db.session.query(Obra).join(
             UsoInventario, Obra.id == UsoInventario.obra_id
         ).join(
@@ -145,10 +129,25 @@
             'obras': obras_confirmadas
         })
 
-    # Obtener obras disponibles para traslados
-    obras_disponibles = Obra.query.filter(
-        Obra.estado.in_(['planificacion', 'en_curso', 'finalizado'])
-    ).order_by(Obra.nombre).all()
+    # Load new inventory categories
+    org_id = get_current_org_id() or current_user.organizacion_id
+    categorias_nuevas = []
+    if org_id:
+        categorias_nuevas = InventoryCategory.query.filter_by(
+            company_id=org_id,
+            is_active=True,
+            parent_id=None
+        ).order_by(InventoryCategory.sort_order, InventoryCategory.nombre).all()
+
+    categorias = CategoriaInventario.query.order_by(CategoriaInventario.nombre).all()
+
+    # Get all obras for dropdowns
+    obras_disponibles = Obra.query.join(Presupuesto).filter(
+        db.or_(
+            Presupuesto.confirmado_como_obra == True,
+            Presupuesto.estado.in_(['aprobado', 'convertido', 'confirmado'])
+        )
+    ).distinct().all()
 
     return render_template('inventario/lista.html',
                          items_con_obras=items_con_obras,
@@ -166,66 +165,6 @@
         flash('No tienes permisos para crear items de inventario.', 'danger')
         return redirect(url_for('inventario.lista'))
 
-<<<<<<< HEAD
-    # Get categories for the form
-    company_id = _resolve_company_id()
-    if company_id:
-        from models import InventoryCategory
-        categorias = InventoryCategory.query.filter_by(
-            organizacion_id=company_id,
-            activo=True
-        ).order_by(InventoryCategory.nombre).all()
-    else:
-        categorias = []
-
-    can_manage_categories = user_can_manage_inventory_categories(current_user)
-
-    if request.method == 'POST':
-        # Get form data
-        categoria_id = request.form.get('categoria_id')
-        codigo = request.form.get('codigo', '').strip().upper()
-        nombre = request.form.get('nombre', '').strip()
-        descripcion = request.form.get('descripcion', '').strip()
-        unidad = request.form.get('unidad')
-        stock_actual = request.form.get('stock_actual', 0)
-        stock_minimo = request.form.get('stock_minimo', 0)
-        precio_promedio = request.form.get('precio_promedio', 0)
-
-        # Validate required fields
-        if not all([categoria_id, codigo, nombre, unidad]):
-            flash('Categoría, código, nombre y unidad son obligatorios.', 'danger')
-            return render_template('inventario/crear.html',
-                                 categorias=categorias,
-                                 can_manage_categories=can_manage_categories)
-
-        try:
-            # Convert numeric fields
-            stock_actual = float(stock_actual)
-            stock_minimo = float(stock_minimo)
-            precio_promedio = float(precio_promedio)
-
-            # Validate numeric values
-            if stock_actual < 0 or stock_minimo < 0 or precio_promedio < 0:
-                flash('Los valores numéricos no pueden ser negativos.', 'danger')
-                return render_template('inventario/crear.html',
-                                     categorias=categorias,
-                                     can_manage_categories=can_manage_categories)
-
-            # Check if codigo already exists
-            existing_item = ItemInventario.query.filter_by(codigo=codigo).first()
-            if existing_item:
-                flash(f'Ya existe un item con el código {codigo}.', 'danger')
-                return render_template('inventario/crear.html',
-                                     categorias=categorias,
-                                     can_manage_categories=can_manage_categories)
-
-            # Create new item
-            nuevo_item = ItemInventario(
-                categoria_id=categoria_id,
-                codigo=codigo,
-                nombre=nombre,
-                descripcion=descripcion if descripcion else None,
-=======
     org_id = get_current_org_id() or current_user.organizacion_id
 
     if not org_id:
@@ -271,32 +210,20 @@
                 codigo=codigo,
                 nombre=nombre,
                 descripcion=descripcion or None,
->>>>>>> e9e5e020
                 unidad=unidad,
                 stock_actual=stock_actual,
                 stock_minimo=stock_minimo,
                 precio_promedio=precio_promedio,
-<<<<<<< HEAD
-=======
                 precio_promedio_usd=precio_promedio_usd,
->>>>>>> e9e5e020
                 activo=True
             )
 
             db.session.add(nuevo_item)
-<<<<<<< HEAD
-            db.session.flush()  # Get the item ID
-
-            # Create initial stock movement if stock_actual > 0
-            if stock_actual > 0:
-                movimiento_inicial = MovimientoInventario(
-=======
             db.session.flush()  # Para obtener el ID
 
             # Si hay stock inicial, crear movimiento de entrada
             if stock_actual > 0:
                 movimiento = MovimientoInventario(
->>>>>>> e9e5e020
                     item_id=nuevo_item.id,
                     tipo='entrada',
                     cantidad=stock_actual,
@@ -305,27 +232,6 @@
                     observaciones='Stock inicial al crear el item',
                     usuario_id=current_user.id
                 )
-<<<<<<< HEAD
-                db.session.add(movimiento_inicial)
-
-            db.session.commit()
-
-            flash(f'Item "{nombre}" creado exitosamente.', 'success')
-            return redirect(url_for('inventario.lista'))
-
-        except ValueError:
-            flash('Los valores de stock y precio deben ser números válidos.', 'danger')
-            return render_template('inventario/crear.html',
-                                 categorias=categorias,
-                                 can_manage_categories=can_manage_categories)
-        except Exception as e:
-            db.session.rollback()
-            flash('Error al crear el item de inventario.', 'danger')
-            current_app.logger.error(f'Error creating inventory item: {str(e)}')
-            return render_template('inventario/crear.html',
-                                 categorias=categorias,
-                                 can_manage_categories=can_manage_categories)
-=======
                 db.session.add(movimiento)
 
             db.session.commit()
@@ -348,7 +254,6 @@
     # GET request
     categorias = InventoryCategory.query.filter_by(company_id=org_id, is_active=True).order_by(InventoryCategory.nombre).all()
     can_manage_categories = user_can_manage_inventory_categories(current_user)
->>>>>>> e9e5e020
 
     return render_template('inventario/crear.html',
                          categorias=categorias,
@@ -627,139 +532,6 @@
     flash(message, 'success' if created else 'info')
     return redirect(url_for('inventario.categorias'))
 
-<<<<<<< HEAD
-@inventario_bp.route('/dar-baja', methods=['POST'])
-@login_required
-def dar_baja():
-    if current_user.rol not in ['administrador', 'tecnico']:
-        flash('No tienes permisos para dar de baja items.', 'danger')
-        return redirect(url_for('inventario.lista'))
-
-    item_id = request.form.get('item_id')
-    cantidad = request.form.get('cantidad')
-    tipo_baja = request.form.get('tipo_baja')
-    observaciones = request.form.get('observaciones')
-
-    if not all([item_id, cantidad, tipo_baja]):
-        flash('Todos los campos son obligatorios.', 'danger')
-        return redirect(url_for('inventario.lista'))
-
-    try:
-        cantidad = float(cantidad)
-        item = ItemInventario.query.get_or_404(item_id)
-
-        if cantidad <= 0:
-            flash('La cantidad debe ser mayor a cero.', 'danger')
-            return redirect(url_for('inventario.lista'))
-
-        stock_actual = item.stock_actual if item.stock_actual is not None else 0
-        if cantidad > stock_actual:
-            flash('Stock insuficiente para dar de baja.', 'danger')
-            return redirect(url_for('inventario.lista'))
-
-        # Determinar el motivo según el tipo de baja
-        if tipo_baja == 'uso':
-            motivo = f'Baja por uso/consumo'
-        elif tipo_baja == 'rotura':
-            motivo = f'Baja por rotura/daño'
-        else:
-            motivo = f'Baja de inventario'
-
-        # Crear movimiento de salida
-        movimiento = MovimientoInventario(
-            item_id=item_id,
-            tipo='salida',
-            cantidad=cantidad,
-            motivo=motivo,
-            observaciones=observaciones,
-            usuario_id=current_user.id
-        )
-
-        # Actualizar stock
-        item.stock_actual = stock_actual - cantidad
-
-        db.session.add(movimiento)
-        db.session.commit()
-
-        flash(f'Item dado de baja exitosamente. Stock actualizado: {item.stock_actual:.3f} {item.unidad}', 'success')
-
-    except ValueError:
-        flash('La cantidad debe ser un número válido.', 'danger')
-    except Exception as e:
-        db.session.rollback()
-        flash('Error al dar de baja el item.', 'danger')
-        current_app.logger.error(f'Error en dar_baja: {str(e)}')
-
-    return redirect(url_for('inventario.lista'))
-
-@inventario_bp.route('/trasladar', methods=['POST'])
-@login_required
-def trasladar():
-    if current_user.rol not in ['administrador', 'tecnico']:
-        flash('No tienes permisos para trasladar items.', 'danger')
-        return redirect(url_for('inventario.lista'))
-
-    item_id = request.form.get('item_id')
-    obra_destino_id = request.form.get('obra_destino_id')
-    cantidad = request.form.get('cantidad')
-    observaciones = request.form.get('observaciones')
-
-    if not all([item_id, obra_destino_id, cantidad]):
-        flash('Todos los campos son obligatorios.', 'danger')
-        return redirect(url_for('inventario.lista'))
-
-    try:
-        cantidad = float(cantidad)
-        item = ItemInventario.query.get_or_404(item_id)
-        obra_destino = Obra.query.get_or_404(obra_destino_id)
-
-        if cantidad <= 0:
-            flash('La cantidad debe ser mayor a cero.', 'danger')
-            return redirect(url_for('inventario.lista'))
-
-        stock_actual = item.stock_actual if item.stock_actual is not None else 0
-        if cantidad > stock_actual:
-            flash('Stock insuficiente para trasladar.', 'danger')
-            return redirect(url_for('inventario.lista'))
-
-        # Crear movimiento de salida del depósito actual
-        movimiento_salida = MovimientoInventario(
-            item_id=item_id,
-            tipo='salida',
-            cantidad=cantidad,
-            motivo=f'Traslado a: {obra_destino.nombre}',
-            observaciones=observaciones,
-            usuario_id=current_user.id
-        )
-
-        # Crear registro de uso en la obra destino
-        uso_obra = UsoInventario(
-            obra_id=obra_destino_id,
-            item_id=item_id,
-            cantidad_usada=cantidad,
-            fecha_uso=date.today(),
-            observaciones=f'Traslado desde depósito. {observaciones or ""}',
-            usuario_id=current_user.id
-        )
-
-        # Actualizar stock del item
-        item.stock_actual = stock_actual - cantidad
-
-        db.session.add(movimiento_salida)
-        db.session.add(uso_obra)
-        db.session.commit()
-
-        flash(f'Item trasladado exitosamente a {obra_destino.nombre}. Stock actualizado: {item.stock_actual:.3f} {item.unidad}', 'success')
-
-    except ValueError:
-        flash('La cantidad debe ser un número válido.', 'danger')
-    except Exception as e:
-        db.session.rollback()
-        flash('Error al trasladar el item.', 'danger')
-        current_app.logger.error(f'Error en trasladar: {str(e)}')
-
-    return redirect(url_for('inventario.lista'))
-=======
 @inventario_bp.route('/items-disponibles', methods=['GET'])
 @login_required
 def items_disponibles():
@@ -975,4 +747,120 @@
         current_app.logger.error(traceback.format_exc())
         flash('Error al generar el análisis de inventario', 'danger')
         return redirect(url_for('inventario.lista'))
->>>>>>> e9e5e020
+
+
+@inventario_bp.route('/dar_baja/<int:id>', methods=['POST'])
+@login_required
+def dar_baja(id):
+    """Da de baja un item de inventario por uso o rotura"""
+    if not current_user.puede_acceder_modulo('inventario'):
+        return jsonify({'success': False, 'message': 'No tienes permisos'}), 403
+
+    try:
+        item = ItemInventario.query.get_or_404(id)
+
+        cantidad = float(request.form.get('cantidad', 0))
+        motivo = request.form.get('motivo', '')
+        obra_id = request.form.get('obra_id')
+        observaciones = request.form.get('observaciones', '')
+
+        if cantidad <= 0:
+            return jsonify({'success': False, 'message': 'La cantidad debe ser mayor a 0'}), 400
+
+        if cantidad > float(item.stock_actual):
+            return jsonify({'success': False, 'message': 'No hay suficiente stock disponible'}), 400
+
+        # Create movement record
+        movimiento = MovimientoInventario(
+            item_id=item.id,
+            tipo='salida',
+            cantidad=cantidad,
+            motivo=motivo,
+            observaciones=observaciones,
+            usuario_id=current_user.id
+        )
+        db.session.add(movimiento)
+
+        # Update stock
+        item.stock_actual -= cantidad
+
+        # If it's usage on an obra, record it
+        if obra_id and motivo == 'Uso en obra':
+            uso = UsoInventario(
+                obra_id=int(obra_id),
+                item_id=item.id,
+                cantidad_usada=cantidad,
+                fecha_uso=date.today(),
+                observaciones=observaciones,
+                usuario_id=current_user.id
+            )
+            db.session.add(uso)
+
+        db.session.commit()
+        flash(f'Se dio de baja {cantidad} {item.unidad} de {item.nombre}', 'success')
+        return jsonify({'success': True})
+
+    except Exception as e:
+        db.session.rollback()
+        current_app.logger.error(f"Error en dar_baja: {str(e)}")
+        return jsonify({'success': False, 'message': str(e)}), 500
+
+
+@inventario_bp.route('/trasladar/<int:id>', methods=['POST'])
+@login_required
+def trasladar(id):
+    """Traslada un item de inventario a otro depósito"""
+    if not current_user.puede_acceder_modulo('inventario'):
+        return jsonify({'success': False, 'message': 'No tienes permisos'}), 403
+
+    try:
+        item = ItemInventario.query.get_or_404(id)
+
+        cantidad = float(request.form.get('cantidad', 0))
+        obra_destino_id = request.form.get('obra_destino_id')
+        observaciones = request.form.get('observaciones', '')
+
+        if cantidad <= 0:
+            return jsonify({'success': False, 'message': 'La cantidad debe ser mayor a 0'}), 400
+
+        if cantidad > float(item.stock_actual):
+            return jsonify({'success': False, 'message': 'No hay suficiente stock disponible'}), 400
+
+        if not obra_destino_id:
+            return jsonify({'success': False, 'message': 'Debe seleccionar un depósito destino'}), 400
+
+        # Create movement record for transfer
+        movimiento = MovimientoInventario(
+            item_id=item.id,
+            tipo='salida',
+            cantidad=cantidad,
+            motivo=f'Traslado a obra',
+            observaciones=observaciones,
+            usuario_id=current_user.id
+        )
+        db.session.add(movimiento)
+
+        # Update stock (subtract from current location)
+        item.stock_actual -= cantidad
+
+        # Record usage in destination obra
+        uso = UsoInventario(
+            obra_id=int(obra_destino_id),
+            item_id=item.id,
+            cantidad_usada=cantidad,
+            fecha_uso=date.today(),
+            observaciones=f'Traslado desde depósito. {observaciones}',
+            usuario_id=current_user.id
+        )
+        db.session.add(uso)
+
+        db.session.commit()
+
+        obra_destino = Obra.query.get(obra_destino_id)
+        flash(f'Se trasladaron {cantidad} {item.unidad} de {item.nombre} a {obra_destino.nombre}', 'success')
+        return jsonify({'success': True})
+
+    except Exception as e:
+        db.session.rollback()
+        current_app.logger.error(f"Error en trasladar: {str(e)}")
+        return jsonify({'success': False, 'message': str(e)}), 500