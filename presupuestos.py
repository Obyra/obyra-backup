from flask import Blueprint, render_template, request, flash, redirect, url_for, make_response, jsonify, current_app, g
from flask_login import login_required, current_user
import datetime as dt
from datetime import date, timedelta
from io import BytesIO
<<<<<<< HEAD
from decimal import Decimal, ROUND_HALF_UP, InvalidOperation
import importlib.util
import json
import os
from typing import Any, Optional
=======
import importlib.util
import json
from typing import Any
>>>>>>> 363d7e39

REPORTLAB_AVAILABLE = importlib.util.find_spec("reportlab") is not None
if REPORTLAB_AVAILABLE:
    from reportlab.lib.pagesizes import letter, A4
    from reportlab.lib import colors
    from reportlab.lib.units import inch
    from reportlab.platypus import SimpleDocTemplate, Table, TableStyle, Paragraph, Spacer
    from reportlab.lib.styles import getSampleStyleSheet, ParagraphStyle
    from reportlab.lib.enums import TA_CENTER, TA_RIGHT
else:  # pragma: no cover - executed only when optional deps missing
    letter = A4 = None  # type: ignore[assignment]
    colors = None  # type: ignore[assignment]
    inch = 72  # type: ignore[assignment]

    def _missing_reportlab(*args: Any, **kwargs: Any):
        raise RuntimeError(
            "La librería reportlab no está instalada. Ejecuta 'pip install reportlab' para habilitar la generación de PDFs."
        )

    SimpleDocTemplate = Table = TableStyle = Paragraph = Spacer = _missing_reportlab  # type: ignore[assignment]
    getSampleStyleSheet = ParagraphStyle = _missing_reportlab  # type: ignore[assignment]
    TA_CENTER = TA_RIGHT = None  # type: ignore[assignment]


XLSXWRITER_AVAILABLE = importlib.util.find_spec("xlsxwriter") is not None
if XLSXWRITER_AVAILABLE:
    import xlsxwriter
else:  # pragma: no cover - executed only when optional deps missing
    xlsxwriter = None  # type: ignore[assignment]

from app import db
<<<<<<< HEAD
from models import Presupuesto, ItemPresupuesto, Obra, EtapaObra, TareaEtapa, Event
from calculadora_ia import (
    procesar_presupuesto_ia,
    COEFICIENTES_CONSTRUCCION,
    calcular_etapas_seleccionadas,
    slugify_etapa,
)
from obras import seed_tareas_para_etapa
from services.exchange import base as exchange_service
from services.exchange.providers import bna as bna_provider
from services.cac.cac_service import get_cac_context
from services.geocoding_service import resolve as resolve_geocode, search as search_geocode
from services.memberships import get_current_org_id


def _clean_text(value: Any) -> Optional[str]:
    """Normaliza cadenas eliminando espacios y devolviendo None para vacíos."""

    if value is None:
        return None
    if isinstance(value, str):
        value = value.strip()
        return value or None
    return str(value)


def _parse_date(value: Any) -> Optional[date]:
    """Intenta parsear una fecha en formatos comunes (ISO o DD/MM/YYYY)."""

    if value is None:
        return None
    if isinstance(value, str):
        value = value.strip()
    if not value:
        return None

    for fmt in ("%Y-%m-%d", "%d/%m/%Y"):
        try:
            return dt.datetime.strptime(str(value), fmt).date()
        except (ValueError, TypeError):
            continue
    return None


DECIMAL_ZERO = Decimal("0")
CURRENCY_QUANT = Decimal("0.01")
QUANTITY_QUANT = Decimal("0.001")
FX_RATE_QUANT = Decimal("0.0001")
ALLOWED_CURRENCIES = {"ARS", "USD"}
COORD_QUANT = Decimal("0.00000001")


def _to_bool(value: Any, default: bool = False) -> bool:
    """Convierte entradas típicas de formularios/JSON a booleanos reales."""

    if value is None:
        return default
    if isinstance(value, bool):
        return value
    if isinstance(value, (int, float)):
        return bool(value)
    if isinstance(value, str):
        normalized = value.strip().lower()
        if normalized in {"1", "true", "t", "on", "yes", "si", "sí"}:
            return True
        if normalized in {"0", "false", "f", "off", "no"}:
            return False
    return default


def _registrar_evento_confirmacion(org_id: Optional[int], obra_id: Optional[int],
                                   presupuesto_id: Optional[int], usuario_id: Optional[int],
                                   trigger: str) -> None:
    """Registra un evento de auditoría para la confirmación de presupuestos."""

    if not org_id or not obra_id or not presupuesto_id:
        return

    try:
        evento = Event(
            company_id=org_id,
            project_id=obra_id,
            user_id=usuario_id,
            type='status_change',
            severity='media',
            title='Presupuesto confirmado',
            description=(
                f'El presupuesto #{presupuesto_id} fue confirmado y se creó la obra #{obra_id}.'
            ),
            meta={
                'source': trigger,
                'presupuesto_id': presupuesto_id,
                'obra_id': obra_id,
            },
            created_by=usuario_id,
        )
        db.session.add(evento)
        db.session.commit()
    except Exception:  # pragma: no cover - logging auxiliar
        db.session.rollback()
        current_app.logger.exception(
            'No se pudo registrar el evento de confirmación del presupuesto %s',
            presupuesto_id,
        )


def _resolve_currency_context(raw_currency: Any):
    """Determina la moneda solicitada y obtiene el tipo de cambio si aplica."""

    currency = str(raw_currency).upper() if raw_currency else 'ARS'
    if currency not in ALLOWED_CURRENCIES:
        currency = 'ARS'

    snapshot = None
    if currency != 'ARS':
        provider = (os.environ.get('FX_PROVIDER') or 'bna').lower()
        if provider != 'bna':
            provider = 'bna'
        fallback_env = os.environ.get('EXCHANGE_FALLBACK_RATE')
        fallback = Decimal(str(fallback_env)) if fallback_env else None
        try:
            snapshot = exchange_service.ensure_rate(
                provider,
                base_currency='ARS',
                quote_currency=currency,
                fetcher=bna_provider.fetch_official_rate,
                as_of=date.today(),
                fallback_rate=fallback,
            )
        except Exception as exc:
            current_app.logger.warning('No se pudo obtener el tipo de cambio: %s', exc)
            if fallback is not None:
                snapshot = exchange_service.ensure_rate(
                    provider,
                    base_currency='ARS',
                    quote_currency=currency,
                    fetcher=lambda *_args, **_kwargs: None,
                    as_of=date.today(),
                    fallback_rate=fallback,
                )
            else:
                raise

    return currency, snapshot


def _to_decimal(value: Any, default: str = "0") -> Decimal:
    """Convierte un valor arbitrario a Decimal utilizando '.' como separador."""

    if isinstance(value, Decimal):
        return value
    if value is None:
        return Decimal(default)
    if isinstance(value, (int, float)):
        normalized = str(value)
    else:
        text = str(value).strip()
        if not text:
            return Decimal(default)
        normalized = text.replace(",", ".")
    try:
        return Decimal(normalized)
    except (InvalidOperation, ValueError, TypeError):
        return Decimal(default)


def _quantize_currency(value: Decimal) -> Decimal:
    return value.quantize(CURRENCY_QUANT, rounding=ROUND_HALF_UP)


def _quantize_quantity(value: Decimal) -> Decimal:
    return value.quantize(QUANTITY_QUANT, rounding=ROUND_HALF_UP)


def _quantize_coord(value: Any) -> Optional[Decimal]:
    if value is None:
        return None
    try:
        coord = _to_decimal(value, '0')
    except (InvalidOperation, ValueError, TypeError):
        return None
    return coord.quantize(COORD_QUANT, rounding=ROUND_HALF_UP)


def _parse_vigencia_dias(raw_value: Any) -> Optional[int]:
    if raw_value is None:
        return None
    try:
        value = int(str(raw_value).strip())
    except (TypeError, ValueError):
        return None
    if value < 1 or value > 180:
        return None
    return value


def _sumar_totales(items) -> Decimal:
    total = DECIMAL_ZERO
    for item in items:
        valor = getattr(item, 'total_currency', None)
        if valor is None:
            valor = getattr(item, 'total', 0)
        total += _quantize_currency(_to_decimal(valor, '0'))
    return _quantize_currency(total)


def _congelar_presupuesto_para_confirmacion(presupuesto: Presupuesto) -> Decimal:
    """Recalcula y congela importes, cantidades y tasas antes de confirmar."""

    presupuesto.calcular_totales()

    currency = (presupuesto.currency or 'ARS').upper()
    if currency not in ALLOWED_CURRENCIES:
        currency = 'ARS'
    presupuesto.currency = currency

    fx_value: Optional[Decimal] = None
    if currency != 'ARS':
        candidatos = (
            presupuesto.tasa_usd_venta,
            presupuesto.exchange_rate_value,
            getattr(presupuesto.exchange_rate, 'value', None),
        )
        for candidato in candidatos:
            if candidato is None:
                continue
            candidato_dec = _to_decimal(candidato, '0')
            if candidato_dec > DECIMAL_ZERO:
                fx_value = candidato_dec
                break
        if fx_value is not None and fx_value > DECIMAL_ZERO:
            fx_value = fx_value.quantize(FX_RATE_QUANT, rounding=ROUND_HALF_UP)
            presupuesto.tasa_usd_venta = fx_value
            presupuesto.exchange_rate_value = fx_value
        if not presupuesto.exchange_rate_provider and getattr(presupuesto.exchange_rate, 'provider', None):
            presupuesto.exchange_rate_provider = presupuesto.exchange_rate.provider
        if not presupuesto.exchange_rate_as_of and getattr(presupuesto.exchange_rate, 'as_of', None):
            presupuesto.exchange_rate_as_of = presupuesto.exchange_rate.as_of
        if not presupuesto.exchange_rate_fetched_at and getattr(presupuesto.exchange_rate, 'fetched_at', None):
            presupuesto.exchange_rate_fetched_at = presupuesto.exchange_rate.fetched_at
    else:
        fx_value = None

    if presupuesto.indice_cac_valor is not None:
        presupuesto.indice_cac_valor = _quantize_currency(_to_decimal(presupuesto.indice_cac_valor, '0'))

    items = presupuesto.items.all() if hasattr(presupuesto.items, 'all') else list(presupuesto.items)
    for item in items:
        cantidad = _quantize_quantity(_to_decimal(item.cantidad, '0'))
        item.cantidad = cantidad

        item.currency = currency

        unit_currency = item.price_unit_currency
        if unit_currency is None:
            unit_currency = item.precio_unitario
        unit_currency_dec = _quantize_currency(_to_decimal(unit_currency, '0'))
        item.price_unit_currency = unit_currency_dec

        total_currency = _quantize_currency(cantidad * unit_currency_dec)
        item.total_currency = total_currency

        if currency != 'ARS' and fx_value is not None and fx_value > DECIMAL_ZERO:
            unit_ars = _quantize_currency(unit_currency_dec * fx_value)
            total_ars = _quantize_currency(total_currency * fx_value)
        else:
            raw_unit_ars = item.precio_unitario if item.precio_unitario is not None else item.price_unit_ars
            if raw_unit_ars is None or _to_decimal(raw_unit_ars, '0') <= DECIMAL_ZERO:
                raw_unit_ars = unit_currency_dec
            unit_ars = _quantize_currency(_to_decimal(raw_unit_ars, '0'))
            total_ars = _quantize_currency(cantidad * unit_ars)

        item.precio_unitario = unit_ars
        item.price_unit_ars = unit_ars
        item.total = total_ars
        item.total_ars = total_ars

    presupuesto.calcular_totales()
    return presupuesto.total_con_iva


def _persistir_resultados_etapas(
    presupuesto: Presupuesto,
    etapas_resultado: list,
    superficie: Optional[Decimal],
    tipo_calculo: str,
    currency: str,
    fx_snapshot,
    cac_context,
):
    """Aplica los resultados IA al presupuesto, reemplazando items previos de cada etapa."""

    if not etapas_resultado:
        return False, 'Sin etapas para aplicar'

    presupuesto.currency = currency
    try:
        presupuesto.registrar_tipo_cambio(fx_snapshot)
    except AttributeError:
        pass

    if cac_context:
        presupuesto.indice_cac_valor = _quantize_currency(_to_decimal(cac_context.value, '0'))
        presupuesto.indice_cac_fecha = cac_context.period

    obra = presupuesto.obra
    slug_a_etapa = {}
    orden_base = 0
    if obra:
        etapas_existentes = obra.etapas.order_by(EtapaObra.orden.asc()).all()
        slug_a_etapa = {slugify_etapa(e.nombre): e for e in etapas_existentes}
        orden_base = len(etapas_existentes)

    hubo_cambios = False

    for index, etapa_data in enumerate(etapas_resultado, start=1):
        slug = slugify_etapa(etapa_data.get('slug') or etapa_data.get('nombre') or f'etapa-{index}')
        etapa_modelo = slug_a_etapa.get(slug)

        if obra and not etapa_modelo:
            etapa_modelo = EtapaObra(
                obra_id=obra.id,
                nombre=etapa_data.get('nombre') or f'Etapa {index}',
                descripcion=etapa_data.get('notas') or f'Etapa generada automáticamente ({tipo_calculo})',
                orden=orden_base + index,
                estado='pendiente',
            )
            db.session.add(etapa_modelo)
            db.session.flush()
            slug_a_etapa[slug] = etapa_modelo
            hubo_cambios = True

        query = ItemPresupuesto.query.filter(
            ItemPresupuesto.presupuesto_id == presupuesto.id,
            ItemPresupuesto.origen == 'ia',
        )
        if etapa_modelo:
            query = query.filter(ItemPresupuesto.etapa_id == etapa_modelo.id)
        else:
            query = query.filter(ItemPresupuesto.etapa_id.is_(None))

        eliminados = query.delete(synchronize_session=False)
        if eliminados:
            hubo_cambios = True

        for item_data in etapa_data.get('items', []):
            tipo_item = (item_data.get('tipo') or 'material').strip().lower()
            if tipo_item not in {'material', 'mano_obra', 'equipo', 'herramienta'}:
                tipo_item = 'material'

            cantidad = _quantize_quantity(_to_decimal(item_data.get('cantidad'), '0'))
            precio_moneda = _quantize_currency(_to_decimal(item_data.get('precio_unit'), '0'))
            precio_ars = _quantize_currency(_to_decimal(item_data.get('precio_unit_ars'), '0'))

            if precio_ars <= DECIMAL_ZERO and fx_snapshot and getattr(fx_snapshot, 'value', None):
                precio_ars = _quantize_currency(precio_moneda * _to_decimal(fx_snapshot.value, '1'))

            total_currency = _quantize_currency(cantidad * precio_moneda)
            total_ars = _quantize_currency(cantidad * (precio_ars if precio_ars > DECIMAL_ZERO else precio_moneda))

            nuevo_item = ItemPresupuesto(
                presupuesto_id=presupuesto.id,
                tipo=tipo_item,
                descripcion=item_data.get('descripcion') or f'Ítem {tipo_item} etapa {etapa_data.get("nombre") or index}',
                unidad=item_data.get('unidad') or 'unidades',
                cantidad=cantidad,
                precio_unitario=precio_ars,
                total=total_ars,
                origen='ia',
                currency=currency,
                price_unit_currency=precio_moneda,
                total_currency=total_currency,
                price_unit_ars=precio_ars,
                total_ars=total_ars,
            )

            if etapa_modelo:
                nuevo_item.etapa_id = etapa_modelo.id

            db.session.add(nuevo_item)
            hubo_cambios = True

    if hubo_cambios:
        presupuesto.calcular_totales()
        db.session.add(presupuesto)

    return hubo_cambios, None

=======
from models import Presupuesto, ItemPresupuesto, Obra, EtapaObra
from calculadora_ia import procesar_presupuesto_ia, COEFICIENTES_CONSTRUCCION
>>>>>>> 363d7e39

presupuestos_bp = Blueprint('presupuestos', __name__)

@presupuestos_bp.route('/')
@login_required
def lista():
    if not current_user.puede_acceder_modulo('presupuestos'):
        flash('No tienes permisos para acceder a este módulo.', 'danger')
        return redirect(url_for('reportes.dashboard'))
    
    estado = request.args.get('estado', '')
    vigencia = request.args.get('vigencia', '')
    if estado == 'eliminado' and current_user.rol != 'administrador':
        estado = ''
    incluir_eliminados = estado == 'eliminado'
    buscar = request.args.get('buscar', '')

    # Modificar query para incluir presupuestos sin obra (LEFT JOIN) y excluir confirmados/convertidos
    query = Presupuesto.query.outerjoin(Obra).filter(
        Presupuesto.organizacion_id == current_user.organizacion_id,
        Presupuesto.estado.notin_(['confirmado', 'convertido'])
    )

    if incluir_eliminados:
        query = query.filter(Presupuesto.deleted_at.isnot(None))
    else:
        query = query.filter(Presupuesto.deleted_at.is_(None))

    if estado and estado != 'eliminado':
        query = query.filter(Presupuesto.estado == estado)
    elif not incluir_eliminados:
        query = query.filter(Presupuesto.estado != 'eliminado')
    
    if vigencia == 'vencidos':
        query = query.filter(
            Presupuesto.fecha_vigencia.isnot(None),
            Presupuesto.fecha_vigencia < date.today(),
            Presupuesto.estado.in_(['borrador', 'perdido', 'enviado', 'rechazado', 'vencido'])
        )
    elif vigencia == 'por_vencer':
        limite = date.today() + timedelta(days=7)
        query = query.filter(
            Presupuesto.fecha_vigencia.isnot(None),
            Presupuesto.fecha_vigencia >= date.today(),
            Presupuesto.fecha_vigencia <= limite,
            Presupuesto.estado.in_(['borrador', 'enviado'])
        )

    if buscar:
        query = query.filter(
            db.or_(
                Presupuesto.numero.contains(buscar),
                Presupuesto.observaciones.contains(buscar),
                Obra.nombre.contains(buscar) if Obra.nombre else False,
                Obra.cliente.contains(buscar) if Obra.cliente else False
            )
        )

    presupuestos = query.order_by(Presupuesto.fecha_creacion.desc()).all()

    return render_template('presupuestos/lista.html',
                         presupuestos=presupuestos,
                         estado=estado,
                         buscar=buscar,
                         vigencia=vigencia)


@presupuestos_bp.route('/crear', methods=['GET', 'POST'])
@login_required
def crear():
    if not current_user.puede_acceder_modulo('presupuestos'):
        flash('No tienes permisos para crear presupuestos.', 'danger')
        return redirect(url_for('presupuestos.lista'))
    
    if request.method == 'POST':
        # Obtener datos del nuevo formulario
        nombre_obra = request.form.get('nombre_obra')
        tipo_obra = request.form.get('tipo_obra')
        ubicacion = request.form.get('ubicacion')
        tipo_construccion = request.form.get('tipo_construccion')
        superficie_m2 = request.form.get('superficie_m2')
        fecha_inicio = request.form.get('fecha_inicio')
        fecha_fin = request.form.get('fecha_fin')
        presupuesto_disponible = request.form.get('presupuesto_disponible')
        moneda = request.form.get('moneda', 'ARS')
        cliente_nombre = request.form.get('cliente_nombre')
        plano_pdf = request.files.get('plano_pdf')
        ia_payload_raw = request.form.get('ia_etapas_payload')
        ia_payload = None
        if ia_payload_raw:
            try:
                ia_payload = json.loads(
                    ia_payload_raw,
                    parse_float=Decimal,
                    parse_int=Decimal,
                )
            except (TypeError, ValueError, InvalidOperation):
                current_app.logger.warning(
                    'Payload IA de etapas inválido, se omitirá durante la creación del presupuesto.'
                )
                ia_payload = None

        ubicacion_lat = request.form.get('ubicacion_lat')
        ubicacion_lng = request.form.get('ubicacion_lng')
        ubicacion_normalizada = request.form.get('ubicacion_normalizada') or None
        ubicacion_place_id = request.form.get('ubicacion_place_id') or None
        ubicacion_provider = request.form.get('ubicacion_provider') or None
        ubicacion_geocode_status = request.form.get('ubicacion_geocode_status') or None

        # Validaciones
        if not all([nombre_obra, tipo_obra, ubicacion, tipo_construccion, superficie_m2]):
            flash('Completa todos los campos obligatorios.', 'danger')
            return render_template('presupuestos/crear.html')
        
        superficie_decimal = _quantize_quantity(_to_decimal(superficie_m2, '0'))
        if superficie_decimal <= DECIMAL_ZERO:
            flash('La superficie debe ser mayor a 0.', 'danger')
            return render_template('presupuestos/crear.html')

        try:
            currency, fx_snapshot = _resolve_currency_context(moneda)
        except Exception as exc:
            current_app.logger.exception('Error obteniendo tipo de cambio para crear presupuesto')
            flash('No pudimos obtener el tipo de cambio solicitado. Intenta nuevamente más tarde.', 'danger')
            return render_template('presupuestos/crear.html')

        geocode_payload = None
        geocode_status = ubicacion_geocode_status or 'pending'
        geocode_provider = ubicacion_provider or current_app.config.get('MAPS_PROVIDER') or 'nominatim'
        geocode_place_id = ubicacion_place_id
        direccion_normalizada = ubicacion_normalizada

        lat_decimal = _quantize_coord(ubicacion_lat)
        lng_decimal = _quantize_coord(ubicacion_lng)

        if lat_decimal is not None and lng_decimal is not None:
            geocode_payload = {
                'lat': float(lat_decimal),
                'lng': float(lng_decimal),
                'provider': geocode_provider,
                'place_id': geocode_place_id,
                'normalized': direccion_normalizada or _clean_text(ubicacion),
                'status': geocode_status or 'ok',
                'raw': None,
            }

        if geocode_payload is None:
            try:
                resolved = resolve_geocode(ubicacion)
            except Exception as exc:  # pragma: no cover - logging fallback
                current_app.logger.warning('No se pudo geocodificar la dirección %s: %s', ubicacion, exc)
                resolved = None

            if resolved:
                geocode_payload = resolved
                direccion_normalizada = resolved.get('normalized') or direccion_normalizada
                geocode_provider = resolved.get('provider') or geocode_provider
                geocode_place_id = resolved.get('place_id') or geocode_place_id
                geocode_status = resolved.get('status') or 'ok'
                lat_decimal = _quantize_coord(resolved.get('lat'))
                lng_decimal = _quantize_coord(resolved.get('lng'))
            else:
                geocode_status = 'fail'

        # Crear nueva obra basada en los datos del formulario
        nueva_obra = Obra()
        nueva_obra.nombre = nombre_obra
        nueva_obra.descripcion = f"Obra {tipo_obra.replace('_', ' ').title()} - {tipo_construccion.title()}"
        nueva_obra.direccion = ubicacion
        nueva_obra.direccion_normalizada = direccion_normalizada
        nueva_obra.cliente = cliente_nombre or "Cliente Sin Especificar"
        nueva_obra.estado = 'planificacion'
        nueva_obra.organizacion_id = current_user.organizacion_id

        if lat_decimal is not None and lng_decimal is not None:
            nueva_obra.latitud = lat_decimal
            nueva_obra.longitud = lng_decimal
        if geocode_payload:
            nueva_obra.geocode_place_id = geocode_place_id
            nueva_obra.geocode_provider = geocode_provider
            nueva_obra.geocode_status = geocode_status
            raw_payload = geocode_payload.get('raw')
            nueva_obra.geocode_raw = json.dumps(raw_payload) if raw_payload else nueva_obra.geocode_raw
            nueva_obra.geocode_actualizado = dt.datetime.utcnow()
        elif geocode_status:
            nueva_obra.geocode_status = geocode_status
        
        # Procesar fechas
        if fecha_inicio:
            nueva_obra.fecha_inicio = dt.datetime.strptime(fecha_inicio, '%Y-%m-%d').date()
        if fecha_fin:
            nueva_obra.fecha_fin_estimada = dt.datetime.strptime(fecha_fin, '%Y-%m-%d').date()
        
        # Procesar presupuesto disponible
        if presupuesto_disponible:
            try:
                presupuesto_decimal = _quantize_currency(_to_decimal(presupuesto_disponible, '0'))
                nueva_obra.presupuesto_total = presupuesto_decimal
            except (InvalidOperation, ValueError, TypeError):
                pass
        
        try:
            db.session.add(nueva_obra)
            db.session.flush()  # Para obtener el ID de la obra
            
            # Generar número de presupuesto único
            ultimo_numero = db.session.query(db.func.max(Presupuesto.numero)).scalar()
            if ultimo_numero and ultimo_numero.startswith('PRES-'):
                try:
                    siguiente_num = int(ultimo_numero.split('-')[1]) + 1
                except:
                    siguiente_num = 1
            else:
                siguiente_num = 1
            
            # Asegurar que el número sea único
            while True:
                numero = f"PRES-{siguiente_num:04d}"
                existe = Presupuesto.query.filter_by(numero=numero).first()
                if not existe:
                    break
                siguiente_num += 1
            
            # Crear presupuesto asociado
            nuevo_presupuesto = Presupuesto()
            nuevo_presupuesto.obra_id = nueva_obra.id
            nuevo_presupuesto.numero = numero
            nuevo_presupuesto.iva_porcentaje = Decimal('21.00')  # Fijo según lo solicitado
            nuevo_presupuesto.organizacion_id = current_user.organizacion_id
            nuevo_presupuesto.currency = currency
            vigencia_form = request.form.get('vigencia_dias', '').strip()
            if vigencia_form:
                vigencia_dias = _parse_vigencia_dias(vigencia_form)
                if vigencia_dias is None:
                    flash('La vigencia debe ser un número entre 1 y 180 días.', 'danger')
                    return render_template('presupuestos/crear.html')
            else:
                vigencia_dias = 30

            nuevo_presupuesto.vigencia_dias = vigencia_dias
            nuevo_presupuesto.vigencia_bloqueada = True
            nuevo_presupuesto.asegurar_vigencia()

            # Agregar observaciones con detalles del proyecto
            observaciones_proyecto = []
            observaciones_proyecto.append(f"Tipo de obra: {tipo_obra.replace('_', ' ').title()}")
            observaciones_proyecto.append(f"Tipo de construcción: {tipo_construccion.title()}")
            observaciones_proyecto.append(f"Superficie: {superficie_decimal} m²")
            if presupuesto_disponible:
                observaciones_proyecto.append(f"Presupuesto disponible: {currency} {presupuesto_disponible}")
            if plano_pdf and plano_pdf.filename:
                observaciones_proyecto.append(f"Plano PDF: {plano_pdf.filename}")

            nuevo_presupuesto.observaciones = " | ".join(observaciones_proyecto)
            nuevo_presupuesto.ubicacion_texto = ubicacion
            nuevo_presupuesto.ubicacion_normalizada = direccion_normalizada
            nuevo_presupuesto.geo_latitud = lat_decimal
            nuevo_presupuesto.geo_longitud = lng_decimal
            nuevo_presupuesto.geocode_place_id = geocode_place_id
            nuevo_presupuesto.geocode_provider = geocode_provider
            nuevo_presupuesto.geocode_status = geocode_status

            db.session.add(nuevo_presupuesto)
            db.session.flush()  # Para obtener el ID del presupuesto

            try:
                nuevo_presupuesto.registrar_tipo_cambio(fx_snapshot)
            except AttributeError:
                pass

            if geocode_payload:
                raw_payload = geocode_payload.get('raw')
                nuevo_presupuesto.geocode_raw = json.dumps(raw_payload) if raw_payload else nuevo_presupuesto.geocode_raw
                nuevo_presupuesto.geocode_actualizado = dt.datetime.utcnow()

            datos_proyecto = {
                'nombre': nombre_obra,
                'tipo_obra': tipo_obra,
                'tipo_construccion': tipo_construccion,
                'superficie': float(superficie_decimal),
                'ubicacion': ubicacion,
                'ubicacion_normalizada': direccion_normalizada,
                'latitud': float(lat_decimal) if lat_decimal is not None else None,
                'longitud': float(lng_decimal) if lng_decimal is not None else None,
                'geocode_provider': geocode_provider,
                'geocode_status': geocode_status,
                'geocode_place_id': geocode_place_id,
            }
            nuevo_presupuesto.datos_proyecto = json.dumps(datos_proyecto, default=str)

            cac_context = get_cac_context()
            if cac_context:
                nuevo_presupuesto.indice_cac_valor = _quantize_currency(_to_decimal(cac_context.value, '0'))
                nuevo_presupuesto.indice_cac_fecha = cac_context.period

            # Procesar etapas si se enviaron
            etapas_count = 0
            etapa_index = 0
            etapas_creadas_por_slug = {}
            etapas_serializadas = []
            while True:
                etapa_nombre = request.form.get(f'etapas[{etapa_index}][nombre]')
                if not etapa_nombre:
                    break

                etapa_descripcion = request.form.get(f'etapas[{etapa_index}][descripcion]', '')
                etapa_orden = request.form.get(f'etapas[{etapa_index}][orden]', etapa_index + 1)
                etapa_slug = request.form.get(f'etapas[{etapa_index}][slug]')

                try:
                    orden_int = int(etapa_orden)
                except ValueError:
                    orden_int = etapa_index + 1

                slug_normalizado = slugify_etapa(etapa_slug or etapa_nombre)

                # Crear etapa para la obra
                nueva_etapa = EtapaObra(
                    obra_id=nueva_obra.id,
                    nombre=etapa_nombre,
                    descripcion=etapa_descripcion,
                    orden=orden_int,
                    estado='pendiente'
                )

                db.session.add(nueva_etapa)
                db.session.flush()
                seed_tareas_para_etapa(
                    nueva_etapa,
                    auto_commit=False,
                    slug=slug_normalizado,
                )
                if nueva_etapa.tareas.count() == 0:
                    db.session.add(TareaEtapa(
                        etapa_id=nueva_etapa.id,
                        nombre=f'Tarea inicial de {etapa_nombre}',
                        descripcion='Tarea generada automáticamente a partir del presupuesto.',
                        estado='pendiente'
                    ))

                etapas_creadas_por_slug[slug_normalizado] = nueva_etapa
                etapas_serializadas.append({
                    'nombre': etapa_nombre,
                    'descripcion': etapa_descripcion or '',
                    'orden': orden_int,
                    'slug': slug_normalizado
                })
                etapas_count += 1
                etapa_index += 1

            # Crear items a partir del cálculo IA por etapas si llegó payload
            if ia_payload and ia_payload.get('etapas'):
                tipos_validos = {'material', 'mano_obra', 'equipo', 'herramienta'}
                for etapa_resultado in ia_payload.get('etapas', []):
                    slug_etapa = slugify_etapa(etapa_resultado.get('slug') or etapa_resultado.get('nombre'))
                    etapa_modelo = etapas_creadas_por_slug.get(slug_etapa)

                    for item_data in etapa_resultado.get('items', []):
                        try:
                            tipo_item = (item_data.get('tipo') or 'material').strip()
                        except AttributeError:
                            tipo_item = 'material'
                        tipo_item = tipo_item if tipo_item in tipos_validos else 'material'

                        cantidad_dec = _quantize_quantity(_to_decimal(item_data.get('cantidad'), '0'))
                        precio_moneda = _quantize_currency(_to_decimal(item_data.get('precio_unit'), '0'))
                        precio_ars = _quantize_currency(_to_decimal(item_data.get('precio_unit_ars'), '0'))
                        if precio_ars <= DECIMAL_ZERO and fx_snapshot and getattr(fx_snapshot, 'value', None):
                            precio_ars = _quantize_currency(precio_moneda * _to_decimal(fx_snapshot.value, '1'))

                        total_currency = _quantize_currency(cantidad_dec * precio_moneda)
                        total_ars = _quantize_currency(cantidad_dec * (precio_ars if precio_ars > DECIMAL_ZERO else precio_moneda))

                        nuevo_item = ItemPresupuesto(
                            presupuesto_id=nuevo_presupuesto.id,
                            tipo=tipo_item,
                            descripcion=item_data.get('descripcion', 'Item IA de etapa'),
                            unidad=item_data.get('unidad', 'unidades'),
                            cantidad=cantidad_dec,
                            precio_unitario=precio_ars,
                            total=total_ars,
                            origen='ia',
                            currency=currency,
                            price_unit_currency=precio_moneda,
                            total_currency=total_currency,
                            price_unit_ars=precio_ars,
                            total_ars=total_ars,
                        )
                        if etapa_modelo:
                            nuevo_item.etapa_id = etapa_modelo.id

                        db.session.add(nuevo_item)

                nuevo_presupuesto.calcular_totales()
            else:
                nuevo_presupuesto.asegurar_vigencia()

            if etapas_serializadas:
                datos_proyecto['etapas'] = etapas_serializadas

            nuevo_presupuesto.datos_proyecto = json.dumps(datos_proyecto, default=str)

            db.session.commit()

            mensaje_exito = f'Obra "{nombre_obra}" y presupuesto {numero} creados exitosamente.'
            if etapas_count > 0:
                mensaje_exito += f' Se agregaron {etapas_count} etapas al proyecto.'
            
            flash(mensaje_exito, 'success')
            return redirect(url_for('presupuestos.detalle', id=nuevo_presupuesto.id))
            
        except Exception as e:
            db.session.rollback()
            flash(f'Error al crear la obra y presupuesto: {str(e)}', 'danger')
    
    return render_template('presupuestos/crear.html')

@presupuestos_bp.route('/calculadora-ia')
@login_required
def calculadora_ia():
    """Nueva calculadora IA de presupuestos basada en planos"""
    if not current_user.puede_acceder_modulo('presupuestos'):
        flash('No tienes permisos para acceder a la calculadora IA.', 'danger')
        return redirect(url_for('reportes.dashboard'))
    
    obras = Obra.query.filter(Obra.estado.in_(['planificacion', 'en_curso'])).order_by(Obra.nombre).all()
    tipos_construccion = list(COEFICIENTES_CONSTRUCCION.keys())
    
    return render_template('presupuestos/calculadora_ia.html',
                         obras=obras,
                         tipos_construccion=tipos_construccion)


@presupuestos_bp.route('/geo/sugerencias')
@login_required
def sugerencias_geograficas():
    if not current_user.puede_acceder_modulo('presupuestos'):
        return jsonify({'ok': False, 'error': 'Sin permisos para geocodificar'}), 403

    consulta = (request.args.get('q') or '').strip()
    if not consulta:
        return jsonify({'ok': True, 'resultados': []})

    provider = request.args.get('provider')
    resultados = search_geocode(consulta, provider=provider, limit=5)

    serializados = []
    for resultado in resultados:
        serializados.append({
            'display_name': resultado.get('display_name'),
            'lat': resultado.get('lat'),
            'lng': resultado.get('lng'),
            'provider': resultado.get('provider'),
            'place_id': resultado.get('place_id'),
            'normalized': resultado.get('normalized'),
            'status': resultado.get('status'),
        })

    return jsonify({'ok': True, 'resultados': serializados})

@presupuestos_bp.route('/procesar-calculadora-ia', methods=['POST'])
@login_required
def procesar_calculadora_ia():
    """Procesa el análisis IA del plano y calcula materiales - Estilo Togal.AI"""
    if not current_user.puede_acceder_modulo('presupuestos'):
        return jsonify({'error': 'Sin permisos'}), 403
    
    try:
        # Obtener datos del formulario
        metros_cuadrados = request.form.get('metros_cuadrados')
        tipo_construccion = request.form.get('tipo_construccion', '').strip()
        archivo_pdf = request.files.get('archivo_pdf')
        
        # Validación: debe tener superficie
        if not metros_cuadrados:
            return jsonify({'error': 'Ingresa los metros cuadrados del proyecto'}), 400
        
        try:
            superficie_m2 = float(metros_cuadrados)
            if superficie_m2 <= 0:
                return jsonify({'error': 'Los metros cuadrados deben ser mayor a 0'}), 400
        except ValueError:
            return jsonify({'error': 'Metros cuadrados inválidos'}), 400
        
        # Si no hay tipo, usar IA para sugerir o usar Estándar
        if not tipo_construccion:
            # IA sugiere tipo basado en superficie
            if superficie_m2 < 80:
                tipo_final = "Económica"
            elif superficie_m2 > 300:
                tipo_final = "Premium"
            else:
                tipo_final = "Estándar"
        else:
            tipo_final = tipo_construccion
        
        # Validar tipo
        if tipo_final not in COEFICIENTES_CONSTRUCCION:
            tipo_final = "Estándar"
        
        # USAR FUNCIÓN COMPLETA CON ETAPAS
        resultado = procesar_presupuesto_ia(
            archivo_pdf=archivo_pdf,
            metros_cuadrados_manual=metros_cuadrados,
            tipo_construccion_forzado=tipo_final
        )
        
        return jsonify(resultado)
        
    except Exception as e:
        return jsonify({'error': f'Error procesando calculadora: {str(e)}'}), 500


@presupuestos_bp.route('/ia/calcular/etapas', methods=['POST'])
@login_required
def calcular_etapas_ia():
    """Calcula con IA determinística las etapas seleccionadas de un presupuesto."""
    if not current_user.puede_acceder_modulo('presupuestos'):
        return jsonify({'ok': False, 'error': 'Sin permisos para usar la IA de presupuestos'}), 403

    data = request.get_json(silent=True) or {}
    etapa_payload = data.get('etapa_ids') or []
    superficie = data.get('superficie_m2')
    tipo_calculo = data.get('tipo_calculo') or data.get('tipo_construccion') or 'Estándar'
    contexto = data.get('parametros_contexto') or {}
    presupuesto_id = data.get('presupuesto_id')
    persistir = bool(data.get('persistir'))
    moneda_raw = data.get('currency') or data.get('moneda')

    try:
        currency, fx_snapshot = _resolve_currency_context(moneda_raw)
    except Exception as exc:
        current_app.logger.exception('No se pudo resolver la moneda para la IA de presupuestos')
        return jsonify({'ok': False, 'error': f'No se pudo obtener el tipo de cambio: {exc}'}), 500

    if superficie is None:
        return jsonify({'ok': False, 'error': 'Debes indicar la superficie en m² para calcular.'}), 400

    superficie_decimal = _quantize_quantity(_to_decimal(superficie, '0'))
    if superficie_decimal <= DECIMAL_ZERO:
        return jsonify({'ok': False, 'error': 'La superficie debe ser mayor a 0.'}), 400

    try:
        resultado = calcular_etapas_seleccionadas(
            etapas_payload=etapa_payload,
            superficie_m2=str(superficie_decimal),
            tipo_calculo=tipo_calculo,
            contexto=contexto,
            presupuesto_id=presupuesto_id,
            currency=currency,
            fx_snapshot=fx_snapshot,
        )
    except ValueError as exc:
        return jsonify({'ok': False, 'error': str(exc)}), 400
    except Exception as exc:  # pragma: no cover - logging de errores inesperados
        current_app.logger.exception('Error calculando etapas IA')
        return jsonify({'ok': False, 'error': 'No se pudo calcular las etapas seleccionadas.'}), 500

    resultado['superficie_usada'] = float(superficie_decimal)
    resultado['tipo_calculo'] = tipo_calculo
    resultado['ok'] = True
    resultado['presupuesto_id'] = presupuesto_id
    resultado['parametros_contexto'] = contexto
    resultado['moneda'] = currency

    if presupuesto_id and persistir:
        presupuesto = Presupuesto.query.filter_by(
            id=presupuesto_id,
            organizacion_id=current_user.organizacion_id,
        ).first()

        if not presupuesto:
            return jsonify({'ok': False, 'error': 'No encontramos el presupuesto indicado para aplicar los resultados.'}), 404

        total_antes = float(presupuesto.total_con_iva or 0)

        try:
            cac_context = get_cac_context()
            cambios, _ = _persistir_resultados_etapas(
                presupuesto,
                resultado.get('etapas', []),
                superficie_decimal,
                tipo_calculo,
                currency,
                fx_snapshot,
                cac_context,
            )
            if cambios:
                db.session.commit()
                total_despues = float(presupuesto.total_con_iva or 0)
                resultado['guardado'] = True
                resultado['total_actualizado'] = {
                    'antes': total_antes,
                    'despues': total_despues,
                }
                current_app.logger.info(
                    '💾 Etapas IA aplicadas al presupuesto',
                    extra={
                        'usuario_id': current_user.id,
                        'organizacion_id': current_user.organizacion_id,
                        'presupuesto_id': presupuesto.id,
                        'etapas': [e.get('slug') or e.get('nombre') for e in (resultado.get('etapas') or [])],
                        'total_antes': total_antes,
                        'total_despues': total_despues,
                        'superficie': float(superficie_decimal),
                        'tipo_calculo': tipo_calculo,
                    },
                )
            else:
                db.session.rollback()
                resultado['guardado'] = False
        except Exception:
            db.session.rollback()
            current_app.logger.exception('Error persistiendo resultados de etapas IA en presupuesto')
            return jsonify({'ok': False, 'error': 'El cálculo se generó pero no pudimos guardarlo en el presupuesto.'}), 500

    current_app.logger.info(
        '🧠 IA etapas calculada',
        extra={
            'usuario_id': current_user.id,
            'organizacion_id': current_user.organizacion_id,
            'etapas_solicitadas': [e.get('slug') if isinstance(e, dict) else e for e in (etapa_payload or [])],
            'presupuesto_id': presupuesto_id,
        },
    )
    return jsonify(resultado)

@presupuestos_bp.route('/crear-desde-ia', methods=['POST'])
@login_required  
def crear_desde_ia():
    """Crea un presupuesto a partir de los resultados de la calculadora IA"""
    if not current_user.puede_acceder_modulo('presupuestos') or current_user.rol not in ['administrador', 'tecnico']:
        return jsonify({'error': 'No tienes permisos para crear presupuestos'}), 403
    
    try:
        # Obtener datos del JSON enviado
        data = request.get_json()
        if not data:
            return jsonify({'error': 'No se recibieron datos'}), 400
        
        presupuesto_ia = data.get('presupuesto')
        observaciones = data.get('observaciones', '')
        datos_proyecto = data.get('datos_proyecto', {})
        
        if not presupuesto_ia:
            return jsonify({'error': 'Datos del presupuesto incompletos'}), 400

        currency_raw = datos_proyecto.get('currency') if isinstance(datos_proyecto, dict) else data.get('currency')
        try:
            currency, fx_snapshot = _resolve_currency_context(currency_raw)
        except Exception as exc:
            current_app.logger.exception('Error obteniendo tipo de cambio para crear presupuesto desde IA')
            return jsonify({'error': 'No se pudo obtener el tipo de cambio solicitado.'}), 500

        # NO CREAR OBRA AUTOMÁTICAMENTE - Solo guardar datos del proyecto
        # Los presupuestos quedan como "borrador" hasta que se confirmen explícitamente
        
        # Generar número de presupuesto único
        ultimo_numero = db.session.query(db.func.max(Presupuesto.numero)).scalar()
        if ultimo_numero and ultimo_numero.startswith('PRES-'):
            try:
                siguiente_num = int(ultimo_numero.split('-')[1]) + 1
            except:
                siguiente_num = 1
        else:
            siguiente_num = 1
        
        # Asegurar que el número sea único
        while True:
            numero = f"PRES-{siguiente_num:04d}"
            existe = Presupuesto.query.filter_by(numero=numero).first()
            if not existe:
                break
            siguiente_num += 1
        
        # Crear presupuesto base (SIN obra_id)
        nuevo_presupuesto = Presupuesto()
        nuevo_presupuesto.obra_id = None  # Sin obra asociada hasta confirmar
        nuevo_presupuesto.numero = numero
        nuevo_presupuesto.observaciones = f"Calculado con IA - {observaciones}"
        nuevo_presupuesto.iva_porcentaje = 21.0
        nuevo_presupuesto.estado = 'borrador'  # Borrador hasta que se confirme
        nuevo_presupuesto.confirmado_como_obra = False
        nuevo_presupuesto.datos_proyecto = json.dumps(datos_proyecto)  # Guardar datos para posterior conversión
        nuevo_presupuesto.organizacion_id = current_user.organizacion_id
        nuevo_presupuesto.currency = currency
        vigencia_config = datos_proyecto.get('vigencia_dias') if isinstance(datos_proyecto, dict) else None
        vigencia_dias = _parse_vigencia_dias(vigencia_config) if vigencia_config is not None else 30
        if vigencia_dias is None:
            vigencia_dias = 30
        nuevo_presupuesto.vigencia_dias = vigencia_dias
        nuevo_presupuesto.vigencia_bloqueada = True
        nuevo_presupuesto.asegurar_vigencia()

        db.session.add(nuevo_presupuesto)
        db.session.flush()  # Para obtener el ID

        try:
            nuevo_presupuesto.registrar_tipo_cambio(fx_snapshot)
        except AttributeError:
            pass
        
        # Agregar items de materiales
        materiales = presupuesto_ia.get('materiales', {})
        for material, cantidad in materiales.items():
            if cantidad > 0:
                # Mapear nombres técnicos a descripciones legibles expandidas
                descripciones = {
                    # Materiales estructurales
                    'ladrillos': 'Ladrillos comunes',
                    'cemento': 'Bolsas de cemento',
                    'cal': 'Cal hidratada',
                    'arena': 'Arena gruesa',
                    'piedra': 'Piedra partida',
                    'hierro_8': 'Hierro 8mm',
                    'hierro_10': 'Hierro 10mm', 
                    'hierro_12': 'Hierro 12mm',
                    
                    # Revestimientos y pisos
                    'ceramicos': 'Cerámicos esmaltados',
                    'porcelanato': 'Porcelanato rectificado',
                    'azulejos': 'Azulejos para baños',
                    
                    # Instalaciones
                    'cables_electricos': 'Cables eléctricos',
                    'caños_agua': 'Caños para agua',
                    'caños_cloacas': 'Caños cloacales',
                    
                    # Techado
                    'chapas': 'Chapas acanaladas',
                    'tejas': 'Tejas cerámicas',
                    'aislacion_termica': 'Aislación térmica',
                    
                    # Terminaciones
                    'yeso': 'Yeso para terminaciones',
                    'madera_estructural': 'Madera estructural',
                    'vidrios': 'Vidrios templados',
                    'aberturas_metal': 'Aberturas metálicas',
                    
                    # Impermeabilización
                    'membrana': 'Membrana asfáltica',
                    'pintura': 'Pintura látex interior',
                    'pintura_exterior': 'Pintura exterior',
                    'sellador': 'Sellador acrílico'
                }
                
                unidades = {
                    # Estructurales
                    'ladrillos': 'unidades',
                    'cemento': 'bolsas',
                    'cal': 'kg',
                    'arena': 'm³',
                    'piedra': 'm³',
                    'hierro_8': 'kg',
                    'hierro_10': 'kg',
                    'hierro_12': 'kg',
                    
                    # Revestimientos
                    'ceramicos': 'm²',
                    'porcelanato': 'm²',
                    'azulejos': 'm²',
                    
                    # Instalaciones
                    'cables_electricos': 'metros',
                    'caños_agua': 'metros',
                    'caños_cloacas': 'metros',
                    
                    # Techado
                    'chapas': 'm²',
                    'tejas': 'm²',
                    'aislacion_termica': 'm²',
                    
                    # Terminaciones
                    'yeso': 'kg',
                    'madera_estructural': 'm³',
                    'vidrios': 'm²',
                    'aberturas_metal': 'm²',
                    
                    # Impermeabilización
                    'membrana': 'm²',
                    'pintura': 'litros',
                    'pintura_exterior': 'litros',
                    'sellador': 'litros'
                }
                
                cantidad_dec = _quantize_quantity(_to_decimal(cantidad, '0'))
                item = ItemPresupuesto()
                item.presupuesto_id = nuevo_presupuesto.id
                item.tipo = 'material'
                item.descripcion = descripciones.get(material, material.title())
                item.unidad = unidades.get(material, 'unidades')
                item.cantidad = cantidad_dec
                item.precio_unitario = DECIMAL_ZERO
                item.total = DECIMAL_ZERO
                item.origen = 'ia'
                item.currency = currency
                item.price_unit_currency = DECIMAL_ZERO
                item.total_currency = DECIMAL_ZERO
                db.session.add(item)
        
        # Agregar equipos
        equipos = presupuesto_ia.get('equipos', {})
        for equipo, specs in equipos.items():
            # Manejar tanto diccionarios como valores simples
            if isinstance(specs, dict):
                cantidad = specs.get('cantidad', 0)
                dias_uso = specs.get('dias_uso', 0)
            else:
                # Fallback si no es un diccionario
                cantidad = 1
                dias_uso = 0
                
            if cantidad > 0:
                descripciones_equipos = {
                    'hormigonera': 'Alquiler Hormigonera',
                    'andamios': 'Alquiler Andamios',  
                    'carretilla': 'Carretilla',
                    'nivel_laser': 'Alquiler Nivel Láser',
                    'martillo_demoledor': 'Alquiler Martillo Demoledor',
                    'soldadora': 'Alquiler Soldadora',
                    'compresora': 'Alquiler Compresora',
                    'generador': 'Alquiler Generador',
                    'elevador': 'Alquiler Elevador',
                    'mezcladora': 'Alquiler Mezcladora'
                }
                
                item = ItemPresupuesto()
                item.presupuesto_id = nuevo_presupuesto.id
                item.tipo = 'equipo'
                
                # Descripción con días de uso si aplica
                base_desc = descripciones_equipos.get(equipo, equipo.replace('_', ' ').title())
                if dias_uso > 0:
                    item.descripcion = f"{base_desc} - {dias_uso} días"
                else:
                    item.descripcion = base_desc
                    
                item.unidad = 'días' if equipo in ['hormigonera', 'andamios', 'nivel_laser'] else 'unidades'
                item.cantidad = _quantize_quantity(_to_decimal(cantidad, '0'))
                item.precio_unitario = DECIMAL_ZERO
                item.total = DECIMAL_ZERO
                item.origen = 'ia'
                item.currency = currency
                item.price_unit_currency = DECIMAL_ZERO
                item.total_currency = DECIMAL_ZERO
                db.session.add(item)
        
        # Agregar herramientas
        herramientas = presupuesto_ia.get('herramientas', {})
        for herramienta, cantidad in herramientas.items():
            try:
                cantidad_dec = _quantize_quantity(_to_decimal(cantidad, '0')) if cantidad else DECIMAL_ZERO
                if cantidad_dec > DECIMAL_ZERO:
                    descripciones_herramientas = {
                        'palas': 'Palas',
                        'baldes': 'Baldes',
                        'fratacho': 'Fratacho',
                        'regla': 'Regla de albañil',
                        'llanas': 'Llanas',
                        'martillos': 'Martillos',
                        'serruchos': 'Serruchos',
                        'taladros': 'Taladros',
                        'nivel_burbuja': 'Nivel de burbuja',
                        'flexometros': 'Flexómetros',
                        'amoladoras': 'Amoladoras',
                        'pistola_calor': 'Pistola de calor',
                        'alicates': 'Alicates',
                        'destornilladores': 'Destornilladores',
                        'sierra_circular': 'Sierra circular',
                        'router': 'Router'
                    }
                    
                    item = ItemPresupuesto()
                    item.presupuesto_id = nuevo_presupuesto.id
                    item.tipo = 'herramienta'
                    item.descripcion = descripciones_herramientas.get(herramienta, herramienta.replace('_', ' ').title())
                    item.unidad = 'unidades'
                    item.cantidad = cantidad_dec
                    item.precio_unitario = DECIMAL_ZERO
                    item.total = DECIMAL_ZERO
                    item.origen = 'ia'
                    item.currency = currency
                    item.price_unit_currency = DECIMAL_ZERO
                    item.total_currency = DECIMAL_ZERO
                    db.session.add(item)
            except (ValueError, TypeError):
                # Omitir herramientas con valores inválidos
                continue
        
        db.session.commit()
        
        return jsonify({
            'exito': True,
            'presupuesto_id': nuevo_presupuesto.id,
            'numero': numero,
            'mensaje': 'Presupuesto creado como borrador. Podrás convertirlo en obra desde la lista de presupuestos.',
            'redirect_url': url_for('presupuestos.detalle', id=nuevo_presupuesto.id)
        })
        
    except Exception as e:
        db.session.rollback()
        return jsonify({'error': f'Error creando presupuesto: {str(e)}'}), 500

@presupuestos_bp.route('/exportar-excel-ia', methods=['POST'])
@login_required
def exportar_excel_ia():
    """Exporta los resultados de la calculadora IA a Excel"""
    if not current_user.puede_acceder_modulo('presupuestos'):
        return jsonify({'error': 'Sin permisos'}), 403

    if not XLSXWRITER_AVAILABLE:
        return (
            jsonify({
                'error': "La exportación a Excel requiere la librería xlsxwriter. Instálala con 'pip install xlsxwriter'."
            }),
            500,
        )

    try:
        data = request.get_json()
        if not data or not data.get('presupuesto'):
            return jsonify({'error': 'No se recibieron datos'}), 400
        
        presupuesto = data['presupuesto']
        
        # Crear archivo Excel en memoria
        output = BytesIO()
        workbook = xlsxwriter.Workbook(output)
        
        # Formatos
        header_format = workbook.add_format({
            'bold': True,
            'font_size': 14,
            'bg_color': '#2E5BBA',
            'color': 'white',
            'align': 'center'
        })
        
        subheader_format = workbook.add_format({
            'bold': True,
            'font_size': 12,
            'bg_color': '#F0F0F0'
        })
        
        number_format = workbook.add_format({'num_format': '#,##0.00'})
        
        # Hoja principal
        worksheet = workbook.add_worksheet('Presupuesto IA')
        
        # Encabezado
        worksheet.merge_range('A1:E1', 'PRESUPUESTO CALCULADO CON IA', header_format)
        
        row = 3
        
        # Información del proyecto
        metadata = presupuesto.get('metadata', {})
        worksheet.write(row, 0, 'Superficie:', subheader_format)
        worksheet.write(row, 1, f"{metadata.get('superficie_m2', 0)} m²")
        row += 1
        
        worksheet.write(row, 0, 'Tipo de Construcción:', subheader_format)
        worksheet.write(row, 1, metadata.get('tipo_construccion', 'N/A'))
        row += 2
        
        # Materiales
        worksheet.write(row, 0, 'MATERIALES', subheader_format)
        row += 1
        
        worksheet.write(row, 0, 'Material', subheader_format)
        worksheet.write(row, 1, 'Cantidad', subheader_format)
        worksheet.write(row, 2, 'Unidad', subheader_format)
        row += 1
        
        materiales = presupuesto.get('materiales', {})
        unidades_map = {
            'ladrillos': 'unidades', 'cemento': 'bolsas', 'cal': 'kg',
            'arena': 'm³', 'piedra': 'm³', 'hierro_8': 'kg',
            'hierro_10': 'kg', 'hierro_12': 'kg', 'membrana': 'm²',
            'pintura': 'litros'
        }
        
        for material, cantidad in materiales.items():
            worksheet.write(row, 0, material.replace('_', ' ').title())
            worksheet.write(row, 1, cantidad, number_format)
            worksheet.write(row, 2, unidades_map.get(material, 'unidades'))
            row += 1
        
        row += 1
        
        # Equipos
        worksheet.write(row, 0, 'EQUIPOS Y MAQUINARIAS', subheader_format)
        row += 1
        
        worksheet.write(row, 0, 'Equipo', subheader_format)
        worksheet.write(row, 1, 'Cantidad', subheader_format)
        worksheet.write(row, 2, 'Días de Uso', subheader_format)
        row += 1
        
        equipos = presupuesto.get('equipos', {})
        for equipo, specs in equipos.items():
            if specs.get('cantidad', 0) > 0:
                worksheet.write(row, 0, equipo.replace('_', ' ').title())
                worksheet.write(row, 1, specs.get('cantidad', 0))
                worksheet.write(row, 2, specs.get('dias_uso', 0))
                row += 1
        
        workbook.close()
        output.seek(0)
        
        # Crear respuesta
        response = make_response(output.getvalue())
        response.headers['Content-Type'] = 'application/vnd.openxmlformats-officedocument.spreadsheetml.sheet'
        response.headers['Content-Disposition'] = f'attachment; filename=presupuesto_ia_{dt.datetime.now().strftime("%Y%m%d_%H%M")}.xlsx'
        
        return response
        
    except Exception as e:
        return jsonify({'error': f'Error exportando Excel: {str(e)}'}), 500

@presupuestos_bp.route('/<int:id>')
@login_required
def detalle(id):
    if not current_user.puede_acceder_modulo('presupuestos'):
        flash('No tienes permisos para ver presupuestos.', 'danger')
        return redirect(url_for('reportes.dashboard'))
    
    presupuesto = Presupuesto.query.filter(
        Presupuesto.id == id,
        Presupuesto.organizacion_id == current_user.organizacion_id,
        Presupuesto.deleted_at.is_(None)
    ).first_or_404()
    items = presupuesto.items.all()
    
    # Agrupar items por tipo
    materiales = [item for item in items if item.tipo == 'material']
    mano_obra = [item for item in items if item.tipo == 'mano_obra']
    equipos = [item for item in items if item.tipo == 'equipo']
    herramientas = [item for item in items if item.tipo == 'herramienta']

    ia_materiales = [item for item in materiales if item.origen == 'ia']
    ia_mano_obra = [item for item in mano_obra if item.origen == 'ia']
    ia_equipos = [item for item in equipos if item.origen == 'ia']
    ia_herramientas = [item for item in herramientas if item.origen == 'ia']

    totales_ia = {
        'materiales': _sumar_totales(ia_materiales),
        'mano_obra': _sumar_totales(ia_mano_obra),
        'equipos': _sumar_totales(ia_equipos),
        'herramientas': _sumar_totales(ia_herramientas),
    }
    totales_ia['general'] = _quantize_currency(
        totales_ia['materiales'] + totales_ia['mano_obra'] + totales_ia['equipos'] + totales_ia['herramientas']
    )

    g.currency_context = presupuesto.currency

    return render_template('presupuestos/detalle.html',
                         presupuesto=presupuesto,
                         materiales=materiales,
                         mano_obra=mano_obra,
                         equipos=equipos,
                         herramientas=herramientas,
                         ia_materiales=ia_materiales,
                         ia_mano_obra=ia_mano_obra,
                         ia_equipos=ia_equipos,
                         ia_herramientas=ia_herramientas,
                         totales_ia=totales_ia)

@presupuestos_bp.route('/<int:id>/item', methods=['POST'])
@login_required
def agregar_item(id):
    if current_user.rol not in ['administrador', 'tecnico']:
        flash('No tienes permisos para agregar items.', 'danger')
        return redirect(url_for('presupuestos.detalle', id=id))
    
    presupuesto = Presupuesto.query.filter(
        Presupuesto.id == id,
        Presupuesto.organizacion_id == current_user.organizacion_id,
        Presupuesto.deleted_at.is_(None)
    ).first_or_404()
    
    if presupuesto.estado != 'borrador':
        flash('Solo se pueden agregar items a presupuestos en borrador.', 'danger')
        return redirect(url_for('presupuestos.detalle', id=id))
    
    tipo = request.form.get('tipo')
    descripcion = request.form.get('descripcion')
    unidad = request.form.get('unidad')
    cantidad = request.form.get('cantidad')
    precio_unitario = request.form.get('precio_unitario')
    
    if not all([tipo, descripcion, unidad, cantidad, precio_unitario]):
        flash('Completa todos los campos.', 'danger')
        return redirect(url_for('presupuestos.detalle', id=id))
    
    try:
        cantidad_dec = _quantize_quantity(_to_decimal(cantidad, '0'))
        precio_unitario_dec = _quantize_currency(_to_decimal(precio_unitario, '0'))
        total_dec = _quantize_currency(cantidad_dec * precio_unitario_dec)
    except (InvalidOperation, ValueError, TypeError):
        flash('Cantidad y precio deben ser números válidos.', 'danger')
        return redirect(url_for('presupuestos.detalle', id=id))

    nuevo_item = ItemPresupuesto()
    nuevo_item.presupuesto_id = id
    nuevo_item.tipo = tipo
    nuevo_item.descripcion = descripcion
    nuevo_item.unidad = unidad
    nuevo_item.cantidad = cantidad_dec
    nuevo_item.precio_unitario = precio_unitario_dec
    nuevo_item.total = total_dec
    nuevo_item.origen = 'manual'
    nuevo_item.currency = presupuesto.currency or 'ARS'
    nuevo_item.price_unit_currency = precio_unitario_dec
    nuevo_item.total_currency = total_dec

    try:
        db.session.add(nuevo_item)
        presupuesto.calcular_totales()
        db.session.commit()
        flash('Item agregado exitosamente.', 'success')
    except Exception as e:
        db.session.rollback()
        flash('Error al agregar el item.', 'danger')
    
    return redirect(url_for('presupuestos.detalle', id=id))

@presupuestos_bp.route('/item/<int:id>/eliminar', methods=['POST'])
@login_required
def eliminar_item(id):
    if current_user.rol not in ['administrador', 'tecnico']:
        flash('No tienes permisos para eliminar items.', 'danger')
        return redirect(url_for('reportes.dashboard'))
    
    item = ItemPresupuesto.query.get_or_404(id)
    presupuesto = item.presupuesto

    if presupuesto.organizacion_id != current_user.organizacion_id or presupuesto.deleted_at is not None:
        flash('No tienes permisos para eliminar este item.', 'danger')
        return redirect(url_for('presupuestos.lista'))
    
    if presupuesto.estado != 'borrador':
        flash('Solo se pueden eliminar items de presupuestos en borrador.', 'danger')
        return redirect(url_for('presupuestos.detalle', id=presupuesto.id))
    
    try:
        db.session.delete(item)
        presupuesto.calcular_totales()
        db.session.commit()
        flash('Item eliminado exitosamente.', 'success')
    except Exception as e:
        db.session.rollback()
        flash('Error al eliminar el item.', 'danger')
    
    return redirect(url_for('presupuestos.detalle', id=presupuesto.id))

@presupuestos_bp.route('/<int:id>/estado', methods=['POST'])
@login_required
def cambiar_estado(id):
    if current_user.rol not in ['administrador', 'tecnico']:
        flash('No tienes permisos para cambiar el estado.', 'danger')
        return redirect(url_for('presupuestos.detalle', id=id))
    
    presupuesto = Presupuesto.query.filter(
        Presupuesto.id == id,
        Presupuesto.organizacion_id == current_user.organizacion_id,
        Presupuesto.deleted_at.is_(None)
    ).first_or_404()

    if presupuesto.estado in ['perdido', 'eliminado']:
        flash('No puedes modificar el estado de un presupuesto archivado.', 'warning')
        return redirect(url_for('presupuestos.detalle', id=id))
    nuevo_estado = request.form.get('estado')
    
    if nuevo_estado not in ['borrador', 'enviado', 'aprobado', 'rechazado']:
        flash('Estado no válido.', 'danger')
        return redirect(url_for('presupuestos.detalle', id=id))
    
    presupuesto.estado = nuevo_estado
    
    try:
        db.session.commit()
        flash(f'Estado cambiado a {nuevo_estado} exitosamente.', 'success')
    except Exception as e:
        db.session.rollback()
        flash('Error al cambiar el estado.', 'danger')
    
    return redirect(url_for('presupuestos.detalle', id=id))

@presupuestos_bp.route('/<int:id>/pdf')
@login_required
def generar_pdf(id):
    if not current_user.puede_acceder_modulo('presupuestos'):
        flash('No tienes permisos para generar PDFs.', 'danger')
        return redirect(url_for('reportes.dashboard'))

    if not REPORTLAB_AVAILABLE:
        flash(
            "La generación de PDF requiere la librería reportlab. Instálala ejecutando 'pip install reportlab'.",
            'danger'
        )
        return redirect(url_for('presupuestos.detalle', id=id))

<<<<<<< HEAD
    presupuesto = Presupuesto.query.filter(
        Presupuesto.id == id,
        Presupuesto.organizacion_id == current_user.organizacion_id,
        Presupuesto.deleted_at.is_(None)
    ).first_or_404()
=======
    presupuesto = Presupuesto.query.get_or_404(id)
>>>>>>> 363d7e39
    items = presupuesto.items.all()

    # Crear buffer para el PDF
    buffer = BytesIO()
    doc = SimpleDocTemplate(buffer, pagesize=A4)
    story = []
    
    # Estilos
    styles = getSampleStyleSheet()
    title_style = ParagraphStyle(
        'CustomTitle',
        parent=styles['Heading1'],
        fontSize=18,
        spaceAfter=30,
        alignment=TA_CENTER
    )
    
    # Título
    story.append(Paragraph('PRESUPUESTO DE OBRA', title_style))
    story.append(Spacer(1, 20))
    
    # Información del presupuesto
    info_data = [
        ['Número:', presupuesto.numero],
        ['Fecha:', presupuesto.fecha.strftime('%d/%m/%Y')],
        ['Obra:', presupuesto.obra.nombre],
        ['Cliente:', presupuesto.obra.cliente],
        ['Estado:', presupuesto.estado.upper()]
    ]
    
    info_table = Table(info_data, colWidths=[2*inch, 4*inch])
    info_table.setStyle(TableStyle([
        ('FONTNAME', (0, 0), (-1, -1), 'Helvetica'),
        ('FONTSIZE', (0, 0), (-1, -1), 10),
        ('ALIGN', (0, 0), (0, -1), 'LEFT'),
        ('VALIGN', (0, 0), (-1, -1), 'TOP'),
        ('BOTTOMPADDING', (0, 0), (-1, -1), 6),
    ]))
    
    story.append(info_table)
    story.append(Spacer(1, 30))
    
    # Tabla de items
    if items:
        # Encabezados
        data = [['Descripción', 'Unidad', 'Cantidad', 'P. Unit.', 'Total']]
        
        # Materiales
        materiales = [item for item in items if item.tipo == 'material']
        if materiales:
            data.append(['MATERIALES', '', '', '', ''])
            for item in materiales:
                data.append([
                    item.descripcion,
                    item.unidad,
                    f"{item.cantidad:.2f}",
                    f"${item.precio_unitario:.2f}",
                    f"${item.total:.2f}"
                ])
            data.append(['', '', '', 'Subtotal Materiales:', f"${presupuesto.subtotal_materiales:.2f}"])
        
        # Mano de obra
        mano_obra = [item for item in items if item.tipo == 'mano_obra']
        if mano_obra:
            data.append(['', '', '', '', ''])
            data.append(['MANO DE OBRA', '', '', '', ''])
            for item in mano_obra:
                data.append([
                    item.descripcion,
                    item.unidad,
                    f"{item.cantidad:.2f}",
                    f"${item.precio_unitario:.2f}",
                    f"${item.total:.2f}"
                ])
            data.append(['', '', '', 'Subtotal Mano de Obra:', f"${presupuesto.subtotal_mano_obra:.2f}"])
        
        # Equipos
        equipos = [item for item in items if item.tipo == 'equipo']
        if equipos:
            data.append(['', '', '', '', ''])
            data.append(['EQUIPOS', '', '', '', ''])
            for item in equipos:
                data.append([
                    item.descripcion,
                    item.unidad,
                    f"{item.cantidad:.2f}",
                    f"${item.precio_unitario:.2f}",
                    f"${item.total:.2f}"
                ])
            data.append(['', '', '', 'Subtotal Equipos:', f"${presupuesto.subtotal_equipos:.2f}"])
        
        # Totales
        data.append(['', '', '', '', ''])
        data.append(['', '', '', 'TOTAL SIN IVA:', f"${presupuesto.total_sin_iva:.2f}"])
        data.append(['', '', '', f'IVA ({presupuesto.iva_porcentaje}%):', f"${(presupuesto.total_con_iva - presupuesto.total_sin_iva):.2f}"])
        data.append(['', '', '', 'TOTAL CON IVA:', f"${presupuesto.total_con_iva:.2f}"])
        
        table = Table(data, colWidths=[3*inch, 0.8*inch, 0.8*inch, 1.2*inch, 1.2*inch])
        table.setStyle(TableStyle([
            # Encabezado
            ('BACKGROUND', (0, 0), (-1, 0), colors.grey),
            ('TEXTCOLOR', (0, 0), (-1, 0), colors.whitesmoke),
            ('ALIGN', (0, 0), (-1, -1), 'CENTER'),
            ('FONTNAME', (0, 0), (-1, 0), 'Helvetica-Bold'),
            ('FONTSIZE', (0, 0), (-1, 0), 12),
            ('BOTTOMPADDING', (0, 0), (-1, 0), 12),
            
            # Cuerpo
            ('FONTNAME', (0, 1), (-1, -1), 'Helvetica'),
            ('FONTSIZE', (0, 1), (-1, -1), 9),
            ('ALIGN', (2, 1), (-1, -1), 'RIGHT'),
            ('VALIGN', (0, 0), (-1, -1), 'MIDDLE'),
            ('GRID', (0, 0), (-1, -1), 1, colors.black),
            
            # Subtotales y totales en negrita
            ('FONTNAME', (3, -4), (-1, -1), 'Helvetica-Bold'),
        ]))
        
        story.append(table)
    
    # Observaciones
    if presupuesto.observaciones:
        story.append(Spacer(1, 30))
        story.append(Paragraph('Observaciones:', styles['Heading2']))
        story.append(Paragraph(presupuesto.observaciones, styles['Normal']))
    
    # Generar PDF
    doc.build(story)
    buffer.seek(0)
    
    response = make_response(buffer.getvalue())
    response.headers['Content-Type'] = 'application/pdf'
    response.headers['Content-Disposition'] = f'inline; filename=presupuesto_{presupuesto.numero}.pdf'
    
    return response

@presupuestos_bp.route('/<int:id>/editar-obra', methods=['POST'])
@login_required
def editar_obra(id):
    """Editar información de la obra asociada al presupuesto"""
    if not current_user.puede_acceder_modulo('presupuestos') or current_user.rol not in ['administrador', 'tecnico']:
        return jsonify({'error': 'Sin permisos'}), 403

    presupuesto = Presupuesto.query.filter(
        Presupuesto.id == id,
        Presupuesto.organizacion_id == current_user.organizacion_id,
        Presupuesto.deleted_at.is_(None)
    ).first_or_404()

    if presupuesto.estado != 'borrador':
        return jsonify({'error': 'Solo puedes editar presupuestos en borrador.'}), 400

    payload = request.get_json(silent=True) or request.form.to_dict()
    if not payload:
        return jsonify({'error': 'No se recibieron datos para actualizar la obra.'}), 400

    obra: Optional[Obra] = None
    new_obra_created = False

    raw_obra_id = payload.get('obra_id') or presupuesto.obra_id
    if raw_obra_id:
        try:
            obra_id = int(raw_obra_id)
        except (TypeError, ValueError):
            return jsonify({'error': 'Identificador de obra inválido.'}), 400

        obra = Obra.query.filter_by(id=obra_id, organizacion_id=current_user.organizacion_id).first()
        if obra is None:
            return jsonify({'error': 'Obra asociada no encontrada.'}), 404
    else:
        obra = presupuesto.obra

    if obra and obra.organizacion_id != current_user.organizacion_id:
        return jsonify({'error': 'No tienes permisos para modificar esta obra.'}), 403

    if obra is None:
        obra = Obra(
            organizacion_id=current_user.organizacion_id,
            estado='planificacion',
            cliente='Cliente sin especificar'
        )
        presupuesto.obra = obra
        db.session.add(obra)
        new_obra_created = True

    try:
        if 'nombre' in payload:
            nombre = _clean_text(payload.get('nombre'))
            if not nombre:
                return jsonify({'error': 'El nombre de la obra no puede estar vacío.'}), 400
            obra.nombre = nombre
        elif new_obra_created:
            return jsonify({'error': 'El nombre de la obra es obligatorio.'}), 400

        if 'cliente' in payload:
            cliente = _clean_text(payload.get('cliente')) or 'Cliente sin especificar'
            obra.cliente = cliente
        elif new_obra_created and not obra.cliente:
            obra.cliente = 'Cliente sin especificar'

        for campo in ('descripcion', 'direccion'):
            if campo in payload:
                setattr(obra, campo, _clean_text(payload.get(campo)))

        if 'fecha_inicio' in payload:
            parsed = _parse_date(payload.get('fecha_inicio'))
            if payload.get('fecha_inicio') and parsed is None:
                return jsonify({'error': 'Formato de fecha de inicio inválido.'}), 400
            obra.fecha_inicio = parsed

        if 'fecha_fin_estimada' in payload:
            parsed = _parse_date(payload.get('fecha_fin_estimada'))
            if payload.get('fecha_fin_estimada') and parsed is None:
                return jsonify({'error': 'Formato de fecha de finalización inválido.'}), 400
            obra.fecha_fin_estimada = parsed

        if 'presupuesto_total' in payload:
            bruto_presupuesto = payload.get('presupuesto_total')
            if bruto_presupuesto in (None, ''):
                obra.presupuesto_total = None
            else:
                try:
                    obra.presupuesto_total = _quantize_currency(_to_decimal(bruto_presupuesto, '0'))
                except (InvalidOperation, ValueError, TypeError):
                    return jsonify({'error': 'El presupuesto total debe ser numérico.'}), 400

        db.session.commit()
        return jsonify({
            'exito': True,
            'mensaje': 'Obra actualizada correctamente',
            'obra_id': obra.id
        })

    except Exception as e:
        db.session.rollback()
        current_app.logger.exception('Error actualizando la obra asociada al presupuesto %s', id)
        return jsonify({'error': f'Error actualizando obra: {str(e)}'}), 500

@presupuestos_bp.route('/item/<int:item_id>/editar', methods=['POST'])
@login_required
def editar_item(item_id):
    """Editar un item específico del presupuesto"""
    if not current_user.puede_acceder_modulo('presupuestos') or current_user.rol not in ['administrador', 'tecnico']:
        return jsonify({'error': 'Sin permisos'}), 403
    
    item = ItemPresupuesto.query.get_or_404(item_id)
    presupuesto = item.presupuesto

    if presupuesto.organizacion_id != current_user.organizacion_id or presupuesto.deleted_at is not None:
        return jsonify({'error': 'No tienes permisos para editar este item.'}), 403

    if presupuesto.estado != 'borrador':
        return jsonify({'error': 'Solo puedes editar items en presupuestos en borrador.'}), 400
    
    data = request.get_json()
    
    try:
        # Actualizar campos del item
        if 'descripcion' in data:
            item.descripcion = data['descripcion']
        if 'unidad' in data:
            item.unidad = data['unidad']
        if 'cantidad' in data:
            item.cantidad = _quantize_quantity(_to_decimal(data['cantidad'], '0'))
        if 'precio_unitario' in data:
            item.precio_unitario = _quantize_currency(_to_decimal(data['precio_unitario'], '0'))

        cantidad_dec = _to_decimal(item.cantidad, '0')
        precio_unitario_dec = _to_decimal(item.precio_unitario, '0')

        # Recalcular total
        item.total = _quantize_currency(cantidad_dec * precio_unitario_dec)
        
        # Recalcular totales del presupuesto
        presupuesto.calcular_totales()
        
        db.session.commit()
        return jsonify({
            'exito': True, 
            'mensaje': 'Item actualizado correctamente',
            'nuevo_total': float(item.total),
            'subtotal_materiales': float(presupuesto.subtotal_materiales),
            'subtotal_mano_obra': float(presupuesto.subtotal_mano_obra),
            'subtotal_equipos': float(presupuesto.subtotal_equipos),
            'total_sin_iva': float(presupuesto.total_sin_iva),
            'total_con_iva': float(presupuesto.total_con_iva)
        })
        
    except Exception as e:
        db.session.rollback()
        return jsonify({'error': f'Error actualizando item: {str(e)}'}), 500


@presupuestos_bp.route('/<int:id>/confirmar-obra', methods=['POST'])
@login_required
def confirmar_como_obra(id):
    """Convierte un presupuesto borrador en una obra confirmada."""

    wants_json = request.is_json or request.headers.get('X-Requested-With') == 'XMLHttpRequest'
    payload = request.get_json(silent=True) if request.is_json else None
    payload = payload or request.form

    crear_tareas = _to_bool(payload.get('crear_tareas'), True)
    normalizar_slugs = _to_bool(payload.get('normalizar_slugs'), True)
    notificar = _to_bool(payload.get('notificar'), True)
    trigger_source = 'list_modal' if wants_json else 'detail_view'

    puede_acceder = getattr(current_user, 'puede_acceder_modulo', lambda modulo: True)
    role_checker = getattr(current_user, 'tiene_rol', None)
    is_admin_membership = bool(callable(role_checker) and role_checker('admin'))
    es_admin_compat = False
    es_admin_method = getattr(current_user, 'es_admin', None)
    if callable(es_admin_method):
        try:
            es_admin_compat = bool(es_admin_method())
        except Exception:  # pragma: no cover - compatibilidad legacy
            es_admin_compat = False
    legacy_role = (getattr(current_user, 'rol', None) or '').lower()
    legacy_is_admin = legacy_role in {'administrador', 'administrador_general', 'admin'}

    if not puede_acceder('presupuestos') or not (is_admin_membership or es_admin_compat or legacy_is_admin):
        mensaje = 'No tienes permisos para confirmar obras.'
        if wants_json:
            return jsonify({'error': mensaje}), 403
        flash(mensaje, 'danger')
        return redirect(url_for('presupuestos.lista'))

    org_id = get_current_org_id() or getattr(current_user, 'organizacion_id', None)
    if not org_id:
        mensaje = 'No se pudo determinar la organización activa.'
        if wants_json:
            return jsonify({'error': mensaje}), 400
        flash(mensaje, 'danger')
        return redirect(url_for('presupuestos.lista'))

    presupuesto = Presupuesto.query.filter(
        Presupuesto.id == id,
        Presupuesto.organizacion_id == org_id
    ).first_or_404()

    if presupuesto.deleted_at is not None:
        mensaje = 'No puedes confirmar un presupuesto eliminado.'
        if wants_json:
            return jsonify({'error': mensaje}), 400
        flash(mensaje, 'danger')
        return redirect(url_for('presupuestos.lista'))

    if presupuesto.confirmado_como_obra:
        obra_url = url_for('obras.detalle', id=presupuesto.obra_id) if presupuesto.obra_id else None
        mensaje = 'Este presupuesto ya fue confirmado como obra.'
        if wants_json:
            return jsonify({
                'status': 'already_confirmed',
                'message': mensaje,
                'obra_id': presupuesto.obra_id,
                'obra_url': obra_url,
                'presupuesto_estado': presupuesto.estado
            })
        flash(mensaje, 'warning')
        return redirect(obra_url or url_for('presupuestos.detalle', id=id))

    if presupuesto.estado != 'borrador':
        mensaje = 'Solo los presupuestos en borrador pueden confirmarse como obra.'
        if wants_json:
            return jsonify({'error': mensaje}), 400
        flash(mensaje, 'warning')
        return redirect(url_for('presupuestos.detalle', id=id))

    datos_proyecto: dict[str, Any] = {}
    if presupuesto.datos_proyecto:
        try:
            datos_proyecto = json.loads(presupuesto.datos_proyecto)
        except json.JSONDecodeError:
            datos_proyecto = {}

    cliente = None
    if presupuesto.obra:
        cliente = presupuesto.obra.cliente
    elif isinstance(datos_proyecto, dict):
        cliente = datos_proyecto.get('cliente')
    if not cliente:
        mensaje = 'Completa los datos del cliente antes de confirmar el presupuesto.'
        if wants_json:
            return jsonify({'error': mensaje}), 400
        flash(mensaje, 'warning')
        return redirect(url_for('presupuestos.detalle', id=id))

    ubicacion_texto = presupuesto.ubicacion_texto
    if not ubicacion_texto and isinstance(datos_proyecto, dict):
        ubicacion_texto = datos_proyecto.get('ubicacion')
    if not ubicacion_texto:
        mensaje = 'Debes indicar una ubicación válida antes de confirmar el presupuesto.'
        if wants_json:
            return jsonify({'error': mensaje}), 400
        flash(mensaje, 'warning')
        return redirect(url_for('presupuestos.detalle', id=id))

    if presupuesto.currency not in ALLOWED_CURRENCIES:
        mensaje = 'La moneda seleccionada no es compatible con la conversión a obra.'
        if wants_json:
            return jsonify({'error': mensaje}), 400
        flash(mensaje, 'warning')
        return redirect(url_for('presupuestos.detalle', id=id))

    if presupuesto.currency != 'ARS' and not presupuesto.tasa_usd_venta:
        mensaje = 'No se encontró el tipo de cambio aplicado para este presupuesto. Vuelve a calcular antes de confirmar.'
        if wants_json:
            return jsonify({'error': mensaje}), 400
        flash(mensaje, 'warning')
        return redirect(url_for('presupuestos.detalle', id=id))

    if presupuesto.indice_cac_valor is None:
        mensaje = 'Debes aplicar el índice CAC vigente antes de confirmar el presupuesto.'
        if wants_json:
            return jsonify({'error': mensaje}), 400
        flash(mensaje, 'warning')
        return redirect(url_for('presupuestos.detalle', id=id))

    nueva_obra = None
    try:
        _congelar_presupuesto_para_confirmacion(presupuesto)
        presupuesto.vigencia_bloqueada = True

        nombre_obra = None
        if isinstance(datos_proyecto, dict):
            nombre_obra = datos_proyecto.get('nombre')
        if not nombre_obra:
            nombre_obra = f'Obra desde Presupuesto {presupuesto.numero}'

        nueva_obra = Obra()
        nueva_obra.nombre = nombre_obra
        nueva_obra.cliente = cliente
        if isinstance(datos_proyecto, dict):
            descripcion = (
                f"Superficie: {datos_proyecto.get('superficie', 0)}m² - "
                f"{datos_proyecto.get('ubicacion', 'Ubicación no especificada')} - "
                f"Tipo: {datos_proyecto.get('tipo_construccion', 'Estándar')}"
            )
        else:
            descripcion = f'Obra creada a partir del presupuesto {presupuesto.numero}'
        nueva_obra.descripcion = descripcion
        nueva_obra.direccion = presupuesto.ubicacion_texto or ubicacion_texto or 'Por especificar'
        nueva_obra.direccion_normalizada = presupuesto.ubicacion_normalizada or (
            datos_proyecto.get('ubicacion_normalizada') if isinstance(datos_proyecto, dict) else None
        )
        nueva_obra.estado = 'planificacion'
        nueva_obra.presupuesto_total = _quantize_currency(_to_decimal(presupuesto.total_con_iva, '0'))
        nueva_obra.organizacion_id = org_id

        lat_decimal = presupuesto.geo_latitud
        if lat_decimal is None and isinstance(datos_proyecto, dict):
            lat_decimal = datos_proyecto.get('latitud')
        lng_decimal = presupuesto.geo_longitud
        if lng_decimal is None and isinstance(datos_proyecto, dict):
            lng_decimal = datos_proyecto.get('longitud')

        if lat_decimal is not None and lng_decimal is not None:
            try:
                nueva_obra.latitud = _quantize_coord(lat_decimal)
                nueva_obra.longitud = _quantize_coord(lng_decimal)
            except Exception:
                nueva_obra.latitud = _quantize_coord(lat_decimal)
                nueva_obra.longitud = _quantize_coord(lng_decimal)
        else:
            resolved = resolve_geocode(ubicacion_texto)
            if resolved:
                nueva_obra.latitud = _quantize_coord(resolved.get('lat'))
                nueva_obra.longitud = _quantize_coord(resolved.get('lng'))
                nueva_obra.geocode_place_id = resolved.get('place_id')
                nueva_obra.geocode_provider = resolved.get('provider')
                nueva_obra.geocode_status = resolved.get('status') or 'ok'
                raw_payload = resolved.get('raw')
                nueva_obra.geocode_raw = json.dumps(raw_payload) if raw_payload else None
                nueva_obra.geocode_actualizado = dt.datetime.utcnow()

        nueva_obra.geocode_place_id = presupuesto.geocode_place_id or nueva_obra.geocode_place_id
        nueva_obra.geocode_provider = presupuesto.geocode_provider or nueva_obra.geocode_provider
        nueva_obra.geocode_status = presupuesto.geocode_status or nueva_obra.geocode_status
        nueva_obra.geocode_raw = presupuesto.geocode_raw or nueva_obra.geocode_raw
        if presupuesto.geocode_actualizado:
            nueva_obra.geocode_actualizado = presupuesto.geocode_actualizado

        db.session.add(nueva_obra)
        db.session.flush()

        presupuesto.obra_id = nueva_obra.id
        presupuesto.confirmado_como_obra = True
        presupuesto.estado = 'confirmado'

        etapas_existentes = EtapaObra.query.filter_by(obra_id=nueva_obra.id).count()

        if etapas_existentes == 0:
            raw_etapas = []
            if isinstance(datos_proyecto, dict):
                raw_etapas = datos_proyecto.get('etapas') or []

            etapas_config = []
            for etapa in raw_etapas:
                if not isinstance(etapa, dict):
                    continue
                nombre_etapa = (etapa.get('nombre') or '').strip()
                if not nombre_etapa:
                    continue
                descripcion_etapa = (etapa.get('descripcion') or '').strip()
                slug_original = etapa.get('slug') or nombre_etapa
                slug_etapa = slugify_etapa(slug_original) if normalizar_slugs else slug_original.strip()
                etapas_config.append({
                    'nombre': nombre_etapa,
                    'descripcion': descripcion_etapa,
                    'orden': etapa.get('orden'),
                    'slug': slug_etapa
                })

            if not etapas_config:
                etapas_config = [
                    {'nombre': 'Excavación', 'descripcion': 'Preparación del terreno y excavaciones', 'orden': 1},
                    {'nombre': 'Fundaciones', 'descripcion': 'Construcción de fundaciones y bases', 'orden': 2},
                    {'nombre': 'Estructura', 'descripcion': 'Construcción de estructura principal', 'orden': 3},
                    {'nombre': 'Mampostería', 'descripcion': 'Construcción de muros y paredes', 'orden': 4},
                    {'nombre': 'Techos', 'descripcion': 'Construcción de techos y cubiertas', 'orden': 5},
                    {'nombre': 'Instalaciones', 'descripcion': 'Instalaciones eléctricas, sanitarias y gas', 'orden': 6},
                    {'nombre': 'Terminaciones', 'descripcion': 'Acabados y terminaciones finales', 'orden': 7}
                ]

            slugs_creados = set()
            for idx, etapa_data in enumerate(etapas_config, start=1):
                nombre = (etapa_data.get('nombre') or '').strip() or f'Etapa {idx}'
                descripcion = etapa_data.get('descripcion') or ''
                try:
                    orden = int(etapa_data.get('orden') or idx)
                except (TypeError, ValueError):
                    orden = idx
                slug_fuente = etapa_data.get('slug') or nombre
                slug = slugify_etapa(slug_fuente) if normalizar_slugs else slug_fuente.strip()
                if slug in slugs_creados:
                    continue
                slugs_creados.add(slug)

                nueva_etapa = EtapaObra(
                    obra_id=nueva_obra.id,
                    nombre=nombre,
                    descripcion=descripcion,
                    orden=orden,
                    estado='pendiente'
                )

                db.session.add(nueva_etapa)
                db.session.flush()

                creadas = 0
                if crear_tareas:
                    creadas = seed_tareas_para_etapa(
                        nueva_etapa,
                        auto_commit=False,
                        slug=slug,
                    ) or 0
                if not crear_tareas or creadas == 0:
                    db.session.add(TareaEtapa(
                        etapa_id=nueva_etapa.id,
                        nombre=f'Tarea inicial de {nombre}',
                        descripcion='Tarea generada automáticamente al confirmar el presupuesto.',
                        estado='pendiente'
                    ))

                etapa_data['slug'] = slug

            if isinstance(datos_proyecto, dict):
                datos_proyecto['etapas'] = etapas_config
                presupuesto.datos_proyecto = json.dumps(datos_proyecto, default=str)

        db.session.commit()

    except Exception as exc:
        db.session.rollback()
        current_app.logger.exception('Error confirmando presupuesto %s: %s', id, exc)
        mensaje = f'Error al confirmar obra: {str(exc)}'
        if wants_json:
            return jsonify({'error': mensaje}), 500
        flash(mensaje, 'danger')
        return redirect(url_for('presupuestos.detalle', id=id))

    obra_creada_id = nueva_obra.id if nueva_obra else None
    obra_nombre = nueva_obra.nombre if nueva_obra else ''
    estado_respuesta = presupuesto.estado

    mensaje_exito = f'¡Presupuesto {presupuesto.numero} confirmado! Obra "{obra_nombre}" creada correctamente.'
    flash(mensaje_exito, 'success')

    _registrar_evento_confirmacion(
        org_id=org_id,
        obra_id=obra_creada_id,
        presupuesto_id=presupuesto.id,
        usuario_id=getattr(current_user, 'id', None),
        trigger=trigger_source,
    )

    if notificar:
        current_app.logger.info(
            'Confirmación de presupuesto %s solicitó notificación por email (pendiente de implementación).',
            presupuesto.numero
        )

    obra_url = url_for('obras.detalle', id=obra_creada_id) if obra_creada_id else None

    if wants_json:
        return jsonify({
            'status': 'ok',
            'message': mensaje_exito,
            'obra_id': obra_creada_id,
            'obra_url': obra_url,
            'redirect_url': obra_url,
            'presupuesto_estado': estado_respuesta,
            'trigger': trigger_source
        })

    return redirect(obra_url or url_for('presupuestos.detalle', id=id))
@presupuestos_bp.route('/<int:id>/perder', methods=['POST'])
@login_required
def marcar_presupuesto_perdido(id: int):
    """Marca un presupuesto como perdido y registra el motivo."""

    if not current_user.puede_acceder_modulo('presupuestos') or current_user.rol not in ['administrador', 'tecnico']:
        return jsonify({'error': 'No tienes permisos para modificar presupuestos.'}), 403

    presupuesto = Presupuesto.query.filter(
        Presupuesto.id == id,
        Presupuesto.organizacion_id == current_user.organizacion_id,
        Presupuesto.deleted_at.is_(None)
    ).first_or_404()

    if presupuesto.estado != 'borrador':
        return jsonify({'error': 'Solo los presupuestos en borrador pueden marcarse como perdidos.'}), 400

    data = request.get_json(silent=True) or request.form
    motivo_principal = _clean_text(data.get('motivo')) if data else None
    detalle = _clean_text(data.get('detalle')) if data else None

    if not motivo_principal and not detalle:
        return jsonify({'error': 'Indica al menos un motivo para registrar el cambio.'}), 400

    if motivo_principal and detalle:
        motivo = f"{motivo_principal} - {detalle}"
    else:
        motivo = motivo_principal or detalle

    presupuesto.estado = 'perdido'
    presupuesto.perdido_motivo = motivo
    presupuesto.perdido_fecha = dt.datetime.utcnow()
    presupuesto.confirmado_como_obra = False

    try:
        db.session.commit()
        actor = getattr(current_user, 'email', None) or str(getattr(current_user, 'id', 'desconocido'))
        current_app.logger.info(
            'Presupuesto %s marcado como perdido por %s',
            presupuesto.numero,
            actor
        )
        return jsonify({'mensaje': 'Presupuesto archivado como perdido.'})
    except Exception:
        db.session.rollback()
        current_app.logger.exception('Error marcando presupuesto %s como perdido', id)
        return jsonify({'error': 'No se pudo actualizar el presupuesto.'}), 500


@presupuestos_bp.route('/<int:id>/restaurar', methods=['POST'])
@login_required
def restaurar_presupuesto(id: int):
    """Restaura un presupuesto perdido a estado borrador."""

    if not current_user.puede_acceder_modulo('presupuestos') or current_user.rol not in ['administrador', 'tecnico']:
        return jsonify({'error': 'No tienes permisos para modificar presupuestos.'}), 403

    presupuesto = Presupuesto.query.filter(
        Presupuesto.id == id,
        Presupuesto.organizacion_id == current_user.organizacion_id,
        Presupuesto.deleted_at.is_(None)
    ).first_or_404()

    if presupuesto.estado != 'perdido':
        return jsonify({'error': 'Solo los presupuestos perdidos pueden restaurarse.'}), 400

    presupuesto.estado = 'borrador'
    presupuesto.perdido_fecha = None
    presupuesto.perdido_motivo = None

    try:
        db.session.commit()
        actor = getattr(current_user, 'email', None) or str(getattr(current_user, 'id', 'desconocido'))
        current_app.logger.info(
            'Presupuesto %s restaurado a borrador por %s',
            presupuesto.numero,
            actor
        )
        return jsonify({'mensaje': 'Presupuesto restaurado a borrador.'})
    except Exception:
        db.session.rollback()
        current_app.logger.exception('Error restaurando presupuesto %s', id)
        return jsonify({'error': 'No se pudo restaurar el presupuesto.'}), 500


@presupuestos_bp.route('/<int:id>/eliminar', methods=['POST'])
@login_required
def eliminar_presupuesto(id: int):
    """Realiza un soft-delete del presupuesto seleccionado."""

    if not current_user.puede_acceder_modulo('presupuestos') or current_user.rol != 'administrador':
        return jsonify({'error': 'Solo los administradores pueden eliminar presupuestos.'}), 403

    presupuesto = Presupuesto.query.filter(
        Presupuesto.id == id,
        Presupuesto.organizacion_id == current_user.organizacion_id,
        Presupuesto.deleted_at.is_(None)
    ).first_or_404()

    if presupuesto.estado not in ['borrador', 'perdido']:
        return jsonify({'error': 'Solo los presupuestos en borrador o perdidos pueden eliminarse.'}), 400

    presupuesto.estado = 'eliminado'
    presupuesto.deleted_at = dt.datetime.utcnow()

    try:
        db.session.commit()
        actor = getattr(current_user, 'email', None) or str(getattr(current_user, 'id', 'desconocido'))
        current_app.logger.info(
            'Presupuesto %s eliminado por %s',
            presupuesto.numero,
            actor
        )
        return jsonify({'mensaje': 'Presupuesto eliminado correctamente.'})
    except Exception:
        db.session.rollback()
        current_app.logger.exception('Error eliminando presupuesto %s', id)
        return jsonify({'error': 'No se pudo eliminar el presupuesto.'}), 500


@presupuestos_bp.route("/guardar", methods=["POST"])
@login_required
def guardar_presupuesto():
    """Guarda presupuesto con opción de crear obra nueva o usar existente"""
    if not current_user.puede_acceder_modulo('presupuestos'):
        return jsonify({'error': 'Sin permisos'}), 403
    
    data = request.form or request.json

    obra_id = data.get("obra_id")  # id si seleccionó obra existente
    crear_nueva = data.get("crear_nueva_obra") == "1"
    
    try:
        if crear_nueva:
            # Crear nueva obra con los datos del formulario
            obra = Obra(
                nombre = data.get("obra_nombre") or "Obra sin nombre",
                organizacion_id = current_user.organizacion_id,  # Usar organizacion_id del sistema actual
                cliente_nombre = data.get("cliente_nombre"),
                cliente_email  = data.get("cliente_email"),
                cliente_telefono = data.get("cliente_telefono"),
                direccion = data.get("direccion"),
                ciudad    = data.get("ciudad"),
                provincia = data.get("provincia"),
                pais      = data.get("pais") or "Argentina",
                codigo_postal = data.get("codigo_postal"),
                referencia = data.get("referencia"),
                notas = data.get("obra_notas"),
                estado = 'planificacion'
            )
            db.session.add(obra)
            db.session.flush()   # obtiene obra.id
            obra_id = obra.id
        else:
            obra = Obra.query.get(obra_id) if obra_id else None

        # Generar número de presupuesto único
        ultimo_numero = db.session.query(db.func.max(Presupuesto.numero)).scalar()
        if ultimo_numero and ultimo_numero.startswith('PRES-'):
            try:
                siguiente_num = int(ultimo_numero.split('-')[1]) + 1
            except:
                siguiente_num = 1
        else:
            siguiente_num = 1

        # Asegurar que el número sea único
        while True:
            numero = f"PRES-{siguiente_num:04d}"
            existe = Presupuesto.query.filter_by(numero=numero).first()
            if not existe:
                break
            siguiente_num += 1

        iva_valor = _to_decimal(data.get("iva_porcentaje") or '21')
        try:
            iva_valor = iva_valor.quantize(Decimal('0.01'), rounding=ROUND_HALF_UP)
        except InvalidOperation:
            iva_valor = Decimal('21.00')

        # Crear presupuesto asociado
        p = Presupuesto(
            obra_id = obra_id,
            numero = numero,
            organizacion_id = current_user.organizacion_id,
            observaciones = data.get("observaciones"),
            iva_porcentaje = iva_valor,
            estado = 'borrador'
        )

        # Agregar campos adicionales si están disponibles
        superficie_val = data.get("superficie")
        superficie_decimal = _to_decimal(superficie_val) if superficie_val else None
        if superficie_decimal is not None and superficie_decimal != DECIMAL_ZERO:
            p.observaciones = f"{p.observaciones or ''} | Superficie: {superficie_decimal} m²"

        if data.get("tipo_construccion"):
            p.observaciones = f"{p.observaciones or ''} | Tipo: {data.get('tipo_construccion')}"

        if data.get("calculo_json"):
            p.datos_proyecto = data.get("calculo_json")

        if data.get("total_estimado"):
            total_estimado = _quantize_currency(_to_decimal(data.get("total_estimado")))
            p.total_con_iva = total_estimado

        db.session.add(p)
        db.session.commit()
        
        return jsonify({"ok": True, "presupuesto_id": p.id, "obra_id": obra_id})
        
    except Exception as e:
        db.session.rollback()
        return jsonify({"ok": False, "error": str(e)}), 500<|MERGE_RESOLUTION|>--- conflicted
+++ resolved
@@ -1,2195 +1,654 @@
-from flask import Blueprint, render_template, request, flash, redirect, url_for, make_response, jsonify, current_app, g
+from flask import (Blueprint, render_template, request, flash, redirect,
+                   url_for, jsonify, current_app, abort)
 from flask_login import login_required, current_user
-import datetime as dt
-from datetime import date, timedelta
-from io import BytesIO
-<<<<<<< HEAD
+from datetime import datetime, date
 from decimal import Decimal, ROUND_HALF_UP, InvalidOperation
-import importlib.util
 import json
-import os
-from typing import Any, Optional
-=======
-import importlib.util
-import json
-from typing import Any
->>>>>>> 363d7e39
-
-REPORTLAB_AVAILABLE = importlib.util.find_spec("reportlab") is not None
-if REPORTLAB_AVAILABLE:
-    from reportlab.lib.pagesizes import letter, A4
-    from reportlab.lib import colors
-    from reportlab.lib.units import inch
-    from reportlab.platypus import SimpleDocTemplate, Table, TableStyle, Paragraph, Spacer
-    from reportlab.lib.styles import getSampleStyleSheet, ParagraphStyle
-    from reportlab.lib.enums import TA_CENTER, TA_RIGHT
-else:  # pragma: no cover - executed only when optional deps missing
-    letter = A4 = None  # type: ignore[assignment]
-    colors = None  # type: ignore[assignment]
-    inch = 72  # type: ignore[assignment]
-
-    def _missing_reportlab(*args: Any, **kwargs: Any):
-        raise RuntimeError(
-            "La librería reportlab no está instalada. Ejecuta 'pip install reportlab' para habilitar la generación de PDFs."
-        )
-
-    SimpleDocTemplate = Table = TableStyle = Paragraph = Spacer = _missing_reportlab  # type: ignore[assignment]
-    getSampleStyleSheet = ParagraphStyle = _missing_reportlab  # type: ignore[assignment]
-    TA_CENTER = TA_RIGHT = None  # type: ignore[assignment]
-
-
-XLSXWRITER_AVAILABLE = importlib.util.find_spec("xlsxwriter") is not None
-if XLSXWRITER_AVAILABLE:
-    import xlsxwriter
-else:  # pragma: no cover - executed only when optional deps missing
-    xlsxwriter = None  # type: ignore[assignment]
-
+import requests
+import logging
 from app import db
-<<<<<<< HEAD
-from models import Presupuesto, ItemPresupuesto, Obra, EtapaObra, TareaEtapa, Event
-from calculadora_ia import (
-    procesar_presupuesto_ia,
-    COEFICIENTES_CONSTRUCCION,
-    calcular_etapas_seleccionadas,
-    slugify_etapa,
+from sqlalchemy import text, func
+from sqlalchemy.exc import ProgrammingError
+from models import (
+    Obra,
+    EtapaObra,
+    TareaEtapa,
+    AsignacionObra,
+    Usuario,
+    CertificacionAvance,
+    TareaResponsables,
+    ObraMiembro,
+    TareaMiembro,
+    TareaAvance,
+    TareaAdjunto,
+    TareaAvanceFoto,
+    WorkCertification,
+    WorkPayment,
 )
-from obras import seed_tareas_para_etapa
-from services.exchange import base as exchange_service
-from services.exchange.providers import bna as bna_provider
-from services.cac.cac_service import get_cac_context
-from services.geocoding_service import resolve as resolve_geocode, search as search_geocode
-from services.memberships import get_current_org_id
-
-
-def _clean_text(value: Any) -> Optional[str]:
-    """Normaliza cadenas eliminando espacios y devolviendo None para vacíos."""
-
+from etapas_predefinidas import obtener_etapas_disponibles, crear_etapas_para_obra
+from tareas_predefinidas import (
+    TAREAS_POR_ETAPA,
+    obtener_tareas_por_etapa,
+    slugify_nombre_etapa,
+)
+from geocoding import normalizar_direccion_argentina
+from services.geocoding_service import resolve as resolve_geocode
+from roles_construccion import obtener_roles_por_categoria, obtener_nombre_rol
+from services.memberships import get_current_org_id, get_current_membership
+from services.obras_filters import (obras_visibles_clause,
+                                    obra_tiene_presupuesto_confirmado)
+from services.certifications import (
+    approved_entries,
+    build_pending_entries,
+    certification_totals,
+    create_certification,
+    pending_percentage,
+    register_payment,
+    resolve_budget_context,
+)
+from services import wizard_budgeting
+
+obras_bp = Blueprint('obras', __name__)
+
+_COORD_PRECISION = Decimal('0.00000001')
+
+
+def _to_coord_decimal(value):
+    """Normaliza coordenadas geográficas a Decimal con 8 decimales."""
     if value is None:
         return None
-    if isinstance(value, str):
-        value = value.strip()
-        return value or None
-    return str(value)
-
-
-def _parse_date(value: Any) -> Optional[date]:
-    """Intenta parsear una fecha en formatos comunes (ISO o DD/MM/YYYY)."""
-
-    if value is None:
+    try:
+        return Decimal(str(value)).quantize(_COORD_PRECISION)
+    except (InvalidOperation, ValueError, TypeError):
         return None
-    if isinstance(value, str):
-        value = value.strip()
+
+
+def _parse_date(value):
     if not value:
         return None
-
-    for fmt in ("%Y-%m-%d", "%d/%m/%Y"):
+    for fmt in ('%Y-%m-%d', '%d/%m/%Y'):
         try:
-            return dt.datetime.strptime(str(value), fmt).date()
-        except (ValueError, TypeError):
+            return datetime.strptime(value, fmt).date()
+        except ValueError:
             continue
     return None
 
 
-DECIMAL_ZERO = Decimal("0")
-CURRENCY_QUANT = Decimal("0.01")
-QUANTITY_QUANT = Decimal("0.001")
-FX_RATE_QUANT = Decimal("0.0001")
-ALLOWED_CURRENCIES = {"ARS", "USD"}
-COORD_QUANT = Decimal("0.00000001")
-
-
-def _to_bool(value: Any, default: bool = False) -> bool:
-    """Convierte entradas típicas de formularios/JSON a booleanos reales."""
-
-    if value is None:
-        return default
-    if isinstance(value, bool):
-        return value
-    if isinstance(value, (int, float)):
-        return bool(value)
-    if isinstance(value, str):
-        normalized = value.strip().lower()
-        if normalized in {"1", "true", "t", "on", "yes", "si", "sí"}:
-            return True
-        if normalized in {"0", "false", "f", "off", "no"}:
-            return False
-    return default
-
-
-def _registrar_evento_confirmacion(org_id: Optional[int], obra_id: Optional[int],
-                                   presupuesto_id: Optional[int], usuario_id: Optional[int],
-                                   trigger: str) -> None:
-    """Registra un evento de auditoría para la confirmación de presupuestos."""
-
-    if not org_id or not obra_id or not presupuesto_id:
-        return
-
-    try:
-        evento = Event(
-            company_id=org_id,
-            project_id=obra_id,
-            user_id=usuario_id,
-            type='status_change',
-            severity='media',
-            title='Presupuesto confirmado',
-            description=(
-                f'El presupuesto #{presupuesto_id} fue confirmado y se creó la obra #{obra_id}.'
-            ),
-            meta={
-                'source': trigger,
-                'presupuesto_id': presupuesto_id,
-                'obra_id': obra_id,
-            },
-            created_by=usuario_id,
-        )
-        db.session.add(evento)
-        db.session.commit()
-    except Exception:  # pragma: no cover - logging auxiliar
+# ==== Helpers de roles/permiso (compat role/rol) ====
+
+def _get_roles_usuario(user):
+    """Devuelve set normalizado de roles posibles del usuario, considerando .role y .rol."""
+    vals = set()
+    for attr in ('role', 'rol'):
+        v = getattr(user, attr, None)
+        if v:
+            vals.add(str(v).lower())
+    return vals
+
+def is_admin():
+    """Verifica si el usuario actual es admin (admin/administrador)."""
+    roles = _get_roles_usuario(current_user)
+    return any(r in roles for r in ('admin', 'administrador'))
+
+def is_pm_global():
+    """Admin, PM global o técnico (compatibilidad)."""
+    roles = _get_roles_usuario(current_user)
+    return any(r in roles for r in ('admin', 'administrador', 'pm', 'project_manager', 'tecnico'))
+
+def can_manage_obra(obra):
+    """Verifica si el usuario puede gestionar la obra (crear/editar/etapas y tareas)."""
+    if is_admin() or is_pm_global():
+        return True
+    # PM específico de esta obra
+    miembro = ObraMiembro.query.filter_by(
+        obra_id=obra.id,
+        usuario_id=current_user.id,
+        rol_en_obra='pm'
+    ).first()
+    return miembro is not None
+
+def can_log_avance(tarea):
+    """Verifica si el usuario puede registrar avances en una tarea."""
+    if is_admin():
+        return True
+    roles = _get_roles_usuario(current_user)
+    if 'pm' in roles or 'project_manager' in roles or 'tecnico' in roles:
+        return True
+    if tarea.responsable_id == current_user.id:
+        return True
+    miembro = TareaMiembro.query.filter_by(tarea_id=tarea.id, user_id=current_user.id).first()
+    return miembro is not None
+
+def es_miembro_obra(obra_id, user_id):
+    """Verificar si el usuario es miembro de la obra (cualquier rol)."""
+    if is_pm_global():
+        return True
+
+    miembro = db.session.query(ObraMiembro.id)\
+        .filter_by(obra_id=obra_id, usuario_id=user_id).first()
+    if miembro:
+        return True
+
+    tiene_tareas = (db.session.query(TareaMiembro.id)
+                   .join(TareaEtapa, TareaMiembro.tarea_id == TareaEtapa.id)
+                   .join(EtapaObra, TareaEtapa.etapa_id == EtapaObra.id)
+                   .filter(EtapaObra.obra_id == obra_id,
+                           TareaMiembro.user_id == user_id)
+                   .first())
+    return tiene_tareas is not None
+
+
+# ==== Error handlers JSON-aware ====
+
+@obras_bp.errorhandler(404)
+def handle_404(error):
+    if request.path.startswith("/obras/api/"):
+        return jsonify({"ok": False, "error": "Not found"}), 404
+    if request.is_json or 'application/json' in request.headers.get('Accept', ''):
+        return jsonify({'ok': False, 'error': 'Recurso no encontrado'}), 404
+    raise error
+
+@obras_bp.errorhandler(500)
+def handle_500(error):
+    if request.path.startswith("/obras/api/"):
+        return jsonify({"ok": False, "error": "Internal server error"}), 500
+    if request.is_json or 'application/json' in request.headers.get('Accept', ''):
+        return jsonify({'ok': False, 'error': 'Error interno del servidor'}), 500
+    raise error
+
+@obras_bp.errorhandler(401)
+def handle_401(error):
+    if request.path.startswith("/obras/api/"):
+        return jsonify({"ok": False, "error": "Unauthorized"}), 401
+    if request.is_json or 'application/json' in request.headers.get('Accept', ''):
+        return jsonify({'ok': False, 'error': 'No autorizado'}), 401
+    raise error
+
+@obras_bp.errorhandler(403)
+def handle_403(error):
+    if request.path.startswith("/obras/api/"):
+        return jsonify({"ok": False, "error": "Forbidden"}), 403
+    if request.is_json or 'application/json' in request.headers.get('Accept', ''):
+        return jsonify({'ok': False, 'error': 'Sin permisos'}), 403
+    raise error
+
+
+# ==== Métricas y utilidades ====
+
+def resumen_tarea(t):
+    """Calcular métricas de una tarea a prueba de nulos"""
+    plan = float(t.cantidad_planificada or 0)
+
+    ejec = float(
+        db.session.query(db.func.coalesce(db.func.sum(TareaAvance.cantidad), 0))
+        .filter(TareaAvance.tarea_id == t.id, TareaAvance.status == 'aprobado')
+        .scalar() or 0
+    )
+
+    pct = (ejec/plan*100.0) if plan > 0 else 0.0
+    restante = max(plan - ejec, 0.0)
+
+    atrasada = bool(t.fecha_fin_plan and date.today() > t.fecha_fin_plan and restante > 0)
+
+    return {
+        'plan': plan,
+        'ejec': ejec,
+        'pct': pct,
+        'restante': restante,
+        'atrasada': atrasada
+    }
+
+def D(x):
+    """Helper para conversión segura a Decimal"""
+    if x is None:
+        return Decimal('0')
+    return x if isinstance(x, Decimal) else Decimal(str(x))
+
+
+def seed_tareas_para_etapa(nueva_etapa, auto_commit=True, slug=None):
+    """Función idempotente para crear tareas predefinidas en una etapa"""
+    try:
+        slug_normalizado = slugify_nombre_etapa(slug or nueva_etapa.nombre)
+        tareas = obtener_tareas_por_etapa(nueva_etapa.nombre, slug_normalizado)
+        tareas_creadas = 0
+
+        for t in tareas:
+            if isinstance(t, str):
+                nombre_tarea = t
+                descripcion_tarea = ""
+                horas_tarea = 0
+                unidad = "un"
+            elif isinstance(t, dict):
+                nombre_tarea = t.get("nombre", "")
+                descripcion_tarea = t.get("descripcion", "")
+                horas_tarea = t.get("horas", 0)
+                unidad = t.get("unidad", "un")
+            else:
+                current_app.logger.warning(f"Formato de tarea no reconocido: {t}")
+                continue
+
+            if not nombre_tarea:
+                continue
+
+            ya = TareaEtapa.query.filter_by(etapa_id=nueva_etapa.id, nombre=nombre_tarea).first()
+            if ya:
+                continue
+
+            nueva_tarea = TareaEtapa(
+                etapa_id=nueva_etapa.id,
+                nombre=nombre_tarea,
+                descripcion=descripcion_tarea,
+                horas_estimadas=horas_tarea,
+                unidad=unidad,
+                estado="pendiente"
+            )
+            db.session.add(nueva_tarea)
+            tareas_creadas += 1
+
+        if auto_commit:
+            db.session.commit()
+        return tareas_creadas
+
+    except Exception as e:
         db.session.rollback()
-        current_app.logger.exception(
-            'No se pudo registrar el evento de confirmación del presupuesto %s',
-            presupuesto_id,
-        )
-
-
-def _resolve_currency_context(raw_currency: Any):
-    """Determina la moneda solicitada y obtiene el tipo de cambio si aplica."""
-
-    currency = str(raw_currency).upper() if raw_currency else 'ARS'
-    if currency not in ALLOWED_CURRENCIES:
-        currency = 'ARS'
-
-    snapshot = None
-    if currency != 'ARS':
-        provider = (os.environ.get('FX_PROVIDER') or 'bna').lower()
-        if provider != 'bna':
-            provider = 'bna'
-        fallback_env = os.environ.get('EXCHANGE_FALLBACK_RATE')
-        fallback = Decimal(str(fallback_env)) if fallback_env else None
-        try:
-            snapshot = exchange_service.ensure_rate(
-                provider,
-                base_currency='ARS',
-                quote_currency=currency,
-                fetcher=bna_provider.fetch_official_rate,
-                as_of=date.today(),
-                fallback_rate=fallback,
-            )
-        except Exception as exc:
-            current_app.logger.warning('No se pudo obtener el tipo de cambio: %s', exc)
-            if fallback is not None:
-                snapshot = exchange_service.ensure_rate(
-                    provider,
-                    base_currency='ARS',
-                    quote_currency=currency,
-                    fetcher=lambda *_args, **_kwargs: None,
-                    as_of=date.today(),
-                    fallback_rate=fallback,
-                )
-            else:
-                raise
-
-    return currency, snapshot
-
-
-def _to_decimal(value: Any, default: str = "0") -> Decimal:
-    """Convierte un valor arbitrario a Decimal utilizando '.' como separador."""
-
-    if isinstance(value, Decimal):
-        return value
-    if value is None:
-        return Decimal(default)
-    if isinstance(value, (int, float)):
-        normalized = str(value)
-    else:
-        text = str(value).strip()
-        if not text:
-            return Decimal(default)
-        normalized = text.replace(",", ".")
-    try:
-        return Decimal(normalized)
-    except (InvalidOperation, ValueError, TypeError):
-        return Decimal(default)
-
-
-def _quantize_currency(value: Decimal) -> Decimal:
-    return value.quantize(CURRENCY_QUANT, rounding=ROUND_HALF_UP)
-
-
-def _quantize_quantity(value: Decimal) -> Decimal:
-    return value.quantize(QUANTITY_QUANT, rounding=ROUND_HALF_UP)
-
-
-def _quantize_coord(value: Any) -> Optional[Decimal]:
-    if value is None:
-        return None
-    try:
-        coord = _to_decimal(value, '0')
-    except (InvalidOperation, ValueError, TypeError):
-        return None
-    return coord.quantize(COORD_QUANT, rounding=ROUND_HALF_UP)
-
-
-def _parse_vigencia_dias(raw_value: Any) -> Optional[int]:
-    if raw_value is None:
-        return None
-    try:
-        value = int(str(raw_value).strip())
-    except (TypeError, ValueError):
-        return None
-    if value < 1 or value > 180:
-        return None
-    return value
-
-
-def _sumar_totales(items) -> Decimal:
-    total = DECIMAL_ZERO
-    for item in items:
-        valor = getattr(item, 'total_currency', None)
-        if valor is None:
-            valor = getattr(item, 'total', 0)
-        total += _quantize_currency(_to_decimal(valor, '0'))
-    return _quantize_currency(total)
-
-
-def _congelar_presupuesto_para_confirmacion(presupuesto: Presupuesto) -> Decimal:
-    """Recalcula y congela importes, cantidades y tasas antes de confirmar."""
-
-    presupuesto.calcular_totales()
-
-    currency = (presupuesto.currency or 'ARS').upper()
-    if currency not in ALLOWED_CURRENCIES:
-        currency = 'ARS'
-    presupuesto.currency = currency
-
-    fx_value: Optional[Decimal] = None
-    if currency != 'ARS':
-        candidatos = (
-            presupuesto.tasa_usd_venta,
-            presupuesto.exchange_rate_value,
-            getattr(presupuesto.exchange_rate, 'value', None),
-        )
-        for candidato in candidatos:
-            if candidato is None:
-                continue
-            candidato_dec = _to_decimal(candidato, '0')
-            if candidato_dec > DECIMAL_ZERO:
-                fx_value = candidato_dec
-                break
-        if fx_value is not None and fx_value > DECIMAL_ZERO:
-            fx_value = fx_value.quantize(FX_RATE_QUANT, rounding=ROUND_HALF_UP)
-            presupuesto.tasa_usd_venta = fx_value
-            presupuesto.exchange_rate_value = fx_value
-        if not presupuesto.exchange_rate_provider and getattr(presupuesto.exchange_rate, 'provider', None):
-            presupuesto.exchange_rate_provider = presupuesto.exchange_rate.provider
-        if not presupuesto.exchange_rate_as_of and getattr(presupuesto.exchange_rate, 'as_of', None):
-            presupuesto.exchange_rate_as_of = presupuesto.exchange_rate.as_of
-        if not presupuesto.exchange_rate_fetched_at and getattr(presupuesto.exchange_rate, 'fetched_at', None):
-            presupuesto.exchange_rate_fetched_at = presupuesto.exchange_rate.fetched_at
-    else:
-        fx_value = None
-
-    if presupuesto.indice_cac_valor is not None:
-        presupuesto.indice_cac_valor = _quantize_currency(_to_decimal(presupuesto.indice_cac_valor, '0'))
-
-    items = presupuesto.items.all() if hasattr(presupuesto.items, 'all') else list(presupuesto.items)
-    for item in items:
-        cantidad = _quantize_quantity(_to_decimal(item.cantidad, '0'))
-        item.cantidad = cantidad
-
-        item.currency = currency
-
-        unit_currency = item.price_unit_currency
-        if unit_currency is None:
-            unit_currency = item.precio_unitario
-        unit_currency_dec = _quantize_currency(_to_decimal(unit_currency, '0'))
-        item.price_unit_currency = unit_currency_dec
-
-        total_currency = _quantize_currency(cantidad * unit_currency_dec)
-        item.total_currency = total_currency
-
-        if currency != 'ARS' and fx_value is not None and fx_value > DECIMAL_ZERO:
-            unit_ars = _quantize_currency(unit_currency_dec * fx_value)
-            total_ars = _quantize_currency(total_currency * fx_value)
-        else:
-            raw_unit_ars = item.precio_unitario if item.precio_unitario is not None else item.price_unit_ars
-            if raw_unit_ars is None or _to_decimal(raw_unit_ars, '0') <= DECIMAL_ZERO:
-                raw_unit_ars = unit_currency_dec
-            unit_ars = _quantize_currency(_to_decimal(raw_unit_ars, '0'))
-            total_ars = _quantize_currency(cantidad * unit_ars)
-
-        item.precio_unitario = unit_ars
-        item.price_unit_ars = unit_ars
-        item.total = total_ars
-        item.total_ars = total_ars
-
-    presupuesto.calcular_totales()
-    return presupuesto.total_con_iva
-
-
-def _persistir_resultados_etapas(
-    presupuesto: Presupuesto,
-    etapas_resultado: list,
-    superficie: Optional[Decimal],
-    tipo_calculo: str,
-    currency: str,
-    fx_snapshot,
-    cac_context,
-):
-    """Aplica los resultados IA al presupuesto, reemplazando items previos de cada etapa."""
-
-    if not etapas_resultado:
-        return False, 'Sin etapas para aplicar'
-
-    presupuesto.currency = currency
-    try:
-        presupuesto.registrar_tipo_cambio(fx_snapshot)
-    except AttributeError:
-        pass
-
-    if cac_context:
-        presupuesto.indice_cac_valor = _quantize_currency(_to_decimal(cac_context.value, '0'))
-        presupuesto.indice_cac_fecha = cac_context.period
-
-    obra = presupuesto.obra
-    slug_a_etapa = {}
-    orden_base = 0
-    if obra:
-        etapas_existentes = obra.etapas.order_by(EtapaObra.orden.asc()).all()
-        slug_a_etapa = {slugify_etapa(e.nombre): e for e in etapas_existentes}
-        orden_base = len(etapas_existentes)
-
-    hubo_cambios = False
-
-    for index, etapa_data in enumerate(etapas_resultado, start=1):
-        slug = slugify_etapa(etapa_data.get('slug') or etapa_data.get('nombre') or f'etapa-{index}')
-        etapa_modelo = slug_a_etapa.get(slug)
-
-        if obra and not etapa_modelo:
-            etapa_modelo = EtapaObra(
-                obra_id=obra.id,
-                nombre=etapa_data.get('nombre') or f'Etapa {index}',
-                descripcion=etapa_data.get('notas') or f'Etapa generada automáticamente ({tipo_calculo})',
-                orden=orden_base + index,
-                estado='pendiente',
-            )
-            db.session.add(etapa_modelo)
-            db.session.flush()
-            slug_a_etapa[slug] = etapa_modelo
-            hubo_cambios = True
-
-        query = ItemPresupuesto.query.filter(
-            ItemPresupuesto.presupuesto_id == presupuesto.id,
-            ItemPresupuesto.origen == 'ia',
-        )
-        if etapa_modelo:
-            query = query.filter(ItemPresupuesto.etapa_id == etapa_modelo.id)
-        else:
-            query = query.filter(ItemPresupuesto.etapa_id.is_(None))
-
-        eliminados = query.delete(synchronize_session=False)
-        if eliminados:
-            hubo_cambios = True
-
-        for item_data in etapa_data.get('items', []):
-            tipo_item = (item_data.get('tipo') or 'material').strip().lower()
-            if tipo_item not in {'material', 'mano_obra', 'equipo', 'herramienta'}:
-                tipo_item = 'material'
-
-            cantidad = _quantize_quantity(_to_decimal(item_data.get('cantidad'), '0'))
-            precio_moneda = _quantize_currency(_to_decimal(item_data.get('precio_unit'), '0'))
-            precio_ars = _quantize_currency(_to_decimal(item_data.get('precio_unit_ars'), '0'))
-
-            if precio_ars <= DECIMAL_ZERO and fx_snapshot and getattr(fx_snapshot, 'value', None):
-                precio_ars = _quantize_currency(precio_moneda * _to_decimal(fx_snapshot.value, '1'))
-
-            total_currency = _quantize_currency(cantidad * precio_moneda)
-            total_ars = _quantize_currency(cantidad * (precio_ars if precio_ars > DECIMAL_ZERO else precio_moneda))
-
-            nuevo_item = ItemPresupuesto(
-                presupuesto_id=presupuesto.id,
-                tipo=tipo_item,
-                descripcion=item_data.get('descripcion') or f'Ítem {tipo_item} etapa {etapa_data.get("nombre") or index}',
-                unidad=item_data.get('unidad') or 'unidades',
-                cantidad=cantidad,
-                precio_unitario=precio_ars,
-                total=total_ars,
-                origen='ia',
-                currency=currency,
-                price_unit_currency=precio_moneda,
-                total_currency=total_currency,
-                price_unit_ars=precio_ars,
-                total_ars=total_ars,
-            )
-
-            if etapa_modelo:
-                nuevo_item.etapa_id = etapa_modelo.id
-
-            db.session.add(nuevo_item)
-            hubo_cambios = True
-
-    if hubo_cambios:
-        presupuesto.calcular_totales()
-        db.session.add(presupuesto)
-
-    return hubo_cambios, None
-
-=======
-from models import Presupuesto, ItemPresupuesto, Obra, EtapaObra
-from calculadora_ia import procesar_presupuesto_ia, COEFICIENTES_CONSTRUCCION
->>>>>>> 363d7e39
-
-presupuestos_bp = Blueprint('presupuestos', __name__)
-
-@presupuestos_bp.route('/')
+        current_app.logger.exception(f"ERROR en seed_tareas_para_etapa: {str(e)}")
+        return 0
+
+
+# ==== Rutas principales ====
+
+@obras_bp.route("/obras")
+@login_required
+def obras_root():
+    return redirect(url_for("obras.lista"))
+
+@obras_bp.route('/')
 @login_required
 def lista():
-    if not current_user.puede_acceder_modulo('presupuestos'):
+    # Operarios pueden acceder para ver sus obras asignadas
+    roles = _get_roles_usuario(current_user)
+    if not getattr(current_user, 'puede_acceder_modulo', lambda _ : False)('obras') and 'operario' not in roles:
         flash('No tienes permisos para acceder a este módulo.', 'danger')
         return redirect(url_for('reportes.dashboard'))
-    
+
     estado = request.args.get('estado', '')
-    vigencia = request.args.get('vigencia', '')
-    if estado == 'eliminado' and current_user.rol != 'administrador':
-        estado = ''
-    incluir_eliminados = estado == 'eliminado'
-    buscar = request.args.get('buscar', '')
-
-    # Modificar query para incluir presupuestos sin obra (LEFT JOIN) y excluir confirmados/convertidos
-    query = Presupuesto.query.outerjoin(Obra).filter(
-        Presupuesto.organizacion_id == current_user.organizacion_id,
-        Presupuesto.estado.notin_(['confirmado', 'convertido'])
+    buscar = (request.args.get('buscar', '') or '').strip()
+
+    org_id = get_current_org_id() or getattr(current_user, 'organizacion_id', None)
+
+    chequear_admin = getattr(current_user, 'tiene_rol', None)
+    puede_ver_borradores = bool(callable(chequear_admin) and current_user.tiene_rol('admin'))
+    if not puede_ver_borradores:
+        puede_ver_borradores = any(r in _get_roles_usuario(current_user) for r in ['administrador', 'admin'])
+
+    mostrar_borradores = puede_ver_borradores and request.args.get('mostrar_borradores') == '1'
+
+    obras = []
+    if org_id:
+        query = Obra.query.filter(Obra.organizacion_id == org_id)
+
+        if not mostrar_borradores:
+            query = query.filter(obras_visibles_clause(Obra))
+
+        if estado:
+            query = query.filter(Obra.estado == estado)
+
+        if buscar:
+            query = query.filter(
+                db.or_(
+                    Obra.nombre.contains(buscar),
+                    Obra.cliente.contains(buscar),
+                    Obra.direccion.contains(buscar)
+                )
+            )
+
+        obras = query.order_by(Obra.fecha_creacion.desc()).all()
+
+        geocoded = False
+        for obra in obras:
+            if (obra.latitud is not None and obra.longitud is not None) or not obra.direccion:
+                continue
+
+            status = (obra.geocode_status or '').lower()
+            if status == 'fail':
+                continue
+
+            try:
+                resolved = resolve_geocode(obra.direccion)
+            except Exception as exc:
+                current_app.logger.warning(
+                    'No se pudo geocodificar la obra %s (%s): %s',
+                    obra.id,
+                    obra.direccion,
+                    exc,
+                )
+                obra.geocode_status = 'fail'
+                geocoded = True
+                continue
+
+            if not resolved:
+                obra.geocode_status = 'fail'
+                geocoded = True
+                continue
+
+            lat_decimal = _to_coord_decimal(resolved.get('lat'))
+            lng_decimal = _to_coord_decimal(resolved.get('lng'))
+            if lat_decimal is not None and lng_decimal is not None:
+                obra.latitud = lat_decimal
+                obra.longitud = lng_decimal
+
+            obra.direccion_normalizada = resolved.get('normalized') or obra.direccion_normalizada
+            obra.geocode_place_id = resolved.get('place_id') or obra.geocode_place_id
+            obra.geocode_provider = resolved.get('provider') or obra.geocode_provider
+            obra.geocode_status = resolved.get('status') or 'ok'
+            raw_payload = resolved.get('raw')
+            if raw_payload:
+                try:
+                    obra.geocode_raw = json.dumps(raw_payload)
+                except (TypeError, ValueError):
+                    current_app.logger.debug('No se pudo serializar geocode_raw para la obra %s', obra.id)
+            obra.geocode_actualizado = datetime.utcnow()
+            geocoded = True
+
+        if geocoded:
+            try:
+                db.session.commit()
+            except Exception as exc:
+                current_app.logger.warning('No se pudieron guardar las coordenadas de obras: %s', exc)
+                db.session.rollback()
+    else:
+        flash('Selecciona una organización para ver tus obras.', 'warning')
+
+    return render_template(
+        'obras/lista.html',
+        obras=obras,
+        estado=estado,
+        buscar=buscar,
+        mostrar_borradores=mostrar_borradores,
+        puede_ver_borradores=puede_ver_borradores,
     )
 
-    if incluir_eliminados:
-        query = query.filter(Presupuesto.deleted_at.isnot(None))
-    else:
-        query = query.filter(Presupuesto.deleted_at.is_(None))
-
-    if estado and estado != 'eliminado':
-        query = query.filter(Presupuesto.estado == estado)
-    elif not incluir_eliminados:
-        query = query.filter(Presupuesto.estado != 'eliminado')
-    
-    if vigencia == 'vencidos':
-        query = query.filter(
-            Presupuesto.fecha_vigencia.isnot(None),
-            Presupuesto.fecha_vigencia < date.today(),
-            Presupuesto.estado.in_(['borrador', 'perdido', 'enviado', 'rechazado', 'vencido'])
+@obras_bp.route('/crear', methods=['GET', 'POST'])
+@login_required
+def crear():
+    if not getattr(current_user, 'puede_acceder_modulo', lambda _ : False)('obras'):
+        flash('No tienes permisos para crear obras.', 'danger')
+        return redirect(url_for('obras.lista'))
+
+    if request.method == 'POST':
+        nombre = request.form.get('nombre')
+        descripcion = request.form.get('descripcion')  # FIX: antes no existía la variable
+        direccion = request.form.get('direccion')
+        cliente = request.form.get('cliente')
+        telefono_cliente = request.form.get('telefono_cliente')
+        email_cliente = request.form.get('email_cliente')
+        fecha_inicio = request.form.get('fecha_inicio')
+        fecha_fin_estimada = request.form.get('fecha_fin_estimada')
+        presupuesto_total = request.form.get('presupuesto_total')
+
+        if not all([nombre, cliente]):
+            flash('Por favor, completa todos los campos obligatorios.', 'danger')
+            return render_template('obras/crear.html')
+
+        fecha_inicio_obj = None
+        fecha_fin_estimada_obj = None
+
+        if fecha_inicio:
+            try:
+                fecha_inicio_obj = datetime.strptime(fecha_inicio, '%Y-%m-%d').date()
+            except ValueError:
+                flash('Formato de fecha de inicio inválido.', 'danger')
+                return render_template('obras/crear.html')
+
+        if fecha_fin_estimada:
+            try:
+                fecha_fin_estimada_obj = datetime.strptime(fecha_fin_estimada, '%Y-%m-%d').date()
+            except ValueError:
+                flash('Formato de fecha de fin estimada inválido.', 'danger')
+                return render_template('obras/crear.html')
+
+        if fecha_inicio_obj and fecha_fin_estimada_obj and fecha_fin_estimada_obj <= fecha_inicio_obj:
+            flash('La fecha de fin debe ser posterior a la fecha de inicio.', 'danger')
+            return render_template('obras/crear.html')
+
+        geocode_payload = None
+        latitud, longitud = None, None
+        direccion_normalizada = None
+        if direccion:
+            direccion_normalizada = normalizar_direccion_argentina(direccion)
+            geocode_payload = resolve_geocode(direccion_normalizada)
+            if geocode_payload:
+                latitud = _to_coord_decimal(geocode_payload.get('lat'))
+                longitud = _to_coord_decimal(geocode_payload.get('lng'))
+
+        nueva_obra = Obra(
+            nombre=nombre,
+            descripcion=descripcion,
+            direccion=direccion,
+            direccion_normalizada=direccion_normalizada,
+            latitud=latitud,
+            longitud=longitud,
+            cliente=cliente,
+            telefono_cliente=telefono_cliente,
+            email_cliente=email_cliente,
+            fecha_inicio=fecha_inicio_obj,
+            fecha_fin_estimada=fecha_fin_estimada_obj,
+            presupuesto_total=float(presupuesto_total) if presupuesto_total else 0,
+            estado='planificacion',
+            organizacion_id=current_user.organizacion_id
         )
-    elif vigencia == 'por_vencer':
-        limite = date.today() + timedelta(days=7)
-        query = query.filter(
-            Presupuesto.fecha_vigencia.isnot(None),
-            Presupuesto.fecha_vigencia >= date.today(),
-            Presupuesto.fecha_vigencia <= limite,
-            Presupuesto.estado.in_(['borrador', 'enviado'])
-        )
-
-    if buscar:
-        query = query.filter(
-            db.or_(
-                Presupuesto.numero.contains(buscar),
-                Presupuesto.observaciones.contains(buscar),
-                Obra.nombre.contains(buscar) if Obra.nombre else False,
-                Obra.cliente.contains(buscar) if Obra.cliente else False
-            )
-        )
-
-    presupuestos = query.order_by(Presupuesto.fecha_creacion.desc()).all()
-
-    return render_template('presupuestos/lista.html',
-                         presupuestos=presupuestos,
-                         estado=estado,
-                         buscar=buscar,
-                         vigencia=vigencia)
-
-
-@presupuestos_bp.route('/crear', methods=['GET', 'POST'])
-@login_required
-def crear():
-    if not current_user.puede_acceder_modulo('presupuestos'):
-        flash('No tienes permisos para crear presupuestos.', 'danger')
-        return redirect(url_for('presupuestos.lista'))
-    
-    if request.method == 'POST':
-        # Obtener datos del nuevo formulario
-        nombre_obra = request.form.get('nombre_obra')
-        tipo_obra = request.form.get('tipo_obra')
-        ubicacion = request.form.get('ubicacion')
-        tipo_construccion = request.form.get('tipo_construccion')
-        superficie_m2 = request.form.get('superficie_m2')
-        fecha_inicio = request.form.get('fecha_inicio')
-        fecha_fin = request.form.get('fecha_fin')
-        presupuesto_disponible = request.form.get('presupuesto_disponible')
-        moneda = request.form.get('moneda', 'ARS')
-        cliente_nombre = request.form.get('cliente_nombre')
-        plano_pdf = request.files.get('plano_pdf')
-        ia_payload_raw = request.form.get('ia_etapas_payload')
-        ia_payload = None
-        if ia_payload_raw:
-            try:
-                ia_payload = json.loads(
-                    ia_payload_raw,
-                    parse_float=Decimal,
-                    parse_int=Decimal,
-                )
-            except (TypeError, ValueError, InvalidOperation):
-                current_app.logger.warning(
-                    'Payload IA de etapas inválido, se omitirá durante la creación del presupuesto.'
-                )
-                ia_payload = None
-
-        ubicacion_lat = request.form.get('ubicacion_lat')
-        ubicacion_lng = request.form.get('ubicacion_lng')
-        ubicacion_normalizada = request.form.get('ubicacion_normalizada') or None
-        ubicacion_place_id = request.form.get('ubicacion_place_id') or None
-        ubicacion_provider = request.form.get('ubicacion_provider') or None
-        ubicacion_geocode_status = request.form.get('ubicacion_geocode_status') or None
-
-        # Validaciones
-        if not all([nombre_obra, tipo_obra, ubicacion, tipo_construccion, superficie_m2]):
-            flash('Completa todos los campos obligatorios.', 'danger')
-            return render_template('presupuestos/crear.html')
-        
-        superficie_decimal = _quantize_quantity(_to_decimal(superficie_m2, '0'))
-        if superficie_decimal <= DECIMAL_ZERO:
-            flash('La superficie debe ser mayor a 0.', 'danger')
-            return render_template('presupuestos/crear.html')
-
-        try:
-            currency, fx_snapshot = _resolve_currency_context(moneda)
-        except Exception as exc:
-            current_app.logger.exception('Error obteniendo tipo de cambio para crear presupuesto')
-            flash('No pudimos obtener el tipo de cambio solicitado. Intenta nuevamente más tarde.', 'danger')
-            return render_template('presupuestos/crear.html')
-
-        geocode_payload = None
-        geocode_status = ubicacion_geocode_status or 'pending'
-        geocode_provider = ubicacion_provider or current_app.config.get('MAPS_PROVIDER') or 'nominatim'
-        geocode_place_id = ubicacion_place_id
-        direccion_normalizada = ubicacion_normalizada
-
-        lat_decimal = _quantize_coord(ubicacion_lat)
-        lng_decimal = _quantize_coord(ubicacion_lng)
-
-        if lat_decimal is not None and lng_decimal is not None:
-            geocode_payload = {
-                'lat': float(lat_decimal),
-                'lng': float(lng_decimal),
-                'provider': geocode_provider,
-                'place_id': geocode_place_id,
-                'normalized': direccion_normalizada or _clean_text(ubicacion),
-                'status': geocode_status or 'ok',
-                'raw': None,
-            }
-
-        if geocode_payload is None:
-            try:
-                resolved = resolve_geocode(ubicacion)
-            except Exception as exc:  # pragma: no cover - logging fallback
-                current_app.logger.warning('No se pudo geocodificar la dirección %s: %s', ubicacion, exc)
-                resolved = None
-
-            if resolved:
-                geocode_payload = resolved
-                direccion_normalizada = resolved.get('normalized') or direccion_normalizada
-                geocode_provider = resolved.get('provider') or geocode_provider
-                geocode_place_id = resolved.get('place_id') or geocode_place_id
-                geocode_status = resolved.get('status') or 'ok'
-                lat_decimal = _quantize_coord(resolved.get('lat'))
-                lng_decimal = _quantize_coord(resolved.get('lng'))
-            else:
-                geocode_status = 'fail'
-
-        # Crear nueva obra basada en los datos del formulario
-        nueva_obra = Obra()
-        nueva_obra.nombre = nombre_obra
-        nueva_obra.descripcion = f"Obra {tipo_obra.replace('_', ' ').title()} - {tipo_construccion.title()}"
-        nueva_obra.direccion = ubicacion
-        nueva_obra.direccion_normalizada = direccion_normalizada
-        nueva_obra.cliente = cliente_nombre or "Cliente Sin Especificar"
-        nueva_obra.estado = 'planificacion'
-        nueva_obra.organizacion_id = current_user.organizacion_id
-
-        if lat_decimal is not None and lng_decimal is not None:
-            nueva_obra.latitud = lat_decimal
-            nueva_obra.longitud = lng_decimal
+
         if geocode_payload:
-            nueva_obra.geocode_place_id = geocode_place_id
-            nueva_obra.geocode_provider = geocode_provider
-            nueva_obra.geocode_status = geocode_status
-            raw_payload = geocode_payload.get('raw')
-            nueva_obra.geocode_raw = json.dumps(raw_payload) if raw_payload else nueva_obra.geocode_raw
-            nueva_obra.geocode_actualizado = dt.datetime.utcnow()
-        elif geocode_status:
-            nueva_obra.geocode_status = geocode_status
-        
-        # Procesar fechas
-        if fecha_inicio:
-            nueva_obra.fecha_inicio = dt.datetime.strptime(fecha_inicio, '%Y-%m-%d').date()
-        if fecha_fin:
-            nueva_obra.fecha_fin_estimada = dt.datetime.strptime(fecha_fin, '%Y-%m-%d').date()
-        
-        # Procesar presupuesto disponible
-        if presupuesto_disponible:
-            try:
-                presupuesto_decimal = _quantize_currency(_to_decimal(presupuesto_disponible, '0'))
-                nueva_obra.presupuesto_total = presupuesto_decimal
-            except (InvalidOperation, ValueError, TypeError):
-                pass
-        
+            nueva_obra.geocode_place_id = geocode_payload.get('place_id')
+            nueva_obra.geocode_provider = geocode_payload.get('provider')
+            nueva_obra.geocode_status = geocode_payload.get('status') or 'ok'
+            nueva_obra.geocode_raw = json.dumps(geocode_payload.get('raw')) if geocode_payload.get('raw') else None
+            nueva_obra.geocode_actualizado = datetime.utcnow()
+
         try:
             db.session.add(nueva_obra)
-            db.session.flush()  # Para obtener el ID de la obra
-            
-            # Generar número de presupuesto único
-            ultimo_numero = db.session.query(db.func.max(Presupuesto.numero)).scalar()
-            if ultimo_numero and ultimo_numero.startswith('PRES-'):
-                try:
-                    siguiente_num = int(ultimo_numero.split('-')[1]) + 1
-                except:
-                    siguiente_num = 1
-            else:
-                siguiente_num = 1
-            
-            # Asegurar que el número sea único
-            while True:
-                numero = f"PRES-{siguiente_num:04d}"
-                existe = Presupuesto.query.filter_by(numero=numero).first()
-                if not existe:
-                    break
-                siguiente_num += 1
-            
-            # Crear presupuesto asociado
-            nuevo_presupuesto = Presupuesto()
-            nuevo_presupuesto.obra_id = nueva_obra.id
-            nuevo_presupuesto.numero = numero
-            nuevo_presupuesto.iva_porcentaje = Decimal('21.00')  # Fijo según lo solicitado
-            nuevo_presupuesto.organizacion_id = current_user.organizacion_id
-            nuevo_presupuesto.currency = currency
-            vigencia_form = request.form.get('vigencia_dias', '').strip()
-            if vigencia_form:
-                vigencia_dias = _parse_vigencia_dias(vigencia_form)
-                if vigencia_dias is None:
-                    flash('La vigencia debe ser un número entre 1 y 180 días.', 'danger')
-                    return render_template('presupuestos/crear.html')
-            else:
-                vigencia_dias = 30
-
-            nuevo_presupuesto.vigencia_dias = vigencia_dias
-            nuevo_presupuesto.vigencia_bloqueada = True
-            nuevo_presupuesto.asegurar_vigencia()
-
-            # Agregar observaciones con detalles del proyecto
-            observaciones_proyecto = []
-            observaciones_proyecto.append(f"Tipo de obra: {tipo_obra.replace('_', ' ').title()}")
-            observaciones_proyecto.append(f"Tipo de construcción: {tipo_construccion.title()}")
-            observaciones_proyecto.append(f"Superficie: {superficie_decimal} m²")
-            if presupuesto_disponible:
-                observaciones_proyecto.append(f"Presupuesto disponible: {currency} {presupuesto_disponible}")
-            if plano_pdf and plano_pdf.filename:
-                observaciones_proyecto.append(f"Plano PDF: {plano_pdf.filename}")
-
-            nuevo_presupuesto.observaciones = " | ".join(observaciones_proyecto)
-            nuevo_presupuesto.ubicacion_texto = ubicacion
-            nuevo_presupuesto.ubicacion_normalizada = direccion_normalizada
-            nuevo_presupuesto.geo_latitud = lat_decimal
-            nuevo_presupuesto.geo_longitud = lng_decimal
-            nuevo_presupuesto.geocode_place_id = geocode_place_id
-            nuevo_presupuesto.geocode_provider = geocode_provider
-            nuevo_presupuesto.geocode_status = geocode_status
-
-            db.session.add(nuevo_presupuesto)
-            db.session.flush()  # Para obtener el ID del presupuesto
-
-            try:
-                nuevo_presupuesto.registrar_tipo_cambio(fx_snapshot)
-            except AttributeError:
-                pass
-
-            if geocode_payload:
-                raw_payload = geocode_payload.get('raw')
-                nuevo_presupuesto.geocode_raw = json.dumps(raw_payload) if raw_payload else nuevo_presupuesto.geocode_raw
-                nuevo_presupuesto.geocode_actualizado = dt.datetime.utcnow()
-
-            datos_proyecto = {
-                'nombre': nombre_obra,
-                'tipo_obra': tipo_obra,
-                'tipo_construccion': tipo_construccion,
-                'superficie': float(superficie_decimal),
-                'ubicacion': ubicacion,
-                'ubicacion_normalizada': direccion_normalizada,
-                'latitud': float(lat_decimal) if lat_decimal is not None else None,
-                'longitud': float(lng_decimal) if lng_decimal is not None else None,
-                'geocode_provider': geocode_provider,
-                'geocode_status': geocode_status,
-                'geocode_place_id': geocode_place_id,
-            }
-            nuevo_presupuesto.datos_proyecto = json.dumps(datos_proyecto, default=str)
-
-            cac_context = get_cac_context()
-            if cac_context:
-                nuevo_presupuesto.indice_cac_valor = _quantize_currency(_to_decimal(cac_context.value, '0'))
-                nuevo_presupuesto.indice_cac_fecha = cac_context.period
-
-            # Procesar etapas si se enviaron
-            etapas_count = 0
-            etapa_index = 0
-            etapas_creadas_por_slug = {}
-            etapas_serializadas = []
-            while True:
-                etapa_nombre = request.form.get(f'etapas[{etapa_index}][nombre]')
-                if not etapa_nombre:
-                    break
-
-                etapa_descripcion = request.form.get(f'etapas[{etapa_index}][descripcion]', '')
-                etapa_orden = request.form.get(f'etapas[{etapa_index}][orden]', etapa_index + 1)
-                etapa_slug = request.form.get(f'etapas[{etapa_index}][slug]')
-
-                try:
-                    orden_int = int(etapa_orden)
-                except ValueError:
-                    orden_int = etapa_index + 1
-
-                slug_normalizado = slugify_etapa(etapa_slug or etapa_nombre)
-
-                # Crear etapa para la obra
-                nueva_etapa = EtapaObra(
-                    obra_id=nueva_obra.id,
-                    nombre=etapa_nombre,
-                    descripcion=etapa_descripcion,
-                    orden=orden_int,
-                    estado='pendiente'
-                )
-
-                db.session.add(nueva_etapa)
-                db.session.flush()
-                seed_tareas_para_etapa(
-                    nueva_etapa,
-                    auto_commit=False,
-                    slug=slug_normalizado,
-                )
-                if nueva_etapa.tareas.count() == 0:
-                    db.session.add(TareaEtapa(
-                        etapa_id=nueva_etapa.id,
-                        nombre=f'Tarea inicial de {etapa_nombre}',
-                        descripcion='Tarea generada automáticamente a partir del presupuesto.',
-                        estado='pendiente'
-                    ))
-
-                etapas_creadas_por_slug[slug_normalizado] = nueva_etapa
-                etapas_serializadas.append({
-                    'nombre': etapa_nombre,
-                    'descripcion': etapa_descripcion or '',
-                    'orden': orden_int,
-                    'slug': slug_normalizado
-                })
-                etapas_count += 1
-                etapa_index += 1
-
-            # Crear items a partir del cálculo IA por etapas si llegó payload
-            if ia_payload and ia_payload.get('etapas'):
-                tipos_validos = {'material', 'mano_obra', 'equipo', 'herramienta'}
-                for etapa_resultado in ia_payload.get('etapas', []):
-                    slug_etapa = slugify_etapa(etapa_resultado.get('slug') or etapa_resultado.get('nombre'))
-                    etapa_modelo = etapas_creadas_por_slug.get(slug_etapa)
-
-                    for item_data in etapa_resultado.get('items', []):
-                        try:
-                            tipo_item = (item_data.get('tipo') or 'material').strip()
-                        except AttributeError:
-                            tipo_item = 'material'
-                        tipo_item = tipo_item if tipo_item in tipos_validos else 'material'
-
-                        cantidad_dec = _quantize_quantity(_to_decimal(item_data.get('cantidad'), '0'))
-                        precio_moneda = _quantize_currency(_to_decimal(item_data.get('precio_unit'), '0'))
-                        precio_ars = _quantize_currency(_to_decimal(item_data.get('precio_unit_ars'), '0'))
-                        if precio_ars <= DECIMAL_ZERO and fx_snapshot and getattr(fx_snapshot, 'value', None):
-                            precio_ars = _quantize_currency(precio_moneda * _to_decimal(fx_snapshot.value, '1'))
-
-                        total_currency = _quantize_currency(cantidad_dec * precio_moneda)
-                        total_ars = _quantize_currency(cantidad_dec * (precio_ars if precio_ars > DECIMAL_ZERO else precio_moneda))
-
-                        nuevo_item = ItemPresupuesto(
-                            presupuesto_id=nuevo_presupuesto.id,
-                            tipo=tipo_item,
-                            descripcion=item_data.get('descripcion', 'Item IA de etapa'),
-                            unidad=item_data.get('unidad', 'unidades'),
-                            cantidad=cantidad_dec,
-                            precio_unitario=precio_ars,
-                            total=total_ars,
-                            origen='ia',
-                            currency=currency,
-                            price_unit_currency=precio_moneda,
-                            total_currency=total_currency,
-                            price_unit_ars=precio_ars,
-                            total_ars=total_ars,
-                        )
-                        if etapa_modelo:
-                            nuevo_item.etapa_id = etapa_modelo.id
-
-                        db.session.add(nuevo_item)
-
-                nuevo_presupuesto.calcular_totales()
-            else:
-                nuevo_presupuesto.asegurar_vigencia()
-
-            if etapas_serializadas:
-                datos_proyecto['etapas'] = etapas_serializadas
-
-            nuevo_presupuesto.datos_proyecto = json.dumps(datos_proyecto, default=str)
-
             db.session.commit()
-
-            mensaje_exito = f'Obra "{nombre_obra}" y presupuesto {numero} creados exitosamente.'
-            if etapas_count > 0:
-                mensaje_exito += f' Se agregaron {etapas_count} etapas al proyecto.'
-            
-            flash(mensaje_exito, 'success')
-            return redirect(url_for('presupuestos.detalle', id=nuevo_presupuesto.id))
-            
+            flash(f'Obra "{nombre}" creada exitosamente.', 'success')
+            return redirect(url_for('obras.detalle', id=nueva_obra.id))
         except Exception as e:
             db.session.rollback()
-            flash(f'Error al crear la obra y presupuesto: {str(e)}', 'danger')
-    
-    return render_template('presupuestos/crear.html')
-
-@presupuestos_bp.route('/calculadora-ia')
-@login_required
-def calculadora_ia():
-    """Nueva calculadora IA de presupuestos basada en planos"""
-    if not current_user.puede_acceder_modulo('presupuestos'):
-        flash('No tienes permisos para acceder a la calculadora IA.', 'danger')
+            flash(f'Error al crear la obra: {str(e)}', 'danger')
+            current_app.logger.exception("Error creating obra")
+    return render_template('obras/crear.html')
+
+@obras_bp.route('/<int:id>')
+@login_required
+def detalle(id):
+    roles = _get_roles_usuario(current_user)
+    if not getattr(current_user, 'puede_acceder_modulo', lambda _ : False)('obras') and 'operario' not in roles:
+        flash('No tienes permisos para ver obras.', 'danger')
         return redirect(url_for('reportes.dashboard'))
-    
-    obras = Obra.query.filter(Obra.estado.in_(['planificacion', 'en_curso'])).order_by(Obra.nombre).all()
-    tipos_construccion = list(COEFICIENTES_CONSTRUCCION.keys())
-    
-    return render_template('presupuestos/calculadora_ia.html',
-                         obras=obras,
-                         tipos_construccion=tipos_construccion)
-
-
-@presupuestos_bp.route('/geo/sugerencias')
-@login_required
-def sugerencias_geograficas():
-    if not current_user.puede_acceder_modulo('presupuestos'):
-        return jsonify({'ok': False, 'error': 'Sin permisos para geocodificar'}), 403
-
-    consulta = (request.args.get('q') or '').strip()
-    if not consulta:
-        return jsonify({'ok': True, 'resultados': []})
-
-    provider = request.args.get('provider')
-    resultados = search_geocode(consulta, provider=provider, limit=5)
-
-    serializados = []
-    for resultado in resultados:
-        serializados.append({
-            'display_name': resultado.get('display_name'),
-            'lat': resultado.get('lat'),
-            'lng': resultado.get('lng'),
-            'provider': resultado.get('provider'),
-            'place_id': resultado.get('place_id'),
-            'normalized': resultado.get('normalized'),
-            'status': resultado.get('status'),
-        })
-
-    return jsonify({'ok': True, 'resultados': serializados})
-
-@presupuestos_bp.route('/procesar-calculadora-ia', methods=['POST'])
-@login_required
-def procesar_calculadora_ia():
-    """Procesa el análisis IA del plano y calcula materiales - Estilo Togal.AI"""
-    if not current_user.puede_acceder_modulo('presupuestos'):
-        return jsonify({'error': 'Sin permisos'}), 403
-    
-    try:
-        # Obtener datos del formulario
-        metros_cuadrados = request.form.get('metros_cuadrados')
-        tipo_construccion = request.form.get('tipo_construccion', '').strip()
-        archivo_pdf = request.files.get('archivo_pdf')
-        
-        # Validación: debe tener superficie
-        if not metros_cuadrados:
-            return jsonify({'error': 'Ingresa los metros cuadrados del proyecto'}), 400
-        
-        try:
-            superficie_m2 = float(metros_cuadrados)
-            if superficie_m2 <= 0:
-                return jsonify({'error': 'Los metros cuadrados deben ser mayor a 0'}), 400
-        except ValueError:
-            return jsonify({'error': 'Metros cuadrados inválidos'}), 400
-        
-        # Si no hay tipo, usar IA para sugerir o usar Estándar
-        if not tipo_construccion:
-            # IA sugiere tipo basado en superficie
-            if superficie_m2 < 80:
-                tipo_final = "Económica"
-            elif superficie_m2 > 300:
-                tipo_final = "Premium"
-            else:
-                tipo_final = "Estándar"
-        else:
-            tipo_final = tipo_construccion
-        
-        # Validar tipo
-        if tipo_final not in COEFICIENTES_CONSTRUCCION:
-            tipo_final = "Estándar"
-        
-        # USAR FUNCIÓN COMPLETA CON ETAPAS
-        resultado = procesar_presupuesto_ia(
-            archivo_pdf=archivo_pdf,
-            metros_cuadrados_manual=metros_cuadrados,
-            tipo_construccion_forzado=tipo_final
-        )
-        
-        return jsonify(resultado)
-        
-    except Exception as e:
-        return jsonify({'error': f'Error procesando calculadora: {str(e)}'}), 500
-
-
-@presupuestos_bp.route('/ia/calcular/etapas', methods=['POST'])
-@login_required
-def calcular_etapas_ia():
-    """Calcula con IA determinística las etapas seleccionadas de un presupuesto."""
-    if not current_user.puede_acceder_modulo('presupuestos'):
-        return jsonify({'ok': False, 'error': 'Sin permisos para usar la IA de presupuestos'}), 403
-
-    data = request.get_json(silent=True) or {}
-    etapa_payload = data.get('etapa_ids') or []
-    superficie = data.get('superficie_m2')
-    tipo_calculo = data.get('tipo_calculo') or data.get('tipo_construccion') or 'Estándar'
-    contexto = data.get('parametros_contexto') or {}
-    presupuesto_id = data.get('presupuesto_id')
-    persistir = bool(data.get('persistir'))
-    moneda_raw = data.get('currency') or data.get('moneda')
-
-    try:
-        currency, fx_snapshot = _resolve_currency_context(moneda_raw)
-    except Exception as exc:
-        current_app.logger.exception('No se pudo resolver la moneda para la IA de presupuestos')
-        return jsonify({'ok': False, 'error': f'No se pudo obtener el tipo de cambio: {exc}'}), 500
-
-    if superficie is None:
-        return jsonify({'ok': False, 'error': 'Debes indicar la superficie en m² para calcular.'}), 400
-
-    superficie_decimal = _quantize_quantity(_to_decimal(superficie, '0'))
-    if superficie_decimal <= DECIMAL_ZERO:
-        return jsonify({'ok': False, 'error': 'La superficie debe ser mayor a 0.'}), 400
-
-    try:
-        resultado = calcular_etapas_seleccionadas(
-            etapas_payload=etapa_payload,
-            superficie_m2=str(superficie_decimal),
-            tipo_calculo=tipo_calculo,
-            contexto=contexto,
-            presupuesto_id=presupuesto_id,
-            currency=currency,
-            fx_snapshot=fx_snapshot,
-        )
-    except ValueError as exc:
-        return jsonify({'ok': False, 'error': str(exc)}), 400
-    except Exception as exc:  # pragma: no cover - logging de errores inesperados
-        current_app.logger.exception('Error calculando etapas IA')
-        return jsonify({'ok': False, 'error': 'No se pudo calcular las etapas seleccionadas.'}), 500
-
-    resultado['superficie_usada'] = float(superficie_decimal)
-    resultado['tipo_calculo'] = tipo_calculo
-    resultado['ok'] = True
-    resultado['presupuesto_id'] = presupuesto_id
-    resultado['parametros_contexto'] = contexto
-    resultado['moneda'] = currency
-
-    if presupuesto_id and persistir:
-        presupuesto = Presupuesto.query.filter_by(
-            id=presupuesto_id,
-            organizacion_id=current_user.organizacion_id,
-        ).first()
-
-        if not presupuesto:
-            return jsonify({'ok': False, 'error': 'No encontramos el presupuesto indicado para aplicar los resultados.'}), 404
-
-        total_antes = float(presupuesto.total_con_iva or 0)
-
-        try:
-            cac_context = get_cac_context()
-            cambios, _ = _persistir_resultados_etapas(
-                presupuesto,
-                resultado.get('etapas', []),
-                superficie_decimal,
-                tipo_calculo,
-                currency,
-                fx_snapshot,
-                cac_context,
-            )
-            if cambios:
-                db.session.commit()
-                total_despues = float(presupuesto.total_con_iva or 0)
-                resultado['guardado'] = True
-                resultado['total_actualizado'] = {
-                    'antes': total_antes,
-                    'despues': total_despues,
-                }
-                current_app.logger.info(
-                    '💾 Etapas IA aplicadas al presupuesto',
-                    extra={
-                        'usuario_id': current_user.id,
-                        'organizacion_id': current_user.organizacion_id,
-                        'presupuesto_id': presupuesto.id,
-                        'etapas': [e.get('slug') or e.get('nombre') for e in (resultado.get('etapas') or [])],
-                        'total_antes': total_antes,
-                        'total_despues': total_despues,
-                        'superficie': float(superficie_decimal),
-                        'tipo_calculo': tipo_calculo,
-                    },
-                )
-            else:
-                db.session.rollback()
-                resultado['guardado'] = False
-        except Exception:
-            db.session.rollback()
-            current_app.logger.exception('Error persistiendo resultados de etapas IA en presupuesto')
-            return jsonify({'ok': False, 'error': 'El cálculo se generó pero no pudimos guardarlo en el presupuesto.'}), 500
-
-    current_app.logger.info(
-        '🧠 IA etapas calculada',
-        extra={
-            'usuario_id': current_user.id,
-            'organizacion_id': current_user.organizacion_id,
-            'etapas_solicitadas': [e.get('slug') if isinstance(e, dict) else e for e in (etapa_payload or [])],
-            'presupuesto_id': presupuesto_id,
-        },
-    )
-    return jsonify(resultado)
-
-@presupuestos_bp.route('/crear-desde-ia', methods=['POST'])
-@login_required  
-def crear_desde_ia():
-    """Crea un presupuesto a partir de los resultados de la calculadora IA"""
-    if not current_user.puede_acceder_modulo('presupuestos') or current_user.rol not in ['administrador', 'tecnico']:
-        return jsonify({'error': 'No tienes permisos para crear presupuestos'}), 403
-    
-    try:
-        # Obtener datos del JSON enviado
-        data = request.get_json()
-        if not data:
-            return jsonify({'error': 'No se recibieron datos'}), 400
-        
-        presupuesto_ia = data.get('presupuesto')
-        observaciones = data.get('observaciones', '')
-        datos_proyecto = data.get('datos_proyecto', {})
-        
-        if not presupuesto_ia:
-            return jsonify({'error': 'Datos del presupuesto incompletos'}), 400
-
-        currency_raw = datos_proyecto.get('currency') if isinstance(datos_proyecto, dict) else data.get('currency')
-        try:
-            currency, fx_snapshot = _resolve_currency_context(currency_raw)
-        except Exception as exc:
-            current_app.logger.exception('Error obteniendo tipo de cambio para crear presupuesto desde IA')
-            return jsonify({'error': 'No se pudo obtener el tipo de cambio solicitado.'}), 500
-
-        # NO CREAR OBRA AUTOMÁTICAMENTE - Solo guardar datos del proyecto
-        # Los presupuestos quedan como "borrador" hasta que se confirmen explícitamente
-        
-        # Generar número de presupuesto único
-        ultimo_numero = db.session.query(db.func.max(Presupuesto.numero)).scalar()
-        if ultimo_numero and ultimo_numero.startswith('PRES-'):
-            try:
-                siguiente_num = int(ultimo_numero.split('-')[1]) + 1
-            except:
-                siguiente_num = 1
-        else:
-            siguiente_num = 1
-        
-        # Asegurar que el número sea único
-        while True:
-            numero = f"PRES-{siguiente_num:04d}"
-            existe = Presupuesto.query.filter_by(numero=numero).first()
-            if not existe:
-                break
-            siguiente_num += 1
-        
-        # Crear presupuesto base (SIN obra_id)
-        nuevo_presupuesto = Presupuesto()
-        nuevo_presupuesto.obra_id = None  # Sin obra asociada hasta confirmar
-        nuevo_presupuesto.numero = numero
-        nuevo_presupuesto.observaciones = f"Calculado con IA - {observaciones}"
-        nuevo_presupuesto.iva_porcentaje = 21.0
-        nuevo_presupuesto.estado = 'borrador'  # Borrador hasta que se confirme
-        nuevo_presupuesto.confirmado_como_obra = False
-        nuevo_presupuesto.datos_proyecto = json.dumps(datos_proyecto)  # Guardar datos para posterior conversión
-        nuevo_presupuesto.organizacion_id = current_user.organizacion_id
-        nuevo_presupuesto.currency = currency
-        vigencia_config = datos_proyecto.get('vigencia_dias') if isinstance(datos_proyecto, dict) else None
-        vigencia_dias = _parse_vigencia_dias(vigencia_config) if vigencia_config is not None else 30
-        if vigencia_dias is None:
-            vigencia_dias = 30
-        nuevo_presupuesto.vigencia_dias = vigencia_dias
-        nuevo_presupuesto.vigencia_bloqueada = True
-        nuevo_presupuesto.asegurar_vigencia()
-
-        db.session.add(nuevo_presupuesto)
-        db.session.flush()  # Para obtener el ID
-
-        try:
-            nuevo_presupuesto.registrar_tipo_cambio(fx_snapshot)
-        except AttributeError:
-            pass
-        
-        # Agregar items de materiales
-        materiales = presupuesto_ia.get('materiales', {})
-        for material, cantidad in materiales.items():
-            if cantidad > 0:
-                # Mapear nombres técnicos a descripciones legibles expandidas
-                descripciones = {
-                    # Materiales estructurales
-                    'ladrillos': 'Ladrillos comunes',
-                    'cemento': 'Bolsas de cemento',
-                    'cal': 'Cal hidratada',
-                    'arena': 'Arena gruesa',
-                    'piedra': 'Piedra partida',
-                    'hierro_8': 'Hierro 8mm',
-                    'hierro_10': 'Hierro 10mm', 
-                    'hierro_12': 'Hierro 12mm',
-                    
-                    # Revestimientos y pisos
-                    'ceramicos': 'Cerámicos esmaltados',
-                    'porcelanato': 'Porcelanato rectificado',
-                    'azulejos': 'Azulejos para baños',
-                    
-                    # Instalaciones
-                    'cables_electricos': 'Cables eléctricos',
-                    'caños_agua': 'Caños para agua',
-                    'caños_cloacas': 'Caños cloacales',
-                    
-                    # Techado
-                    'chapas': 'Chapas acanaladas',
-                    'tejas': 'Tejas cerámicas',
-                    'aislacion_termica': 'Aislación térmica',
-                    
-                    # Terminaciones
-                    'yeso': 'Yeso para terminaciones',
-                    'madera_estructural': 'Madera estructural',
-                    'vidrios': 'Vidrios templados',
-                    'aberturas_metal': 'Aberturas metálicas',
-                    
-                    # Impermeabilización
-                    'membrana': 'Membrana asfáltica',
-                    'pintura': 'Pintura látex interior',
-                    'pintura_exterior': 'Pintura exterior',
-                    'sellador': 'Sellador acrílico'
-                }
-                
-                unidades = {
-                    # Estructurales
-                    'ladrillos': 'unidades',
-                    'cemento': 'bolsas',
-                    'cal': 'kg',
-                    'arena': 'm³',
-                    'piedra': 'm³',
-                    'hierro_8': 'kg',
-                    'hierro_10': 'kg',
-                    'hierro_12': 'kg',
-                    
-                    # Revestimientos
-                    'ceramicos': 'm²',
-                    'porcelanato': 'm²',
-                    'azulejos': 'm²',
-                    
-                    # Instalaciones
-                    'cables_electricos': 'metros',
-                    'caños_agua': 'metros',
-                    'caños_cloacas': 'metros',
-                    
-                    # Techado
-                    'chapas': 'm²',
-                    'tejas': 'm²',
-                    'aislacion_termica': 'm²',
-                    
-                    # Terminaciones
-                    'yeso': 'kg',
-                    'madera_estructural': 'm³',
-                    'vidrios': 'm²',
-                    'aberturas_metal': 'm²',
-                    
-                    # Impermeabilización
-                    'membrana': 'm²',
-                    'pintura': 'litros',
-                    'pintura_exterior': 'litros',
-                    'sellador': 'litros'
-                }
-                
-                cantidad_dec = _quantize_quantity(_to_decimal(cantidad, '0'))
-                item = ItemPresupuesto()
-                item.presupuesto_id = nuevo_presupuesto.id
-                item.tipo = 'material'
-                item.descripcion = descripciones.get(material, material.title())
-                item.unidad = unidades.get(material, 'unidades')
-                item.cantidad = cantidad_dec
-                item.precio_unitario = DECIMAL_ZERO
-                item.total = DECIMAL_ZERO
-                item.origen = 'ia'
-                item.currency = currency
-                item.price_unit_currency = DECIMAL_ZERO
-                item.total_currency = DECIMAL_ZERO
-                db.session.add(item)
-        
-        # Agregar equipos
-        equipos = presupuesto_ia.get('equipos', {})
-        for equipo, specs in equipos.items():
-            # Manejar tanto diccionarios como valores simples
-            if isinstance(specs, dict):
-                cantidad = specs.get('cantidad', 0)
-                dias_uso = specs.get('dias_uso', 0)
-            else:
-                # Fallback si no es un diccionario
-                cantidad = 1
-                dias_uso = 0
-                
-            if cantidad > 0:
-                descripciones_equipos = {
-                    'hormigonera': 'Alquiler Hormigonera',
-                    'andamios': 'Alquiler Andamios',  
-                    'carretilla': 'Carretilla',
-                    'nivel_laser': 'Alquiler Nivel Láser',
-                    'martillo_demoledor': 'Alquiler Martillo Demoledor',
-                    'soldadora': 'Alquiler Soldadora',
-                    'compresora': 'Alquiler Compresora',
-                    'generador': 'Alquiler Generador',
-                    'elevador': 'Alquiler Elevador',
-                    'mezcladora': 'Alquiler Mezcladora'
-                }
-                
-                item = ItemPresupuesto()
-                item.presupuesto_id = nuevo_presupuesto.id
-                item.tipo = 'equipo'
-                
-                # Descripción con días de uso si aplica
-                base_desc = descripciones_equipos.get(equipo, equipo.replace('_', ' ').title())
-                if dias_uso > 0:
-                    item.descripcion = f"{base_desc} - {dias_uso} días"
-                else:
-                    item.descripcion = base_desc
-                    
-                item.unidad = 'días' if equipo in ['hormigonera', 'andamios', 'nivel_laser'] else 'unidades'
-                item.cantidad = _quantize_quantity(_to_decimal(cantidad, '0'))
-                item.precio_unitario = DECIMAL_ZERO
-                item.total = DECIMAL_ZERO
-                item.origen = 'ia'
-                item.currency = currency
-                item.price_unit_currency = DECIMAL_ZERO
-                item.total_currency = DECIMAL_ZERO
-                db.session.add(item)
-        
-        # Agregar herramientas
-        herramientas = presupuesto_ia.get('herramientas', {})
-        for herramienta, cantidad in herramientas.items():
-            try:
-                cantidad_dec = _quantize_quantity(_to_decimal(cantidad, '0')) if cantidad else DECIMAL_ZERO
-                if cantidad_dec > DECIMAL_ZERO:
-                    descripciones_herramientas = {
-                        'palas': 'Palas',
-                        'baldes': 'Baldes',
-                        'fratacho': 'Fratacho',
-                        'regla': 'Regla de albañil',
-                        'llanas': 'Llanas',
-                        'martillos': 'Martillos',
-                        'serruchos': 'Serruchos',
-                        'taladros': 'Taladros',
-                        'nivel_burbuja': 'Nivel de burbuja',
-                        'flexometros': 'Flexómetros',
-                        'amoladoras': 'Amoladoras',
-                        'pistola_calor': 'Pistola de calor',
-                        'alicates': 'Alicates',
-                        'destornilladores': 'Destornilladores',
-                        'sierra_circular': 'Sierra circular',
-                        'router': 'Router'
-                    }
-                    
-                    item = ItemPresupuesto()
-                    item.presupuesto_id = nuevo_presupuesto.id
-                    item.tipo = 'herramienta'
-                    item.descripcion = descripciones_herramientas.get(herramienta, herramienta.replace('_', ' ').title())
-                    item.unidad = 'unidades'
-                    item.cantidad = cantidad_dec
-                    item.precio_unitario = DECIMAL_ZERO
-                    item.total = DECIMAL_ZERO
-                    item.origen = 'ia'
-                    item.currency = currency
-                    item.price_unit_currency = DECIMAL_ZERO
-                    item.total_currency = DECIMAL_ZERO
-                    db.session.add(item)
-            except (ValueError, TypeError):
-                # Omitir herramientas con valores inválidos
-                continue
-        
-        db.session.commit()
-        
-        return jsonify({
-            'exito': True,
-            'presupuesto_id': nuevo_presupuesto.id,
-            'numero': numero,
-            'mensaje': 'Presupuesto creado como borrador. Podrás convertirlo en obra desde la lista de presupuestos.',
-            'redirect_url': url_for('presupuestos.detalle', id=nuevo_presupuesto.id)
-        })
-        
-    except Exception as e:
-        db.session.rollback()
-        return jsonify({'error': f'Error creando presupuesto: {str(e)}'}), 500
-
-@presupuestos_bp.route('/exportar-excel-ia', methods=['POST'])
-@login_required
-def exportar_excel_ia():
-    """Exporta los resultados de la calculadora IA a Excel"""
-    if not current_user.puede_acceder_modulo('presupuestos'):
-        return jsonify({'error': 'Sin permisos'}), 403
-
-    if not XLSXWRITER_AVAILABLE:
-        return (
-            jsonify({
-                'error': "La exportación a Excel requiere la librería xlsxwriter. Instálala con 'pip install xlsxwriter'."
-            }),
-            500,
-        )
-
-    try:
-        data = request.get_json()
-        if not data or not data.get('presupuesto'):
-            return jsonify({'error': 'No se recibieron datos'}), 400
-        
-        presupuesto = data['presupuesto']
-        
-        # Crear archivo Excel en memoria
-        output = BytesIO()
-        workbook = xlsxwriter.Workbook(output)
-        
-        # Formatos
-        header_format = workbook.add_format({
-            'bold': True,
-            'font_size': 14,
-            'bg_color': '#2E5BBA',
-            'color': 'white',
-            'align': 'center'
-        })
-        
-        subheader_format = workbook.add_format({
-            'bold': True,
-            'font_size': 12,
-            'bg_color': '#F0F0F0'
-        })
-        
-        number_format = workbook.add_format({'num_format': '#,##0.00'})
-        
-        # Hoja principal
-        worksheet = workbook.add_worksheet('Presupuesto IA')
-        
-        # Encabezado
-        worksheet.merge_range('A1:E1', 'PRESUPUESTO CALCULADO CON IA', header_format)
-        
-        row = 3
-        
-        # Información del proyecto
-        metadata = presupuesto.get('metadata', {})
-        worksheet.write(row, 0, 'Superficie:', subheader_format)
-        worksheet.write(row, 1, f"{metadata.get('superficie_m2', 0)} m²")
-        row += 1
-        
-        worksheet.write(row, 0, 'Tipo de Construcción:', subheader_format)
-        worksheet.write(row, 1, metadata.get('tipo_construccion', 'N/A'))
-        row += 2
-        
-        # Materiales
-        worksheet.write(row, 0, 'MATERIALES', subheader_format)
-        row += 1
-        
-        worksheet.write(row, 0, 'Material', subheader_format)
-        worksheet.write(row, 1, 'Cantidad', subheader_format)
-        worksheet.write(row, 2, 'Unidad', subheader_format)
-        row += 1
-        
-        materiales = presupuesto.get('materiales', {})
-        unidades_map = {
-            'ladrillos': 'unidades', 'cemento': 'bolsas', 'cal': 'kg',
-            'arena': 'm³', 'piedra': 'm³', 'hierro_8': 'kg',
-            'hierro_10': 'kg', 'hierro_12': 'kg', 'membrana': 'm²',
-            'pintura': 'litros'
-        }
-        
-        for material, cantidad in materiales.items():
-            worksheet.write(row, 0, material.replace('_', ' ').title())
-            worksheet.write(row, 1, cantidad, number_format)
-            worksheet.write(row, 2, unidades_map.get(material, 'unidades'))
-            row += 1
-        
-        row += 1
-        
-        # Equipos
-        worksheet.write(row, 0, 'EQUIPOS Y MAQUINARIAS', subheader_format)
-        row += 1
-        
-        worksheet.write(row, 0, 'Equipo', subheader_format)
-        worksheet.write(row, 1, 'Cantidad', subheader_format)
-        worksheet.write(row, 2, 'Días de Uso', subheader_format)
-        row += 1
-        
-        equipos = presupuesto.get('equipos', {})
-        for equipo, specs in equipos.items():
-            if specs.get('cantidad', 0) > 0:
-                worksheet.write(row, 0, equipo.replace('_', ' ').title())
-                worksheet.write(row, 1, specs.get('cantidad', 0))
-                worksheet.write(row, 2, specs.get('dias_uso', 0))
-                row += 1
-        
-        workbook.close()
-        output.seek(0)
-        
-        # Crear respuesta
-        response = make_response(output.getvalue())
-        response.headers['Content-Type'] = 'application/vnd.openxmlformats-officedocument.spreadsheetml.sheet'
-        response.headers['Content-Disposition'] = f'attachment; filename=presupuesto_ia_{dt.datetime.now().strftime("%Y%m%d_%H%M")}.xlsx'
-        
-        return response
-        
-    except Exception as e:
-        return jsonify({'error': f'Error exportando Excel: {str(e)}'}), 500
-
-@presupuestos_bp.route('/<int:id>')
-@login_required
-def detalle(id):
-    if not current_user.puede_acceder_modulo('presupuestos'):
-        flash('No tienes permisos para ver presupuestos.', 'danger')
+
+    if 'operario' in roles and not es_miembro_obra(id, current_user.id):
+        flash('No tienes permisos para ver esta obra.', 'danger')
         return redirect(url_for('reportes.dashboard'))
-    
-    presupuesto = Presupuesto.query.filter(
-        Presupuesto.id == id,
-        Presupuesto.organizacion_id == current_user.organizacion_id,
-        Presupuesto.deleted_at.is_(None)
-    ).first_or_404()
-    items = presupuesto.items.all()
-    
-    # Agrupar items por tipo
-    materiales = [item for item in items if item.tipo == 'material']
-    mano_obra = [item for item in items if item.tipo == 'mano_obra']
-    equipos = [item for item in items if item.tipo == 'equipo']
-    herramientas = [item for item in items if item.tipo == 'herramienta']
-
-    ia_materiales = [item for item in materiales if item.origen == 'ia']
-    ia_mano_obra = [item for item in mano_obra if item.origen == 'ia']
-    ia_equipos = [item for item in equipos if item.origen == 'ia']
-    ia_herramientas = [item for item in herramientas if item.origen == 'ia']
-
-    totales_ia = {
-        'materiales': _sumar_totales(ia_materiales),
-        'mano_obra': _sumar_totales(ia_mano_obra),
-        'equipos': _sumar_totales(ia_equipos),
-        'herramientas': _sumar_totales(ia_herramientas),
-    }
-    totales_ia['general'] = _quantize_currency(
-        totales_ia['materiales'] + totales_ia['mano_obra'] + totales_ia['equipos'] + totales_ia['herramientas']
-    )
-
-    g.currency_context = presupuesto.currency
-
-    return render_template('presupuestos/detalle.html',
-                         presupuesto=presupuesto,
-                         materiales=materiales,
-                         mano_obra=mano_obra,
-                         equipos=equipos,
-                         herramientas=herramientas,
-                         ia_materiales=ia_materiales,
-                         ia_mano_obra=ia_mano_obra,
-                         ia_equipos=ia_equipos,
-                         ia_herramientas=ia_herramientas,
-                         totales_ia=totales_ia)
-
-@presupuestos_bp.route('/<int:id>/item', methods=['POST'])
-@login_required
-def agregar_item(id):
-    if current_user.rol not in ['administrador', 'tecnico']:
-        flash('No tienes permisos para agregar items.', 'danger')
-        return redirect(url_for('presupuestos.detalle', id=id))
-    
-    presupuesto = Presupuesto.query.filter(
-        Presupuesto.id == id,
-        Presupuesto.organizacion_id == current_user.organizacion_id,
-        Presupuesto.deleted_at.is_(None)
-    ).first_or_404()
-    
-    if presupuesto.estado != 'borrador':
-        flash('Solo se pueden agregar items a presupuestos en borrador.', 'danger')
-        return redirect(url_for('presupuestos.detalle', id=id))
-    
-    tipo = request.form.get('tipo')
-    descripcion = request.form.get('descripcion')
-    unidad = request.form.get('unidad')
-    cantidad = request.form.get('cantidad')
-    precio_unitario = request.form.get('precio_unitario')
-    
-    if not all([tipo, descripcion, unidad, cantidad, precio_unitario]):
-        flash('Completa todos los campos.', 'danger')
-        return redirect(url_for('presupuestos.detalle', id=id))
-    
-    try:
-        cantidad_dec = _quantize_quantity(_to_decimal(cantidad, '0'))
-        precio_unitario_dec = _quantize_currency(_to_decimal(precio_unitario, '0'))
-        total_dec = _quantize_currency(cantidad_dec * precio_unitario_dec)
-    except (InvalidOperation, ValueError, TypeError):
-        flash('Cantidad y precio deben ser números válidos.', 'danger')
-        return redirect(url_for('presupuestos.detalle', id=id))
-
-    nuevo_item = ItemPresupuesto()
-    nuevo_item.presupuesto_id = id
-    nuevo_item.tipo = tipo
-    nuevo_item.descripcion = descripcion
-    nuevo_item.unidad = unidad
-    nuevo_item.cantidad = cantidad_dec
-    nuevo_item.precio_unitario = precio_unitario_dec
-    nuevo_item.total = total_dec
-    nuevo_item.origen = 'manual'
-    nuevo_item.currency = presupuesto.currency or 'ARS'
-    nuevo_item.price_unit_currency = precio_unitario_dec
-    nuevo_item.total_currency = total_dec
-
-    try:
-        db.session.add(nuevo_item)
-        presupuesto.calcular_totales()
-        db.session.commit()
-        flash('Item agregado exitosamente.', 'success')
-    except Exception as e:
-        db.session.rollback()
-        flash('Error al agregar el item.', 'danger')
-    
-    return redirect(url_for('presupuestos.detalle', id=id))
-
-@presupuestos_bp.route('/item/<int:id>/eliminar', methods=['POST'])
-@login_required
-def eliminar_item(id):
-    if current_user.rol not in ['administrador', 'tecnico']:
-        flash('No tienes permisos para eliminar items.', 'danger')
-        return redirect(url_for('reportes.dashboard'))
-    
-    item = ItemPresupuesto.query.get_or_404(id)
-    presupuesto = item.presupuesto
-
-    if presupuesto.organizacion_id != current_user.organizacion_id or presupuesto.deleted_at is not None:
-        flash('No tienes permisos para eliminar este item.', 'danger')
-        return redirect(url_for('presupuestos.lista'))
-    
-    if presupuesto.estado != 'borrador':
-        flash('Solo se pueden eliminar items de presupuestos en borrador.', 'danger')
-        return redirect(url_for('presupuestos.detalle', id=presupuesto.id))
-    
-    try:
-        db.session.delete(item)
-        presupuesto.calcular_totales()
-        db.session.commit()
-        flash('Item eliminado exitosamente.', 'success')
-    except Exception as e:
-        db.session.rollback()
-        flash('Error al eliminar el item.', 'danger')
-    
-    return redirect(url_for('presupuestos.detalle', id=presupuesto.id))
-
-@presupuestos_bp.route('/<int:id>/estado', methods=['POST'])
-@login_required
-def cambiar_estado(id):
-    if current_user.rol not in ['administrador', 'tecnico']:
-        flash('No tienes permisos para cambiar el estado.', 'danger')
-        return redirect(url_for('presupuestos.detalle', id=id))
-    
-    presupuesto = Presupuesto.query.filter(
-        Presupuesto.id == id,
-        Presupuesto.organizacion_id == current_user.organizacion_id,
-        Presupuesto.deleted_at.is_(None)
-    ).first_or_404()
-
-    if presupuesto.estado in ['perdido', 'eliminado']:
-        flash('No puedes modificar el estado de un presupuesto archivado.', 'warning')
-        return redirect(url_for('presupuestos.detalle', id=id))
-    nuevo_estado = request.form.get('estado')
-    
-    if nuevo_estado not in ['borrador', 'enviado', 'aprobado', 'rechazado']:
-        flash('Estado no válido.', 'danger')
-        return redirect(url_for('presupuestos.detalle', id=id))
-    
-    presupuesto.estado = nuevo_estado
-    
-    try:
-        db.session.commit()
-        flash(f'Estado cambiado a {nuevo_estado} exitosamente.', 'success')
-    except Exception as e:
-        db.session.rollback()
-        flash('Error al cambiar el estado.', 'danger')
-    
-    return redirect(url_for('presupuestos.detalle', id=id))
-
-@presupuestos_bp.route('/<int:id>/pdf')
-@login_required
-def generar_pdf(id):
-    if not current_user.puede_acceder_modulo('presupuestos'):
-        flash('No tienes permisos para generar PDFs.', 'danger')
-        return redirect(url_for('reportes.dashboard'))
-
-    if not REPORTLAB_AVAILABLE:
-        flash(
-            "La generación de PDF requiere la librería reportlab. Instálala ejecutando 'pip install reportlab'.",
-            'danger'
-        )
-        return redirect(url_for('presupuestos.detalle', id=id))
-
-<<<<<<< HEAD
-    presupuesto = Presupuesto.query.filter(
-        Presupuesto.id == id,
-        Presupuesto.organizacion_id == current_user.organizacion_id,
-        Presupuesto.deleted_at.is_(None)
-    ).first_or_404()
-=======
-    presupuesto = Presupuesto.query.get_or_404(id)
->>>>>>> 363d7e39
-    items = presupuesto.items.all()
-
-    # Crear buffer para el PDF
-    buffer = BytesIO()
-    doc = SimpleDocTemplate(buffer, pagesize=A4)
-    story = []
-    
-    # Estilos
-    styles = getSampleStyleSheet()
-    title_style = ParagraphStyle(
-        'CustomTitle',
-        parent=styles['Heading1'],
-        fontSize=18,
-        spaceAfter=30,
-        alignment=TA_CENTER
-    )
-    
-    # Título
-    story.append(Paragraph('PRESUPUESTO DE OBRA', title_style))
-    story.append(Spacer(1, 20))
-    
-    # Información del presupuesto
-    info_data = [
-        ['Número:', presupuesto.numero],
-        ['Fecha:', presupuesto.fecha.strftime('%d/%m/%Y')],
-        ['Obra:', presupuesto.obra.nombre],
-        ['Cliente:', presupuesto.obra.cliente],
-        ['Estado:', presupuesto.estado.upper()]
-    ]
-    
-    info_table = Table(info_data, colWidths=[2*inch, 4*inch])
-    info_table.setStyle(TableStyle([
-        ('FONTNAME', (0, 0), (-1, -1), 'Helvetica'),
-        ('FONTSIZE', (0, 0), (-1, -1), 10),
-        ('ALIGN', (0, 0), (0, -1), 'LEFT'),
-        ('VALIGN', (0, 0), (-1, -1), 'TOP'),
-        ('BOTTOMPADDING', (0, 0), (-1, -1), 6),
-    ]))
-    
-    story.append(info_table)
-    story.append(Spacer(1, 30))
-    
-    # Tabla de items
-    if items:
-        # Encabezados
-        data = [['Descripción', 'Unidad', 'Cantidad', 'P. Unit.', 'Total']]
-        
-        # Materiales
-        materiales = [item for item in items if item.tipo == 'material']
-        if materiales:
-            data.append(['MATERIALES', '', '', '', ''])
-            for item in materiales:
-                data.append([
-                    item.descripcion,
-                    item.unidad,
-                    f"{item.cantidad:.2f}",
-                    f"${item.precio_unitario:.2f}",
-                    f"${item.total:.2f}"
-                ])
-            data.append(['', '', '', 'Subtotal Materiales:', f"${presupuesto.subtotal_materiales:.2f}"])
-        
-        # Mano de obra
-        mano_obra = [item for item in items if item.tipo == 'mano_obra']
-        if mano_obra:
-            data.append(['', '', '', '', ''])
-            data.append(['MANO DE OBRA', '', '', '', ''])
-            for item in mano_obra:
-                data.append([
-                    item.descripcion,
-                    item.unidad,
-                    f"{item.cantidad:.2f}",
-                    f"${item.precio_unitario:.2f}",
-                    f"${item.total:.2f}"
-                ])
-            data.append(['', '', '', 'Subtotal Mano de Obra:', f"${presupuesto.subtotal_mano_obra:.2f}"])
-        
-        # Equipos
-        equipos = [item for item in items if item.tipo == 'equipo']
-        if equipos:
-            data.append(['', '', '', '', ''])
-            data.append(['EQUIPOS', '', '', '', ''])
-            for item in equipos:
-                data.append([
-                    item.descripcion,
-                    item.unidad,
-                    f"{item.cantidad:.2f}",
-                    f"${item.precio_unitario:.2f}",
-                    f"${item.total:.2f}"
-                ])
-            data.append(['', '', '', 'Subtotal Equipos:', f"${presupuesto.subtotal_equipos:.2f}"])
-        
-        # Totales
-        data.append(['', '', '', '', ''])
-        data.append(['', '', '', 'TOTAL SIN IVA:', f"${presupuesto.total_sin_iva:.2f}"])
-        data.append(['', '', '', f'IVA ({presupuesto.iva_porcentaje}%):', f"${(presupuesto.total_con_iva - presupuesto.total_sin_iva):.2f}"])
-        data.append(['', '', '', 'TOTAL CON IVA:', f"${presupuesto.total_con_iva:.2f}"])
-        
-        table = Table(data, colWidths=[3*inch, 0.8*inch, 0.8*inch, 1.2*inch, 1.2*inch])
-        table.setStyle(TableStyle([
-            # Encabezado
-            ('BACKGROUND', (0, 0), (-1, 0), colors.grey),
-            ('TEXTCOLOR', (0, 0), (-1, 0), colors.whitesmoke),
-            ('ALIGN', (0, 0), (-1, -1), 'CENTER'),
-            ('FONTNAME', (0, 0), (-1, 0), 'Helvetica-Bold'),
-            ('FONTSIZE', (0, 0), (-1, 0), 12),
-            ('BOTTOMPADDING', (0, 0), (-1, 0), 12),
-            
-            # Cuerpo
-            ('FONTNAME', (0, 1), (-1, -1), 'Helvetica'),
-            ('FONTSIZE', (0, 1), (-1, -1), 9),
-            ('ALIGN', (2, 1), (-1, -1), 'RIGHT'),
-            ('VALIGN', (0, 0), (-1, -1), 'MIDDLE'),
-            ('GRID', (0, 0), (-1, -1), 1, colors.black),
-            
-            # Subtotales y totales en negrita
-            ('FONTNAME', (3, -4), (-1, -1), 'Helvetica-Bold'),
-        ]))
-        
-        story.append(table)
-    
-    # Observaciones
-    if presupuesto.observaciones:
-        story.append(Spacer(1, 30))
-        story.append(Paragraph('Observaciones:', styles['Heading2']))
-        story.append(Paragraph(presupuesto.observaciones, styles['Normal']))
-    
-    # Generar PDF
-    doc.build(story)
-    buffer.seek(0)
-    
-    response = make_response(buffer.getvalue())
-    response.headers['Content-Type'] = 'application/pdf'
-    response.headers['Content-Disposition'] = f'inline; filename=presupuesto_{presupuesto.numero}.pdf'
-    
-    return response
-
-@presupuestos_bp.route('/<int:id>/editar-obra', methods=['POST'])
-@login_required
-def editar_obra(id):
-    """Editar información de la obra asociada al presupuesto"""
-    if not current_user.puede_acceder_modulo('presupuestos') or current_user.rol not in ['administrador', 'tecnico']:
-        return jsonify({'error': 'Sin permisos'}), 403
-
-    presupuesto = Presupuesto.query.filter(
-        Presupuesto.id == id,
-        Presupuesto.organizacion_id == current_user.organizacion_id,
-        Presupuesto.deleted_at.is_(None)
-    ).first_or_404()
-
-    if presupuesto.estado != 'borrador':
-        return jsonify({'error': 'Solo puedes editar presupuestos en borrador.'}), 400
-
-    payload = request.get_json(silent=True) or request.form.to_dict()
-    if not payload:
-        return jsonify({'error': 'No se recibieron datos para actualizar la obra.'}), 400
-
-    obra: Optional[Obra] = None
-    new_obra_created = False
-
-    raw_obra_id = payload.get('obra_id') or presupuesto.obra_id
-    if raw_obra_id:
-        try:
-            obra_id = int(raw_obra_id)
-        except (TypeError, ValueError):
-            return jsonify({'error': 'Identificador de obra inválido.'}), 400
-
-        obra = Obra.query.filter_by(id=obra_id, organizacion_id=current_user.organizacion_id).first()
-        if obra is None:
-            return jsonify({'error': 'Obra asociada no encontrada.'}), 404
-    else:
-        obra = presupuesto.obra
-
-    if obra and obra.organizacion_id != current_user.organizacion_id:
-        return jsonify({'error': 'No tienes permisos para modificar esta obra.'}), 403
-
-    if obra is None:
-        obra = Obra(
-            organizacion_id=current_user.organizacion_id,
-            estado='planificacion',
-            cliente='Cliente sin especificar'
-        )
-        presupuesto.obra = obra
-        db.session.add(obra)
-        new_obra_created = True
-
-    try:
-        if 'nombre' in payload:
-            nombre = _clean_text(payload.get('nombre'))
-            if not nombre:
-                return jsonify({'error': 'El nombre de la obra no puede estar vacío.'}), 400
-            obra.nombre = nombre
-        elif new_obra_created:
-            return jsonify({'error': 'El nombre de la obra es obligatorio.'}), 400
-
-        if 'cliente' in payload:
-            cliente = _clean_text(payload.get('cliente')) or 'Cliente sin especificar'
-            obra.cliente = cliente
-        elif new_obra_created and not obra.cliente:
-            obra.cliente = 'Cliente sin especificar'
-
-        for campo in ('descripcion', 'direccion'):
-            if campo in payload:
-                setattr(obra, campo, _clean_text(payload.get(campo)))
-
-        if 'fecha_inicio' in payload:
-            parsed = _parse_date(payload.get('fecha_inicio'))
-            if payload.get('fecha_inicio') and parsed is None:
-                return jsonify({'error': 'Formato de fecha de inicio inválido.'}), 400
-            obra.fecha_inicio = parsed
-
-        if 'fecha_fin_estimada' in payload:
-            parsed = _parse_date(payload.get('fecha_fin_estimada'))
-            if payload.get('fecha_fin_estimada') and parsed is None:
-                return jsonify({'error': 'Formato de fecha de finalización inválido.'}), 400
-            obra.fecha_fin_estimada = parsed
-
-        if 'presupuesto_total' in payload:
-            bruto_presupuesto = payload.get('presupuesto_total')
-            if bruto_presupuesto in (None, ''):
-                obra.presupuesto_total = None
-            else:
-                try:
-                    obra.presupuesto_total = _quantize_currency(_to_decimal(bruto_presupuesto, '0'))
-                except (InvalidOperation, ValueError, TypeError):
-                    return jsonify({'error': 'El presupuesto total debe ser numérico.'}), 400
-
-        db.session.commit()
-        return jsonify({
-            'exito': True,
-            'mensaje': 'Obra actualizada correctamente',
-            'obra_id': obra.id
-        })
-
-    except Exception as e:
-        db.session.rollback()
-        current_app.logger.exception('Error actualizando la obra asociada al presupuesto %s', id)
-        return jsonify({'error': f'Error actualizando obra: {str(e)}'}), 500
-
-@presupuestos_bp.route('/item/<int:item_id>/editar', methods=['POST'])
-@login_required
-def editar_item(item_id):
-    """Editar un item específico del presupuesto"""
-    if not current_user.puede_acceder_modulo('presupuestos') or current_user.rol not in ['administrador', 'tecnico']:
-        return jsonify({'error': 'Sin permisos'}), 403
-    
-    item = ItemPresupuesto.query.get_or_404(item_id)
-    presupuesto = item.presupuesto
-
-    if presupuesto.organizacion_id != current_user.organizacion_id or presupuesto.deleted_at is not None:
-        return jsonify({'error': 'No tienes permisos para editar este item.'}), 403
-
-    if presupuesto.estado != 'borrador':
-        return jsonify({'error': 'Solo puedes editar items en presupuestos en borrador.'}), 400
-    
-    data = request.get_json()
-    
-    try:
-        # Actualizar campos del item
-        if 'descripcion' in data:
-            item.descripcion = data['descripcion']
-        if 'unidad' in data:
-            item.unidad = data['unidad']
-        if 'cantidad' in data:
-            item.cantidad = _quantize_quantity(_to_decimal(data['cantidad'], '0'))
-        if 'precio_unitario' in data:
-            item.precio_unitario = _quantize_currency(_to_decimal(data['precio_unitario'], '0'))
-
-        cantidad_dec = _to_decimal(item.cantidad, '0')
-        precio_unitario_dec = _to_decimal(item.precio_unitario, '0')
-
-        # Recalcular total
-        item.total = _quantize_currency(cantidad_dec * precio_unitario_dec)
-        
-        # Recalcular totales del presupuesto
-        presupuesto.calcular_totales()
-        
-        db.session.commit()
-        return jsonify({
-            'exito': True, 
-            'mensaje': 'Item actualizado correctamente',
-            'nuevo_total': float(item.total),
-            'subtotal_materiales': float(presupuesto.subtotal_materiales),
-            'subtotal_mano_obra': float(presupuesto.subtotal_mano_obra),
-            'subtotal_equipos': float(presupuesto.subtotal_equipos),
-            'total_sin_iva': float(presupuesto.total_sin_iva),
-            'total_con_iva': float(presupuesto.total_con_iva)
-        })
-        
-    except Exception as e:
-        db.session.rollback()
-        return jsonify({'error': f'Error actualizando item: {str(e)}'}), 500
-
-
-@presupuestos_bp.route('/<int:id>/confirmar-obra', methods=['POST'])
-@login_required
-def confirmar_como_obra(id):
-    """Convierte un presupuesto borrador en una obra confirmada."""
-
-    wants_json = request.is_json or request.headers.get('X-Requested-With') == 'XMLHttpRequest'
-    payload = request.get_json(silent=True) if request.is_json else None
-    payload = payload or request.form
-
-    crear_tareas = _to_bool(payload.get('crear_tareas'), True)
-    normalizar_slugs = _to_bool(payload.get('normalizar_slugs'), True)
-    notificar = _to_bool(payload.get('notificar'), True)
-    trigger_source = 'list_modal' if wants_json else 'detail_view'
-
-    puede_acceder = getattr(current_user, 'puede_acceder_modulo', lambda modulo: True)
-    role_checker = getattr(current_user, 'tiene_rol', None)
-    is_admin_membership = bool(callable(role_checker) and role_checker('admin'))
-    es_admin_compat = False
-    es_admin_method = getattr(current_user, 'es_admin', None)
-    if callable(es_admin_method):
-        try:
-            es_admin_compat = bool(es_admin_method())
-        except Exception:  # pragma: no cover - compatibilidad legacy
-            es_admin_compat = False
-    legacy_role = (getattr(current_user, 'rol', None) or '').lower()
-    legacy_is_admin = legacy_role in {'administrador', 'administrador_general', 'admin'}
-
-    if not puede_acceder('presupuestos') or not (is_admin_membership or es_admin_compat or legacy_is_admin):
-        mensaje = 'No tienes permisos para confirmar obras.'
-        if wants_json:
-            return jsonify({'error': mensaje}), 403
-        flash(mensaje, 'danger')
-        return redirect(url_for('presupuestos.lista'))
 
     org_id = get_current_org_id() or getattr(current_user, 'organizacion_id', None)
     if not org_id:
-        mensaje = 'No se pudo determinar la organización activa.'
-        if wants_json:
-            return jsonify({'error': mensaje}), 400
-        flash(mensaje, 'danger')
-        return redirect(url_for('presupuestos.lista'))
-
-    presupuesto = Presupuesto.query.filter(
-        Presupuesto.id == id,
-        Presupuesto.organizacion_id == org_id
-    ).first_or_404()
-
-    if presupuesto.deleted_at is not None:
-        mensaje = 'No puedes confirmar un presupuesto eliminado.'
-        if wants_json:
-            return jsonify({'error': mensaje}), 400
-        flash(mensaje, 'danger')
-        return redirect(url_for('presupuestos.lista'))
-
-    if presupuesto.confirmado_como_obra:
-        obra_url = url_for('obras.detalle', id=presupuesto.obra_id) if presupuesto.obra_id else None
-        mensaje = 'Este presupuesto ya fue confirmado como obra.'
-        if wants_json:
-            return jsonify({
-                'status': 'already_confirmed',
-                'message': mensaje,
-                'obra_id': presupuesto.obra_id,
-                'obra_url': obra_url,
-                'presupuesto_estado': presupuesto.estado
-            })
-        flash(mensaje, 'warning')
-        return redirect(obra_url or url_for('presupuestos.detalle', id=id))
-
-    if presupuesto.estado != 'borrador':
-        mensaje = 'Solo los presupuestos en borrador pueden confirmarse como obra.'
-        if wants_json:
-            return jsonify({'error': mensaje}), 400
-        flash(mensaje, 'warning')
-        return redirect(url_for('presupuestos.detalle', id=id))
-
-    datos_proyecto: dict[str, Any] = {}
-    if presupuesto.datos_proyecto:
+        abort(404)
+
+    obra = Obra.query.filter_by(id=id, organizacion_id=org_id).first_or_404()
+    if not obra_tiene_presupuesto_confirmado(obra):
+        abort(404)
+    etapas = obra.etapas.order_by(EtapaObra.orden).all()
+    asignaciones = obra.asignaciones.filter_by(activo=True).all()
+    usuarios_disponibles = Usuario.query.filter_by(activo=True, organizacion_id=org_id).all()
+    etapas_disponibles = obtener_etapas_disponibles()
+
+    miembros = (ObraMiembro.query
+                .filter_by(obra_id=obra.id)
+                .join(Usuario, ObraMiembro.usuario_id == Usuario.id)
+                .order_by(Usuario.nombre.asc())
+                .all())
+
+    responsables_query = (ObraMiembro.query
+                         .filter_by(obra_id=obra.id)
+                         .join(Usuario)
+                         .all())
+
+    responsables = [
+        {
+            'usuario': {
+                'id': r.usuario.id,
+                'nombre_completo': r.usuario.nombre_completo,
+                'rol': r.usuario.rol
+            },
+            'rol_en_obra': r.rol_en_obra
+        }
+        for r in responsables_query
+    ]
+
+    from tareas_predefinidas import TAREAS_POR_ETAPA
+
+    cert_resumen = certification_totals(obra)
+    cert_recientes = (
+        obra.work_certifications.filter_by(estado='aprobada')
+        .order_by(WorkCertification.approved_at.desc().nullslast(), WorkCertification.created_at.desc())
+        .limit(3)
+        .all()
+    )
+
+    return render_template('obras/detalle.html',
+                         obra=obra,
+                         etapas=etapas,
+                         asignaciones=asignaciones,
+                         usuarios_disponibles=usuarios_disponibles,
+                         miembros=miembros,
+                         responsables=responsables_query,
+                         responsables_json=responsables,
+                         etapas_disponibles=etapas_disponibles,
+                         roles_por_categoria=obtener_roles_por_categoria(),
+                         TAREAS_POR_ETAPA=TAREAS_POR_ETAPA,
+                         can_manage=can_manage_obra(obra),
+                         current_user_id=current_user.id,
+                         certificaciones_resumen=cert_resumen,
+                         certificaciones_recientes=cert_recientes,
+                         wizard_budget_flag=current_app.config.get('WIZARD_BUDGET_BREAKDOWN_ENABLED', False),
+                         wizard_budget_shadow=current_app.config.get('WIZARD_BUDGET_SHADOW_MODE', False))
+
+@obras_bp.route('/<int:id>/editar', methods=['POST'])
+@login_required
+def editar(id):
+    roles = _get_roles_usuario(current_user)
+    if not any(r in roles for r in ['administrador', 'tecnico', 'admin']):
+        flash('No tienes permisos para editar obras.', 'danger')
+        return redirect(url_for('obras.detalle', id=id))
+
+    obra = Obra.query.get_or_404(id)
+
+    nuevo_estado = request.form.get('estado', obra.estado)
+    if nuevo_estado == 'pausada' and not obra.puede_ser_pausada_por(current_user):
+        flash('No tienes permisos para pausar esta obra.', 'danger')
+        return redirect(url_for('obras.detalle', id=id))
+
+    obra.nombre = request.form.get('nombre', obra.nombre)
+    obra.descripcion = request.form.get('descripcion', obra.descripcion)
+    nueva_direccion = request.form.get('direccion', obra.direccion)
+    obra.estado = nuevo_estado
+    obra.cliente = request.form.get('cliente', obra.cliente)
+    obra.telefono_cliente = request.form.get('telefono_cliente', obra.telefono_cliente)
+    obra.email_cliente = request.form.get('email_cliente', obra.email_cliente)
+
+    if nueva_direccion != obra.direccion:
+        obra.direccion = nueva_direccion
+        if nueva_direccion:
+            coords = geolocalizar_direccion(nueva_direccion)
+            if coords:
+                obra.latitud, obra.longitud = coords
+    obra.estado = request.form.get('estado', obra.estado)
+    try:
+        obra.progreso = int(request.form.get('progreso', obra.progreso))
+    except Exception:
+        pass
+
+    fecha_inicio = request.form.get('fecha_inicio')
+    if fecha_inicio:
         try:
-            datos_proyecto = json.loads(presupuesto.datos_proyecto)
-        except json.JSONDecodeError:
-            datos_proyecto = {}
-
-    cliente = None
-    if presupuesto.obra:
-        cliente = presupuesto.obra.cliente
-    elif isinstance(datos_proyecto, dict):
-        cliente = datos_proyecto.get('cliente')
-    if not cliente:
-        mensaje = 'Completa los datos del cliente antes de confirmar el presupuesto.'
-        if wants_json:
-            return jsonify({'error': mensaje}), 400
-        flash(mensaje, 'warning')
-        return redirect(url_for('presupuestos.detalle', id=id))
-
-    ubicacion_texto = presupuesto.ubicacion_texto
-    if not ubicacion_texto and isinstance(datos_proyecto, dict):
-        ubicacion_texto = datos_proyecto.get('ubicacion')
-    if not ubicacion_texto:
-        mensaje = 'Debes indicar una ubicación válida antes de confirmar el presupuesto.'
-        if wants_json:
-            return jsonify({'error': mensaje}), 400
-        flash(mensaje, 'warning')
-        return redirect(url_for('presupuestos.detalle', id=id))
-
-    if presupuesto.currency not in ALLOWED_CURRENCIES:
-        mensaje = 'La moneda seleccionada no es compatible con la conversión a obra.'
-        if wants_json:
-            return jsonify({'error': mensaje}), 400
-        flash(mensaje, 'warning')
-        return redirect(url_for('presupuestos.detalle', id=id))
-
-    if presupuesto.currency != 'ARS' and not presupuesto.tasa_usd_venta:
-        mensaje = 'No se encontró el tipo de cambio aplicado para este presupuesto. Vuelve a calcular antes de confirmar.'
-        if wants_json:
-            return jsonify({'error': mensaje}), 400
-        flash(mensaje, 'warning')
-        return redirect(url_for('presupuestos.detalle', id=id))
-
-    if presupuesto.indice_cac_valor is None:
-        mensaje = 'Debes aplicar el índice CAC vigente antes de confirmar el presupuesto.'
-        if wants_json:
-            return jsonify({'error': mensaje}), 400
-        flash(mensaje, 'warning')
-        return redirect(url_for('presupuestos.detalle', id=id))
-
-    nueva_obra = None
-    try:
-        _congelar_presupuesto_para_confirmacion(presupuesto)
-        presupuesto.vigencia_bloqueada = True
-
-        nombre_obra = None
-        if isinstance(datos_proyecto, dict):
-            nombre_obra = datos_proyecto.get('nombre')
-        if not nombre_obra:
-            nombre_obra = f'Obra desde Presupuesto {presupuesto.numero}'
-
-        nueva_obra = Obra()
-        nueva_obra.nombre = nombre_obra
-        nueva_obra.cliente = cliente
-        if isinstance(datos_proyecto, dict):
-            descripcion = (
-                f"Superficie: {datos_proyecto.get('superficie', 0)}m² - "
-                f"{datos_proyecto.get('ubicacion', 'Ubicación no especificada')} - "
-                f"Tipo: {datos_proyecto.get('tipo_construccion', 'Estándar')}"
-            )
-        else:
-            descripcion = f'Obra creada a partir del presupuesto {presupuesto.numero}'
-        nueva_obra.descripcion = descripcion
-        nueva_obra.direccion = presupuesto.ubicacion_texto or ubicacion_texto or 'Por especificar'
-        nueva_obra.direccion_normalizada = presupuesto.ubicacion_normalizada or (
-            datos_proyecto.get('ubicacion_normalizada') if isinstance(datos_proyecto, dict) else None
-        )
-        nueva_obra.estado = 'planificacion'
-        nueva_obra.presupuesto_total = _quantize_currency(_to_decimal(presupuesto.total_con_iva, '0'))
-        nueva_obra.organizacion_id = org_id
-
-        lat_decimal = presupuesto.geo_latitud
-        if lat_decimal is None and isinstance(datos_proyecto, dict):
-            lat_decimal = datos_proyecto.get('latitud')
-        lng_decimal = presupuesto.geo_longitud
-        if lng_decimal is None and isinstance(datos_proyecto, dict):
-            lng_decimal = datos_proyecto.get('longitud')
-
-        if lat_decimal is not None and lng_decimal is not None:
+            obra.fecha_inicio = datetime.strptime(fecha_inicio, '%Y-%m-%d').date()
+        except ValueError:
+            pass
+
+    fecha_fin_estimada = request.form.get('fecha_fin_estimada')
+    if fecha_fin_estimada:
+        try:
+            obra.fecha_fin_estimada = datetime.strptime(fecha_fin_estimada, '%Y-%m-%d').date()
+        except ValueError:
+            pass
+
+    presupuesto_total = request.form.get('presupuesto_total')
+    if presupuesto_total:
+        try:
+            obra.presupuesto_total = float(presupuesto_total)
+        except ValueError:
+            pass
+
+    try:
+        db.session.commit()
+        flash('Obra actualizada exitosamente.', 'success')
+    except Exception:
+        db.session.rollback()
+        flash('Error al actualizar la obra.', 'danger')
+
+    return redirect(url_for('obras.detalle', id=id))
+
+
+def geolocalizar_direccion(direccion):
+    """Geolocaliza una dirección usando OpenStreetMap Nominatim API"""
+    try:
+        url = "https://nominatim.openstreetmap.org/search"
+        params = {'q': f"{direccion}, Argentina", 'format': 'json', 'limit': 1, 'addressdetails': 1}
+        headers = {'User-Agent': 'OBYRA-IA-Construction-Management'}
+        response = requests.get(url, params=params, headers=headers, timeout=5)
+        if response.status_code == 200:
+            data = response.json()
+            if data:
+                lat = float(data[0]['lat'])
+                lon = float(data[0]['lon'])
+                return (lat, lon)
+    except Exception as e:
+        current_app.logger.warning(f"Error geolocalizando {direccion}: {str(e)}")
+    return None
+
+
+@obras_bp.route('/<int:id>/agregar_etapas', methods=['POST'])
+@login_required
+def agregar_etapas(id):
+    roles = _get_roles_usuario(current_user)
+    if not any(r in roles for r in ['administrador', 'tecnico', 'admin']):
+        flash('No tienes permisos para gestionar etapas.', 'danger')
+        return redirect(url_for('obras.detalle', id=id))
+
+    obra = Obra.query.get_or_404(id)
+    etapas_json = request.form.getlist('etapas[]')
+
+    if not etapas_json:
+        flash('Selecciona al menos una etapa.', 'warning')
+        return redirect(url_for('obras.detalle', id=id))
+
+    try:
+        etapas_creadas = 0
+
+        for etapa_json in etapas_json:
             try:
-                nueva_obra.latitud = _quantize_coord(lat_decimal)
-                nueva_obra.longitud = _quantize_coord(lng_decimal)
-            except Exception:
-                nueva_obra.latitud = _quantize_coord(lat_decimal)
-                nueva_obra.longitud = _quantize_coord(lng_decimal)
-        else:
-            resolved = resolve_geocode(ubicacion_texto)
-            if resolved:
-                nueva_obra.latitud = _quantize_coord(resolved.get('lat'))
-                nueva_obra.longitud = _quantize_coord(resolved.get('lng'))
-                nueva_obra.geocode_place_id = resolved.get('place_id')
-                nueva_obra.geocode_provider = resolved.get('provider')
-                nueva_obra.geocode_status = resolved.get('status') or 'ok'
-                raw_payload = resolved.get('raw')
-                nueva_obra.geocode_raw = json.dumps(raw_payload) if raw_payload else None
-                nueva_obra.geocode_actualizado = dt.datetime.utcnow()
-
-        nueva_obra.geocode_place_id = presupuesto.geocode_place_id or nueva_obra.geocode_place_id
-        nueva_obra.geocode_provider = presupuesto.geocode_provider or nueva_obra.geocode_provider
-        nueva_obra.geocode_status = presupuesto.geocode_status or nueva_obra.geocode_status
-        nueva_obra.geocode_raw = presupuesto.geocode_raw or nueva_obra.geocode_raw
-        if presupuesto.geocode_actualizado:
-            nueva_obra.geocode_actualizado = presupuesto.geocode_actualizado
-
-        db.session.add(nueva_obra)
-        db.session.flush()
-
-        presupuesto.obra_id = nueva_obra.id
-        presupuesto.confirmado_como_obra = True
-        presupuesto.estado = 'confirmado'
-
-        etapas_existentes = EtapaObra.query.filter_by(obra_id=nueva_obra.id).count()
-
-        if etapas_existentes == 0:
-            raw_etapas = []
-            if isinstance(datos_proyecto, dict):
-                raw_etapas = datos_proyecto.get('etapas') or []
-
-            etapas_config = []
-            for etapa in raw_etapas:
-                if not isinstance(etapa, dict):
+                etapa_data = json.loads(etapa_json)
+                nombre = etapa_data.get('nombre', '').strip()
+                descripcion = etapa_data.get('descripcion', '').strip()
+                orden = int(etapa_data.get('orden', 1))
+
+                if not nombre:
                     continue
-                nombre_etapa = (etapa.get('nombre') or '').strip()
-                if not nombre_etapa:
+
+                existe = EtapaObra.query.filter_by(obra_id=obra.id, nombre=nombre).first()
+                if existe:
                     continue
-                descripcion_etapa = (etapa.get('descripcion') or '').strip()
-                slug_original = etapa.get('slug') or nombre_etapa
-                slug_etapa = slugify_etapa(slug_original) if normalizar_slugs else slug_original.strip()
-                etapas_config.append({
-                    'nombre': nombre_etapa,
-                    'descripcion': descripcion_etapa,
-                    'orden': etapa.get('orden'),
-                    'slug': slug_etapa
-                })
-
-            if not etapas_config:
-                etapas_config = [
-                    {'nombre': 'Excavación', 'descripcion': 'Preparación del terreno y excavaciones', 'orden': 1},
-                    {'nombre': 'Fundaciones', 'descripcion': 'Construcción de fundaciones y bases', 'orden': 2},
-                    {'nombre': 'Estructura', 'descripcion': 'Construcción de estructura principal', 'orden': 3},
-                    {'nombre': 'Mampostería', 'descripcion': 'Construcción de muros y paredes', 'orden': 4},
-                    {'nombre': 'Techos', 'descripcion': 'Construcción de techos y cubiertas', 'orden': 5},
-                    {'nombre': 'Instalaciones', 'descripcion': 'Instalaciones eléctricas, sanitarias y gas', 'orden': 6},
-                    {'nombre': 'Terminaciones', 'descripcion': 'Acabados y terminaciones finales', 'orden': 7}
-                ]
-
-            slugs_creados = set()
-            for idx, etapa_data in enumerate(etapas_config, start=1):
-                nombre = (etapa_data.get('nombre') or '').strip() or f'Etapa {idx}'
-                descripcion = etapa_data.get('descripcion') or ''
-                try:
-                    orden = int(etapa_data.get('orden') or idx)
-                except (TypeError, ValueError):
-                    orden = idx
-                slug_fuente = etapa_data.get('slug') or nombre
-                slug = slugify_etapa(slug_fuente) if normalizar_slugs else slug_fuente.strip()
-                if slug in slugs_creados:
-                    continue
-                slugs_creados.add(slug)
 
                 nueva_etapa = EtapaObra(
-                    obra_id=nueva_obra.id,
+                    obra_id=obra.id,
                     nombre=nombre,
                     descripcion=descripcion,
                     orden=orden,
@@ -2199,284 +658,2158 @@
                 db.session.add(nueva_etapa)
                 db.session.flush()
 
-                creadas = 0
-                if crear_tareas:
-                    creadas = seed_tareas_para_etapa(
-                        nueva_etapa,
-                        auto_commit=False,
-                        slug=slug,
-                    ) or 0
-                if not crear_tareas or creadas == 0:
-                    db.session.add(TareaEtapa(
-                        etapa_id=nueva_etapa.id,
-                        nombre=f'Tarea inicial de {nombre}',
-                        descripcion='Tarea generada automáticamente al confirmar el presupuesto.',
-                        estado='pendiente'
-                    ))
-
-                etapa_data['slug'] = slug
-
-            if isinstance(datos_proyecto, dict):
-                datos_proyecto['etapas'] = etapas_config
-                presupuesto.datos_proyecto = json.dumps(datos_proyecto, default=str)
+                slug_normalizado = slugify_nombre_etapa(nombre)
+                seed_tareas_para_etapa(nueva_etapa, slug=slug_normalizado)
+
+                tareas_adicionales = etapa_data.get('tareas', [])
+                for tarea_data in tareas_adicionales:
+                    nombre_tarea = tarea_data.get('nombre', '').strip()
+                    if nombre_tarea:
+                        nueva_tarea = TareaEtapa(
+                            etapa_id=nueva_etapa.id,
+                            nombre=nombre_tarea,
+                            descripcion=f"Tarea personalizada para {nombre}",
+                            estado='pendiente'
+                        )
+                        db.session.add(nueva_tarea)
+
+                etapas_creadas += 1
+
+            except (json.JSONDecodeError, ValueError):
+                continue
+
+        if etapas_creadas > 0:
+            db.session.commit()
+            flash(f'Se agregaron {etapas_creadas} etapas con sus tareas correspondientes a la obra.', 'success')
+        else:
+            flash('No se agregaron etapas nuevas. Las etapas seleccionadas ya existen en esta obra.', 'info')
+
+    except Exception as e:
+        db.session.rollback()
+        flash(f'Error al agregar etapas: {str(e)}', 'danger')
+
+    return redirect(url_for('obras.detalle', id=id))
+
+
+@obras_bp.route('/<int:obra_id>/asignar_usuario', methods=['POST'])
+@login_required
+def asignar_usuario(obra_id):
+    """Asignar usuarios a obra (form tradicional + AJAX)"""
+    if not is_admin():
+        flash('Solo administradores pueden asignar usuarios', 'danger')
+        return redirect(url_for('obras.detalle', id=obra_id))
+
+    is_ajax = request.headers.get('Content-Type') == 'application/json' or 'XMLHttpRequest' in str(request.headers.get('X-Requested-With', ''))
+
+    try:
+        user_ids = request.form.getlist('user_ids[]')
+        if not user_ids:
+            uid = request.form.get('usuario_id')
+            if uid:
+                user_ids = [uid]
+
+        if not user_ids:
+            if is_ajax:
+                return jsonify({"ok": False, "error": "Seleccioná al menos un usuario"}), 400
+            else:
+                flash('Seleccioná al menos un usuario', 'danger')
+                return redirect(url_for('obras.detalle', id=obra_id))
+
+        usuarios = Usuario.query.filter(Usuario.id.in_(user_ids)).all()
+        if not usuarios:
+            if is_ajax:
+                return jsonify({"ok": False, "error": "Usuarios inválidos"}), 400
+            else:
+                flash('Usuarios inválidos', 'danger')
+                return redirect(url_for('obras.detalle', id=obra_id))
+
+        rol_en_obra = request.form.get('rol') or 'operario'
+        etapa_id = request.form.get('etapa_id') or None
+
+        creados = 0
+        ya_existian = 0
+        for uid in user_ids:
+            try:
+                result = db.session.execute(
+                    text("""
+                    INSERT INTO obra_miembros (obra_id, usuario_id, rol_en_obra, etapa_id)
+                    VALUES (:o, :u, :rol, :etapa)
+                    ON CONFLICT (obra_id, usuario_id) DO NOTHING
+                    """), {"o": obra_id, "u": int(uid), "rol": rol_en_obra, "etapa": etapa_id}
+                )
+                if result.rowcount == 0:
+                    ya_existian += 1
+                else:
+                    creados += 1
+            except Exception:
+                current_app.logger.exception(f"Error inserting user {uid}")
+                db.session.rollback()
+                if is_ajax:
+                    return jsonify({"ok": False, "error": "Error asignando usuario"}), 500
+                else:
+                    flash('Error asignando usuario', 'danger')
+                    return redirect(url_for('obras.detalle', id=obra_id))
 
         db.session.commit()
 
+        if is_ajax:
+            return jsonify({"ok": True, "creados": creados, "ya_existian": ya_existian})
+        else:
+            if creados > 0:
+                flash(f'✅ Se asignaron {creados} usuarios a la obra', 'success')
+            if ya_existian > 0:
+                flash(f'ℹ️ {ya_existian} usuarios ya estaban asignados', 'info')
+            return redirect(url_for('obras.detalle', id=obra_id))
+
+    except Exception as e:
+        current_app.logger.exception("obra_miembros insert error obra_id=%s", obra_id)
+        db.session.rollback()
+
+        if is_ajax:
+            if isinstance(e, ProgrammingError):
+                return jsonify({"ok": False, "error": "Error de esquema de base de datos"}), 500
+            return jsonify({"ok": False, "error": f"Error interno: {str(e)}"}), 500
+        else:
+            flash(f'Error al asignar usuarios: {str(e)}', 'danger')
+            return redirect(url_for('obras.detalle', id=obra_id))
+
+
+@obras_bp.route('/<int:id>/etapa', methods=['POST'])
+@login_required
+def agregar_etapa(id):
+    roles = _get_roles_usuario(current_user)
+    if not any(r in roles for r in ['administrador', 'tecnico', 'admin']):
+        flash('No tienes permisos para agregar etapas.', 'danger')
+        return redirect(url_for('obras.detalle', id=id))
+
+    obra = Obra.query.get_or_404(id)
+    nombre = request.form.get('nombre')
+    descripcion = request.form.get('descripcion')
+
+    if not nombre:
+        flash('El nombre de la etapa es obligatorio.', 'danger')
+        return redirect(url_for('obras.detalle', id=id))
+
+    ultimo_orden = db.session.query(db.func.max(EtapaObra.orden)).filter_by(obra_id=id).scalar() or 0
+
+    nueva_etapa = EtapaObra(
+        obra_id=id,
+        nombre=nombre,
+        descripcion=descripcion,
+        orden=ultimo_orden + 1
+    )
+
+    try:
+        db.session.add(nueva_etapa)
+        db.session.flush()
+
+        slug_normalizado = slugify_nombre_etapa(nombre)
+        seed_tareas_para_etapa(nueva_etapa, slug=slug_normalizado)
+
+        db.session.commit()
+        flash(f'Etapa "{nombre}" agregada exitosamente con tareas predefinidas.', 'success')
+    except Exception as e:
+        db.session.rollback()
+        current_app.logger.exception("ERROR al crear etapa")
+        flash('Error al agregar la etapa.', 'danger')
+
+    return redirect(url_for('obras.detalle', id=id))
+
+
+@obras_bp.route("/tareas/crear", methods=['POST'])
+@login_required
+def crear_tareas():
+    """Crear una o múltiples tareas (con o sin sugeridas)."""
+    try:
+        obra_id = request.form.get("obra_id", type=int)
+        obra = Obra.query.get_or_404(obra_id)
+
+        if not can_manage_obra(obra):
+            return jsonify(ok=False, error="Sin permisos para gestionar esta obra"), 403
+        etapa_id = request.form.get("etapa_id", type=int)
+        horas = request.form.get("horas_estimadas", type=float)
+        resp_id = request.form.get("responsable_id", type=int) or None
+        fi = parse_date(request.form.get("fecha_inicio_plan"))
+        ff = parse_date(request.form.get("fecha_fin_plan"))
+
+        sugeridas = request.form.getlist("sugeridas[]")
+
+        if not etapa_id:
+            return jsonify(ok=False, error="Falta el ID de etapa"), 400
+
+        etapa = EtapaObra.query.get_or_404(etapa_id)
+        if etapa.obra.organizacion_id != current_user.organizacion_id:
+            return jsonify(ok=False, error="Sin permisos"), 403
+
+        if not sugeridas:
+            nombre = request.form.get("nombre", "").strip()
+            if not nombre:
+                return jsonify(ok=False, error="Falta el nombre"), 400
+
+            VALID_UNITS = {'m2', 'ml', 'm3', 'un', 'h', 'kg'}
+            unidad_input = request.form.get("unidad", "un").lower()
+            unidad = unidad_input if unidad_input in VALID_UNITS else "un"
+
+            t = TareaEtapa(
+                etapa_id=etapa_id,
+                nombre=nombre,
+                responsable_id=resp_id,
+                horas_estimadas=horas,
+                fecha_inicio_plan=fi,
+                fecha_fin_plan=ff,
+                unidad=unidad
+            )
+            db.session.add(t)
+            db.session.commit()
+            return jsonify(ok=True, created=1)
+
+        created = 0
+        for sid in sugeridas:
+            try:
+                index = int(sid)
+                nombre_etapa = etapa.nombre
+                tareas_disponibles = TAREAS_POR_ETAPA.get(nombre_etapa, [])
+
+                if index >= len(tareas_disponibles):
+                    continue
+
+                tarea_data = tareas_disponibles[index]
+
+                if isinstance(tarea_data, str):
+                    nombre_tarea = tarea_data
+                    tarea_unidad = "un"
+                elif isinstance(tarea_data, dict):
+                    nombre_tarea = tarea_data.get("nombre", "")
+                    tarea_unidad = tarea_data.get("unidad", "un")
+                else:
+                    continue
+
+                if not nombre_tarea:
+                    continue
+
+                t = TareaEtapa(
+                    etapa_id=etapa_id,
+                    nombre=nombre_tarea,
+                    responsable_id=resp_id,
+                    horas_estimadas=horas,
+                    fecha_inicio_plan=fi,
+                    fecha_fin_plan=ff,
+                    unidad=tarea_unidad
+                )
+                db.session.add(t)
+                created += 1
+
+            except (ValueError, IndexError):
+                continue
+
+        if created == 0:
+            db.session.rollback()
+            return jsonify(ok=False, error="No se pudo crear ninguna tarea"), 400
+
+        db.session.commit()
+        return jsonify(ok=True, created=created)
+
+    except Exception as e:
+        current_app.logger.exception("Error en crear_tareas")
+        db.session.rollback()
+        return jsonify(ok=False, error=str(e)), 500
+
+
+def parse_date(s):
+    """Parsea fechas en múltiples formatos."""
+    if not s:
+        return None
+    for fmt in ("%Y-%m-%d", "%d/%m/%Y"):
+        try:
+            return datetime.strptime(s, fmt).date()
+        except Exception:
+            pass
+    return None
+
+
+@obras_bp.route("/asignar-usuarios", methods=['POST'])
+def asignar_usuarios():
+    """Asignar usuarios a múltiples tareas - Always returns JSON"""
+    try:
+        if not current_user.is_authenticated:
+            return jsonify(ok=False, error="Usuario no autenticado"), 401
+
+        try:
+            tarea_ids = request.form.getlist('tarea_ids[]')
+            user_ids = request.form.getlist('user_ids[]')
+            cuota = request.form.get('cuota_objetivo', type=int)
+            current_app.logger.info(f"asignar_usuarios user={current_user.id} tareas={tarea_ids} users={user_ids} cuota={cuota}")
+        except Exception as e:
+            current_app.logger.exception("Error parsing form data")
+            return jsonify(ok=False, error=f"Error parsing request: {str(e)}"), 400
+
+        if not tarea_ids or not user_ids:
+            return jsonify(ok=False, error='Faltan tareas o usuarios'), 400
+
+        primera_tarea = TareaEtapa.query.get(int(tarea_ids[0]))
+        if not primera_tarea:
+            return jsonify(ok=False, error="Tarea no encontrada"), 404
+
+        obra = primera_tarea.etapa.obra
+        if not can_manage_obra(obra):
+            return jsonify(ok=False, error="Sin permisos para gestionar esta obra"), 403
+
+        for uid in user_ids:
+            user = Usuario.query.get(int(uid))
+            if not user or user.organizacion_id != current_user.organizacion_id:
+                return jsonify(ok=False, error=f"Usuario {uid} no pertenece a la organización"), 403
+
+        asignaciones_creadas = 0
+
+        for tid in tarea_ids:
+            tarea = TareaEtapa.query.get(int(tid))
+            if not tarea or tarea.etapa.obra.organizacion_id != current_user.organizacion_id:
+                current_app.logger.warning(f"Skipping invalid task {tid}")
+                continue
+
+            for uid in set(user_ids):
+                existing = TareaMiembro.query.filter_by(tarea_id=int(tid), user_id=int(uid)).first()
+                if not existing:
+                    nueva_asignacion = TareaMiembro(
+                        tarea_id=int(tid),
+                        user_id=int(uid),
+                        cuota_objetivo=cuota
+                    )
+                    db.session.add(nueva_asignacion)
+                    asignaciones_creadas += 1
+                else:
+                    existing.cuota_objetivo = cuota
+
+        db.session.commit()
+        return jsonify(ok=True, creados=asignaciones_creadas)
+
+    except Exception:
+        try:
+            db.session.rollback()
+            current_app.logger.exception('Unexpected error in asignar_usuarios')
+        except Exception:
+            pass
+        return jsonify(ok=False, error="Error interno del servidor"), 500
+
+
+# === PERCENTAGE CALCULATION FUNCTIONS ===
+
+def suma_ejecutado(tarea_id):
+    from sqlalchemy import func
+    total = db.session.query(func.coalesce(func.sum(TareaAvance.cantidad), 0)).filter_by(tarea_id=tarea_id, status='aprobado').scalar()
+    return float(total or 0)
+
+def recalc_tarea_pct(tarea_id):
+    tarea = TareaEtapa.query.get(tarea_id)
+    if not tarea:
+        return 0
+
+    meta = float(tarea.cantidad_planificada or 0)
+    if meta <= 0:
+        tarea.porcentaje_avance = 0
+    else:
+        ejecutado = suma_ejecutado(tarea_id)
+        tarea.porcentaje_avance = min(100, round((ejecutado / meta) * 100, 2))
+
+    db.session.commit()
+    return float(tarea.porcentaje_avance or 0)
+
+def pct_etapa(etapa):
+    tareas = etapa.tareas.all() if hasattr(etapa.tareas, 'all') else etapa.tareas
+    if not tareas:
+        return 0
+
+    total_meta = sum((float(t.cantidad_planificada or 0) for t in tareas))
+    if total_meta <= 0:
+        return round(sum((float(t.porcentaje_avance or 0) for t in tareas)) / max(len(tareas), 1), 2)
+
+    weighted_sum = sum((float(t.cantidad_planificada or 0) * float(t.porcentaje_avance or 0) / 100 for t in tareas))
+    return round((weighted_sum / total_meta) * 100, 2)
+
+def pct_obra(obra):
+    etapas = obra.etapas.all() if hasattr(obra.etapas, 'all') else obra.etapas
+    if not etapas:
+        return 0
+
+    total_meta = 0
+    total_ejecutado = 0
+
+    for etapa in etapas:
+        etapa_meta = sum((float(t.cantidad_planificada or 0) for t in etapa.tareas))
+        etapa_pct = pct_etapa(etapa)
+        total_meta += etapa_meta
+        total_ejecutado += etapa_meta * (etapa_pct / 100)
+
+    if total_meta > 0:
+        return round((total_ejecutado / total_meta) * 100, 2)
+    else:
+        etapa_pcts = [pct_etapa(e) for e in etapas]
+        return round(sum(etapa_pcts) / max(len(etapa_pcts), 1), 2)
+
+
+UNIT_MAP = {
+    "m2": "m2", "m²": "m2", "M2": "m2", "metro2": "m2",
+    "m3": "m3", "m³": "m3", "M3": "m3", "metro3": "m3",
+    "ml": "ml", "m": "ml", "metro": "ml",
+    "u": "un", "un": "un", "unidad": "un", "uni": "un", "unidades": "un",
+    "kg": "kg", "kilo": "kg", "kilos": "kg",
+    "h": "h", "hr": "h", "hora": "h", "horas": "h", "hs": "h",
+    "lt": "lt", "l": "lt", "lts": "lt", "litro": "lt", "litros": "lt"
+}
+
+def normalize_unit(unit):
+    if not unit or not str(unit).strip():
+        return "un"
+    unit_clean = str(unit).strip().lower()
+    return UNIT_MAP.get(unit_clean, unit_clean)
+
+
+@obras_bp.route("/tareas/<int:tarea_id>/avances", methods=['POST'])
+@login_required
+def crear_avance(tarea_id):
+    """Registrar avance con fotos (operarios desde dashboard)."""
+    from werkzeug.utils import secure_filename
+    from pathlib import Path
+
+    tarea = TareaEtapa.query.get_or_404(tarea_id)
+
+    roles = _get_roles_usuario(current_user)
+    if not (roles & {'admin', 'pm', 'operario', 'administrador', 'tecnico', 'project_manager'}):
+        return jsonify(ok=False, error="Solo operarios pueden registrar avances"), 403
+
+    if 'operario' in roles:
+        is_responsible = tarea.responsable_id == current_user.id
+        is_assigned = TareaMiembro.query.filter_by(tarea_id=tarea.id, user_id=current_user.id).first()
+        if not (is_responsible or is_assigned):
+            return jsonify(ok=False, error="No estás asignado a esta tarea"), 403
+
+    if not can_log_avance(tarea):
+        return jsonify(ok=False, error="Sin permisos para registrar avances en esta tarea"), 403
+
+    cantidad_str = str(request.form.get("cantidad", "")).replace(",", ".")
+    try:
+        cantidad = float(cantidad_str)
+        if cantidad <= 0:
+            return jsonify(ok=False, error="La cantidad debe ser mayor a 0"), 400
+    except (ValueError, TypeError):
+        return jsonify(ok=False, error="Cantidad inválida"), 400
+
+    unidad = normalize_unit(tarea.unidad)
+    horas = request.form.get("horas", type=float)
+    notas = request.form.get("notas", "")
+
+    try:
+        av = TareaAvance(
+            tarea_id=tarea.id,
+            user_id=current_user.id,
+            cantidad=cantidad,
+            unidad=unidad,
+            horas=horas,
+            notas=notas,
+            cantidad_ingresada=cantidad,
+            unidad_ingresada=unidad
+        )
+
+        if roles & {'admin', 'pm', 'administrador', 'tecnico', 'project_manager'}:
+            av.status = "aprobado"
+            av.confirmed_by = current_user.id
+            av.confirmed_at = datetime.utcnow()
+
+        db.session.add(av)
+
+        if not tarea.fecha_inicio_real and av.status == "aprobado":
+            tarea.fecha_inicio_real = datetime.utcnow()
+
+        uploaded_files = request.files.getlist("fotos")
+        for f in uploaded_files:
+            if f.filename:
+                fname = secure_filename(f.filename)
+                base = Path(current_app.static_folder) / "uploads" / "obras" / str(tarea.etapa.obra_id) / "tareas" / str(tarea.id)
+                base.mkdir(parents=True, exist_ok=True)
+                file_path = base / fname
+                f.save(file_path)
+
+                adjunto = TareaAdjunto(
+                    tarea_id=tarea.id,
+                    avance_id=av.id,
+                    uploaded_by=current_user.id,
+                    path=f"/static/uploads/obras/{tarea.etapa.obra_id}/tareas/{tarea.id}/{fname}"
+                )
+                db.session.add(adjunto)
+
+        db.session.commit()
+        return jsonify(ok=True)
+
+    except Exception as e:
+        db.session.rollback()
+        current_app.logger.exception("Error en crear_avance")
+        return jsonify(ok=False, error="Error interno"), 500
+
+
+@obras_bp.route("/api/tareas/<int:tarea_id>/avances", methods=['POST'])
+@login_required
+def api_crear_avance_fotos(tarea_id):
+    """Create progress entry with multiple photos - specification compliant"""
+    from werkzeug.utils import secure_filename
+    from pathlib import Path
+    import uuid
+
+    tarea = TareaEtapa.query.get_or_404(tarea_id)
+
+    if not can_log_avance(tarea):
+        return jsonify(ok=False, error="Sin permisos para registrar avance en esta tarea"), 403
+
+    roles = _get_roles_usuario(current_user)
+    if 'operario' in roles:
+        from_dashboard = request.headers.get('X-From-Dashboard') == '1'
+        if not from_dashboard:
+            return jsonify(ok=False, error="Los operarios solo pueden registrar avances desde su dashboard"), 403
+
+    if tarea.etapa.obra.organizacion_id != current_user.organizacion_id:
+        return jsonify(ok=False, error="Sin permiso"), 403
+
+    cantidad_str = str(request.form.get("cantidad_ingresada", "")).replace(",", ".")
+    try:
+        cantidad = float(cantidad_str)
+        if cantidad <= 0:
+            return jsonify(ok=False, error="La cantidad debe ser mayor a 0"), 400
+    except (ValueError, TypeError):
+        return jsonify(ok=False, error="Cantidad inválida"), 400
+
+    unidad_servidor = normalize_unit(tarea.unidad)
+    horas_trabajadas = request.form.get("horas_trabajadas", type=float)
+    notas = request.form.get("nota", "")
+
+    try:
+        avance = TareaAvance(
+            tarea_id=tarea.id,
+            user_id=current_user.id,
+            cantidad=cantidad,
+            unidad=unidad_servidor,
+            horas=horas_trabajadas,
+            notas=notas,
+            cantidad_ingresada=cantidad,
+            unidad_ingresada=unidad_servidor,
+            horas_trabajadas=horas_trabajadas
+        )
+
+        if roles & {'administrador', 'tecnico', 'admin', 'pm', 'project_manager'}:
+            avance.status = "aprobado"
+            avance.confirmed_by = current_user.id
+            avance.confirmed_at = datetime.utcnow()
+
+        db.session.add(avance)
+        db.session.flush()
+
+        if not tarea.fecha_inicio_real and avance.status == "aprobado":
+            tarea.fecha_inicio_real = datetime.utcnow()
+
+        media_base = Path(current_app.instance_path) / "media"
+        media_base.mkdir(exist_ok=True)
+
+        uploaded_files = request.files.getlist("fotos")
+        for foto_file in uploaded_files:
+            if foto_file.filename:
+                extension = Path(foto_file.filename).suffix.lower()
+                unique_name = f"{uuid.uuid4()}{extension}"
+
+                avance_dir = media_base / "avances" / str(avance.id)
+                avance_dir.mkdir(parents=True, exist_ok=True)
+
+                file_path = avance_dir / unique_name
+                foto_file.save(file_path)
+
+                width, height = None, None
+                try:
+                    from PIL import Image
+                    with Image.open(file_path) as img:
+                        width, height = img.size
+                except Exception:
+                    pass
+
+                relative_path = f"avances/{avance.id}/{unique_name}"
+                foto = TareaAvanceFoto(
+                    avance_id=avance.id,
+                    file_path=relative_path,
+                    mime_type=foto_file.content_type,
+                    width=width,
+                    height=height
+                )
+                db.session.add(foto)
+
+        db.session.commit()
+
+        recalc_tarea_pct(tarea.id)
+
+        return jsonify(ok=True, avance_id=avance.id, porcentaje_actualizado=tarea.porcentaje_avance)
+
+    except Exception as e:
+        db.session.rollback()
+        current_app.logger.exception("Error creating progress with photos")
+        return jsonify(ok=False, error="Error interno del servidor"), 500
+
+
+@obras_bp.route("/tareas/<int:tarea_id>/complete", methods=['POST'])
+@login_required
+def completar_tarea(tarea_id):
+    """Completar tarea - solo si restante = 0"""
+    from models import resumen_tarea as _rt
+
+    tarea = TareaEtapa.query.get_or_404(tarea_id)
+    obra = tarea.etapa.obra
+
+    if not can_manage_obra(obra):
+        return jsonify(ok=False, error="Sin permisos para gestionar esta obra"), 403
+
+    if tarea.etapa.obra.organizacion_id != current_user.organizacion_id:
+        return jsonify(ok=False, error="Sin permiso"), 403
+
+    try:
+        m = _rt(tarea)
+        if m["restante"] > 0:
+            return jsonify(ok=False, error="Aún faltan cantidades"), 400
+
+        tarea.estado = "completada"
+        tarea.fecha_fin_real = datetime.utcnow()
+        db.session.commit()
+        return jsonify(ok=True)
+
+    except Exception:
+        db.session.rollback()
+        current_app.logger.exception("Error en completar_tarea")
+        return jsonify(ok=False, error="Error interno"), 500
+
+
+def _serialize_tarea_detalle(tarea):
+    """Construye el payload detallado de una tarea para API y vistas"""
+    obra = tarea.etapa.obra if tarea.etapa else None
+
+    def _format_date(dt):
+        return dt.strftime('%d/%m/%Y') if dt else None
+
+    def _format_datetime(dt):
+        return dt.isoformat() if dt else None
+
+    def _to_float(value):
+        if value is None:
+            return None
+        try:
+            return float(value)
+        except (TypeError, ValueError):
+            return None
+
+    avances = sorted(
+        list(tarea.avances),
+        key=lambda a: a.created_at or datetime.min,
+        reverse=True,
+    )
+
+    aprobados = [a for a in avances if a.status == 'aprobado']
+
+    fechas_reales = [a.fecha for a in aprobados if a.fecha]
+    if not fechas_reales:
+        fechas_reales = [a.fecha for a in avances if a.fecha]
+
+    fecha_inicio_real = min(fechas_reales) if fechas_reales else None
+    fecha_fin_real = max(fechas_reales) if fechas_reales else None
+    duracion_real_dias = None
+    if fecha_inicio_real and fecha_fin_real:
+        try:
+            duracion_real_dias = (fecha_fin_real - fecha_inicio_real).days + 1
+        except Exception:
+            duracion_real_dias = None
+
+    def _safe_sum(iterable):
+        total = 0.0
+        for a in iterable:
+            v = _to_float(a.cantidad if a.cantidad is not None else a.cantidad_ingresada)
+            if v is not None:
+                total += v
+        return total
+
+    cantidad_plan = _to_float(tarea.cantidad_planificada)
+    cantidad_ejecutada = _safe_sum(aprobados)
+
+    cantidad_restante = None
+    if cantidad_plan is not None:
+        cantidad_restante = max(cantidad_plan - cantidad_ejecutada, 0.0)
+
+    status_labels = {'aprobado': 'Aprobado', 'pendiente': 'Pendiente', 'rechazado': 'Rechazado'}
+
+    avances_data = []
+    for avance in avances:
+        avances_data.append({
+            'id': avance.id,
+            'fecha': _format_date(avance.fecha) or _format_date(avance.created_at.date() if avance.created_at else None),
+            'fecha_iso': avance.fecha.isoformat() if avance.fecha else None,
+            'creado_en': _format_datetime(avance.created_at),
+            'cantidad': _to_float(avance.cantidad if avance.cantidad is not None else avance.cantidad_ingresada),
+            'unidad': avance.unidad or tarea.unidad,
+            'horas': _to_float(avance.horas or getattr(avance, 'horas_trabajadas', None)),
+            'notas': avance.notas or '',
+            'status': avance.status or 'pendiente',
+            'status_label': status_labels.get(avance.status, (avance.status or 'Registrado').title()),
+            'usuario': getattr(avance.usuario, 'nombre_completo', None),
+            'fotos': [
+                {
+                    'id': foto.id,
+                    'url': url_for('serve_media', relpath=foto.file_path),
+                    'created_at': _format_datetime(foto.created_at),
+                }
+                for foto in sorted(
+                    list(avance.fotos),
+                    key=lambda f: f.created_at or avance.created_at or datetime.min,
+                    reverse=True,
+                )
+            ]
+        })
+
+    fotos_data = []
+    total_fotos = 0
+    for avance in avances:
+        for foto in sorted(
+            list(avance.fotos),
+            key=lambda f: f.created_at or avance.created_at or datetime.min,
+            reverse=True,
+        ):
+            total_fotos += 1
+            fotos_data.append({
+                'id': foto.id,
+                'avance_id': avance.id,
+                'url': url_for('serve_media', relpath=foto.file_path),
+                'thumbnail_url': url_for('serve_media', relpath=foto.file_path),
+                'status': avance.status,
+                'status_label': status_labels.get(avance.status, (avance.status or 'Registrado').title()),
+                'fecha': _format_date(avance.fecha) or _format_date(foto.created_at.date() if foto.created_at else None),
+                'fecha_iso': avance.fecha.isoformat() if avance.fecha else None,
+                'capturado_en': _format_datetime(foto.created_at),
+                'registrado_en': _format_datetime(avance.created_at),
+                'subido_por': getattr(avance.usuario, 'nombre_completo', None),
+                'cantidad': _to_float(avance.cantidad if avance.cantidad is not None else avance.cantidad_ingresada),
+                'unidad': avance.unidad or tarea.unidad,
+                'notas': avance.notas or '',
+            })
+
+    payload = {
+        'ok': True,
+        'tarea': {
+            'id': tarea.id,
+            'nombre': tarea.nombre,
+            'descripcion': tarea.descripcion,
+            'estado': tarea.estado,
+            'etapa': tarea.etapa.nombre if tarea.etapa else None,
+            'obra': obra.nombre if obra else None,
+            'obra_id': obra.id if obra else None,
+            'unidad': tarea.unidad,
+            'cantidad_planificada': cantidad_plan,
+            'cantidad_ejecutada': cantidad_ejecutada,
+            'cantidad_restante': cantidad_restante,
+            'fecha_inicio_plan': _format_datetime(tarea.fecha_inicio_plan),
+            'fecha_fin_plan': _format_datetime(tarea.fecha_fin_plan),
+            'fecha_inicio_plan_label': _format_date(tarea.fecha_inicio_plan),
+            'fecha_fin_plan_label': _format_date(tarea.fecha_fin_plan),
+            'fecha_inicio_real': _format_datetime(fecha_inicio_real),
+            'fecha_fin_real': _format_datetime(fecha_fin_real),
+            'fecha_inicio_real_label': _format_date(fecha_inicio_real),
+            'fecha_fin_real_label': _format_date(fecha_fin_real),
+            'duracion_real_dias': duracion_real_dias,
+            'total_avances': len(avances),
+            'total_fotos': total_fotos,
+            'responsable': getattr(tarea.responsable, 'nombre_completo', None),
+            'ultimo_registro': _format_datetime(avances[0].created_at) if avances else None,
+        },
+        'avances': avances_data,
+        'fotos': fotos_data,
+    }
+    return payload
+
+
+@obras_bp.route('/mis-tareas')
+@login_required
+def mis_tareas():
+    from collections import OrderedDict
+
+    q = (
+        db.session.query(TareaEtapa)
+        .join(TareaMiembro, TareaMiembro.tarea_id == TareaEtapa.id)
+        .join(EtapaObra, EtapaObra.id == TareaEtapa.etapa_id)
+        .join(Obra, Obra.id == EtapaObra.obra_id)
+        .filter(TareaMiembro.user_id == current_user.id)
+        .filter(Obra.organizacion_id == current_user.organizacion_id)
+        .order_by(Obra.nombre, EtapaObra.orden, TareaEtapa.id.desc())
+    )
+    tareas = q.all()
+    current_app.logger.info(
+        "mis_tareas user=%s unidades=%s",
+        current_user.id,
+        [(t.id, t.unidad, t.rendimiento) for t in tareas],
+    )
+
+    estados = OrderedDict([
+        ('pendiente', {'label': 'Pendientes', 'icon': 'far fa-circle'}),
+        ('en_curso', {'label': 'En curso', 'icon': 'fas fa-play-circle'}),
+        ('completada', {'label': 'Finalizadas', 'icon': 'fas fa-check-circle'}),
+    ])
+
+    tareas_por_estado = {clave: [] for clave in estados.keys()}
+    for tarea in tareas:
+        estado_normalizado = (tarea.estado or 'pendiente').lower()
+        if estado_normalizado not in tareas_por_estado:
+            estado_normalizado = 'pendiente'
+        tareas_por_estado[estado_normalizado].append(tarea)
+
+    resumen_estados = {clave: len(valor) for clave, valor in tareas_por_estado.items()}
+
+    return render_template(
+        'obras/mis_tareas.html',
+        tareas=tareas,
+        tareas_por_estado=tareas_por_estado,
+        estados=estados,
+        resumen_estados=resumen_estados,
+    )
+
+
+@obras_bp.route('/mis-tareas/<int:tarea_id>')
+@login_required
+def mis_tareas_detalle(tarea_id):
+    tarea = TareaEtapa.query.get_or_404(tarea_id)
+    obra = tarea.etapa.obra if tarea.etapa else None
+
+    if not obra or obra.organizacion_id != current_user.organizacion_id:
+        flash('No tienes permisos para ver esta tarea.', 'danger')
+        return redirect(url_for('obras.mis_tareas'))
+
+    es_responsable = tarea.responsable_id == current_user.id
+    es_miembro = any(mi.user_id == current_user.id for mi in tarea.miembros)
+
+    if not (es_responsable or es_miembro or can_manage_obra(obra)):
+        flash('No tienes permisos para ver esta tarea.', 'danger')
+        return redirect(url_for('obras.mis_tareas'))
+
+    payload = _serialize_tarea_detalle(tarea)
+    puede_actualizar_estado = es_responsable or es_miembro
+
+    return render_template(
+        'obras/mis_tareas_detalle.html',
+        tarea=tarea,
+        obra=obra,
+        detalle=payload['tarea'],
+        avances=payload['avances'],
+        puede_actualizar_estado=puede_actualizar_estado,
+    )
+
+
+@obras_bp.route('/api/mis-tareas/<int:tarea_id>/estado', methods=['POST'])
+@login_required
+def api_mis_tareas_estado(tarea_id):
+    tarea = TareaEtapa.query.get_or_404(tarea_id)
+    obra = tarea.etapa.obra if tarea.etapa else None
+
+    if not obra or obra.organizacion_id != current_user.organizacion_id:
+        return jsonify({'ok': False, 'error': 'Sin permisos'}), 403
+
+    es_responsable = tarea.responsable_id == current_user.id
+    es_miembro = any(mi.user_id == current_user.id for mi in tarea.miembros)
+
+    if not (es_responsable or es_miembro or can_manage_obra(obra)):
+        return jsonify({'ok': False, 'error': 'Sin permisos'}), 403
+
+    data = request.get_json(silent=True) or {}
+    nuevo_estado = (data.get('estado') or '').lower()
+    estados_validos = {'pendiente', 'en_curso', 'completada'}
+
+    if nuevo_estado not in estados_validos:
+        return jsonify({'ok': False, 'error': 'Estado no válido'}), 400
+
+    try:
+        cambio_realizado = tarea.estado != nuevo_estado
+        tarea.estado = nuevo_estado
+
+        ahora = datetime.utcnow()
+        if nuevo_estado == 'en_curso' and tarea.fecha_inicio_real is None:
+            tarea.fecha_inicio_real = ahora
+        if nuevo_estado == 'completada':
+            if tarea.fecha_inicio_real is None:
+                tarea.fecha_inicio_real = ahora
+            tarea.fecha_fin_real = ahora
+
+        db.session.commit()
+        payload = _serialize_tarea_detalle(tarea)
+        return jsonify({
+            'ok': True,
+            'cambio': cambio_realizado,
+            'tarea': payload['tarea'],
+        })
+    except Exception as exc:
+        current_app.logger.exception('Error actualizando estado de tarea %s: %s', tarea_id, exc)
+        db.session.rollback()
+        return jsonify({'ok': False, 'error': 'No se pudo actualizar la tarea'}), 500
+
+
+@obras_bp.route('/api/tareas/<int:tarea_id>/avances-pendientes')
+@login_required
+def obtener_avances_pendientes(tarea_id):
+    """API endpoint para obtener avances pendientes de una tarea con fotos"""
+    from utils.permissions import is_admin_or_pm
+
+    if not is_admin_or_pm(current_user):
+        return jsonify(ok=False, error="Sin permisos"), 403
+
+    tarea = TareaEtapa.query.get_or_404(tarea_id)
+
+    if tarea.etapa.obra.organizacion_id != current_user.organizacion_id:
+        return jsonify(ok=False, error="Sin permiso"), 403
+
+    try:
+        avances_pendientes = (
+            TareaAvance.query
+            .filter_by(tarea_id=tarea_id, status='pendiente')
+            .order_by(TareaAvance.created_at.desc())
+            .all()
+        )
+
+        avances_data = []
+        for avance in avances_pendientes:
+            fotos = []
+            for foto in avance.fotos:
+                fotos.append({
+                    'id': foto.id,
+                    'url': f"/media/{foto.file_path}",
+                    'thumbnail_url': f"/media/{foto.file_path}",
+                    'width': foto.width,
+                    'height': foto.height,
+                    'mime_type': foto.mime_type
+                })
+
+            avances_data.append({
+                'id': avance.id,
+                'cantidad': float(avance.cantidad),
+                'unidad': avance.unidad,
+                'horas': float(avance.horas or 0),
+                'notas': avance.notas or '',
+                'fecha': avance.created_at.strftime('%d/%m/%Y %H:%M'),
+                'operario': {
+                    'id': avance.usuario.id,
+                    'nombre': avance.usuario.nombre_completo
+                },
+                'fotos': fotos,
+                'fotos_count': len(fotos)
+            })
+
+        return jsonify({
+            'ok': True,
+            'tarea': {
+                'id': tarea.id,
+                'nombre': tarea.nombre,
+                'unidad': tarea.unidad
+            },
+            'avances': avances_data,
+            'total': len(avances_data)
+        })
+
+    except Exception as e:
+        current_app.logger.exception("Error al obtener avances pendientes")
+        return jsonify(ok=False, error="Error interno"), 500
+
+
+@obras_bp.route('/api/tareas/<int:tarea_id>/galeria')
+@login_required
+def api_tarea_galeria(tarea_id):
+    tarea = TareaEtapa.query.get_or_404(tarea_id)
+    obra = tarea.etapa.obra if tarea.etapa else None
+
+    if not obra or obra.organizacion_id != current_user.organizacion_id:
+        return jsonify({'ok': False, 'error': 'Sin permisos'}), 403
+
+    puede_ver = False
+    if can_manage_obra(obra):
+        puede_ver = True
+    elif tarea.responsable_id == current_user.id:
+        puede_ver = True
+    else:
+        for miembro in tarea.miembros:
+            if miembro.user_id == current_user.id:
+                puede_ver = True
+                break
+
+    if not puede_ver:
+        return jsonify({'ok': False, 'error': 'Sin permisos'}), 403
+
+    return jsonify(_serialize_tarea_detalle(tarea))
+
+
+@obras_bp.route('/etapa/<int:id>/tarea', methods=['POST'])
+@login_required
+def agregar_tarea(id):
+    roles = _get_roles_usuario(current_user)
+    if not any(r in roles for r in ['administrador', 'tecnico', 'admin']):
+        flash('No tienes permisos para agregar tareas.', 'danger')
+        return redirect(url_for('reportes.dashboard'))
+
+    etapa = EtapaObra.query.get_or_404(id)
+
+    horas_estimadas = request.form.get('horas_estimadas')
+    responsable_id = request.form.get('responsable_id')
+    fecha_inicio_plan = request.form.get('fecha_inicio_plan')
+    fecha_fin_plan = request.form.get('fecha_fin_plan')
+
+    fecha_inicio_plan_date = None
+    fecha_fin_plan_date = None
+    if fecha_inicio_plan:
+        try:
+            fecha_inicio_plan_date = datetime.strptime(fecha_inicio_plan, '%Y-%m-%d').date()
+        except ValueError:
+            pass
+    if fecha_fin_plan:
+        try:
+            fecha_fin_plan_date = datetime.strptime(fecha_fin_plan, '%Y-%m-%d').date()
+        except ValueError:
+            pass
+
+    tareas_sugeridas = []
+    form_keys = list(request.form.keys())
+    for key in form_keys:
+        if key.startswith('sugeridas[') and key.endswith('][nombre]'):
+            index = key.split('[')[1].split(']')[0]
+            nombre_sugerida = request.form.get(f'sugeridas[{index}][nombre]')
+            descripcion_sugerida = request.form.get(f'sugeridas[{index}][descripcion]', '')
+            if nombre_sugerida:
+                tareas_sugeridas.append({
+                    'nombre': nombre_sugerida,
+                    'descripcion': descripcion_sugerida
+                })
+
+    if tareas_sugeridas:
+        tareas_creadas = 0
+        try:
+            for tarea_data in tareas_sugeridas:
+                nueva_tarea = TareaEtapa(
+                    etapa_id=id,
+                    nombre=tarea_data['nombre'],
+                    descripcion=tarea_data['descripcion'],
+                    horas_estimadas=float(horas_estimadas) if horas_estimadas else None,
+                    responsable_id=int(responsable_id) if responsable_id else None,
+                    fecha_inicio_plan=fecha_inicio_plan_date,
+                    fecha_fin_plan=fecha_fin_plan_date
+                )
+                db.session.add(nueva_tarea)
+                tareas_creadas += 1
+
+            db.session.commit()
+            return jsonify({'ok': True, 'created': tareas_creadas})
+        except Exception:
+            db.session.rollback()
+            return jsonify({'ok': False, 'error': 'Error al crear las tareas múltiples'})
+
+    else:
+        nombre = request.form.get('nombre')
+        descripcion = request.form.get('descripcion')
+
+        if not nombre:
+            flash('El nombre de la tarea es obligatorio.', 'danger')
+            return redirect(url_for('obras.detalle', id=etapa.obra_id))
+
+        nueva_tarea = TareaEtapa(
+            etapa_id=id,
+            nombre=nombre,
+            descripcion=descripcion,
+            horas_estimadas=float(horas_estimadas) if horas_estimadas else None,
+            responsable_id=int(responsable_id) if responsable_id else None,
+            fecha_inicio_plan=fecha_inicio_plan_date,
+            fecha_fin_plan=fecha_fin_plan_date
+        )
+
+        try:
+            db.session.add(nueva_tarea)
+            db.session.commit()
+            flash(f'Tarea "{nombre}" agregada exitosamente.', 'success')
+        except Exception:
+            db.session.rollback()
+            flash('Error al agregar la tarea.', 'danger')
+
+        return redirect(url_for('obras.detalle', id=etapa.obra_id))
+
+
+@obras_bp.route('/admin/backfill_tareas', methods=['POST'])
+@login_required
+def admin_backfill_tareas():
+    if getattr(current_user, 'email', '') not in ['brenda@gmail.com', 'admin@obyra.com']:
+        flash('No tienes permisos para ejecutar el backfill.', 'danger')
+        return redirect(url_for('obras.lista'))
+
+    try:
+        etapas_procesadas = 0
+        tareas_creadas_total = 0
+
+        etapas = EtapaObra.query.all()
+
+        for etapa in etapas:
+            tareas_existentes = TareaEtapa.query.filter_by(etapa_id=etapa.id).count()
+            if tareas_existentes < 5:
+                tareas_nuevas = seed_tareas_para_etapa(etapa)
+                tareas_creadas_total += tareas_nuevas
+                etapas_procesadas += 1
+
+        db.session.commit()
+
+        flash(f'Backfill completado: {etapas_procesadas} etapas procesadas, {tareas_creadas_total} tareas creadas.', 'success')
+    except Exception as e:
+        db.session.rollback()
+        current_app.logger.exception("ERROR en backfill")
+        flash(f'Error en backfill: {str(e)}', 'danger')
+
+    return redirect(url_for('obras.lista'))
+
+
+@obras_bp.route('/etapas/<int:etapa_id>/tareas')
+@login_required
+def api_listar_tareas(etapa_id):
+    etapa = EtapaObra.query.get_or_404(etapa_id)
+
+    if etapa.obra.organizacion_id != current_user.organizacion_id:
+        return jsonify({'ok': False, 'error': 'Sin permisos'}), 403
+
+    if is_pm_global():
+        q = (TareaEtapa.query
+             .filter(TareaEtapa.etapa_id == etapa_id)
+             .options(db.joinedload(TareaEtapa.miembros).joinedload(TareaMiembro.usuario)))
+    else:
+        if not es_miembro_obra(etapa.obra_id, current_user.id):
+            return jsonify({'ok': False, 'error': 'Sin permisos'}), 403
+
+        q = (TareaEtapa.query
+             .join(TareaMiembro, TareaMiembro.tarea_id == TareaEtapa.id)
+             .filter(TareaEtapa.etapa_id == etapa_id,
+                     TareaMiembro.user_id == current_user.id)
+             .options(db.joinedload(TareaEtapa.miembros).joinedload(TareaMiembro.usuario)))
+
+    try:
+        tareas = q.order_by(TareaEtapa.id.asc()).all()
+        html = render_template('obras/_tareas_lista.html', tareas=tareas)
+        return jsonify({'ok': True, 'html': html})
+    except Exception as e:
+        return jsonify({'ok': False, 'error': f'Error al cargar tareas: {str(e)}'}), 500
+
+
+@obras_bp.route('/api/tareas/<int:tarea_id>/curva-s')
+@login_required
+def api_curva_s_tarea(tarea_id):
+    """API para obtener datos de curva S (PV/EV/AC) de una tarea"""
+    from evm_utils import curva_s_tarea
+
+    tarea = TareaEtapa.query.get_or_404(tarea_id)
+
+    if tarea.etapa.obra.organizacion_id != current_user.organizacion_id:
+        return jsonify({'ok': False, 'error': 'Sin permisos'}), 403
+
+    if 'operario' in _get_roles_usuario(current_user):
+        es_miembro = TareaMiembro.query.filter_by(
+            tarea_id=tarea_id,
+            user_id=current_user.id
+        ).first()
+        if not es_miembro:
+            return jsonify({'ok': False, 'error': 'Sin permisos para esta tarea'}), 403
+
+    desde_str = request.args.get('desde')
+    hasta_str = request.args.get('hasta')
+
+    desde = hasta = None
+    try:
+        if desde_str:
+            desde = datetime.strptime(desde_str, '%Y-%m-%d').date()
+        if hasta_str:
+            hasta = datetime.strptime(hasta_str, '%Y-%m-%d').date()
+    except ValueError:
+        return jsonify({'ok': False, 'error': 'Formato de fecha inválido. Use YYYY-MM-DD'}), 400
+
+    try:
+        curve_data = curva_s_tarea(tarea_id, desde, hasta)
+
+        task_info = {
+            'id': tarea.id,
+            'nombre': tarea.nombre,
+            'fecha_inicio': getattr(tarea, 'fecha_inicio', None).isoformat() if getattr(tarea, 'fecha_inicio', None) else None,
+            'fecha_fin': getattr(tarea, 'fecha_fin', None).isoformat() if getattr(tarea, 'fecha_fin', None) else None,
+            'presupuesto_mo': float(getattr(tarea, 'presupuesto_mo', 0) or 0),
+            'unidad': tarea.unidad,
+            'pct_completado': round(getattr(tarea, 'pct_completado', 0) or 0, 2)
+        }
+
+        return jsonify({
+            'ok': True,
+            'tarea': task_info,
+            'curva_s': curve_data,
+            'fecha_consulta': datetime.now().isoformat()
+        })
+
+    except Exception as e:
+        return jsonify({'ok': False, 'error': f'Error al calcular curva S: {str(e)}'}), 500
+
+
+@obras_bp.route('/tareas/eliminar/<int:tarea_id>', methods=['POST'])
+@login_required
+def eliminar_tarea(tarea_id):
+    tarea = TareaEtapa.query.get_or_404(tarea_id)
+    obra = tarea.etapa.obra
+
+    if not can_manage_obra(obra):
+        return jsonify({'success': False, 'error': 'Sin permisos para gestionar esta obra'}), 403
+
+    if tarea.etapa.obra.organizacion_id != current_user.organizacion_id:
+        return jsonify({'success': False, 'error': 'Sin permisos'}), 403
+
+    try:
+        obra = tarea.etapa.obra
+        db.session.delete(tarea)
+        obra.calcular_progreso_automatico()
+        db.session.commit()
+        return jsonify({'success': True})
+    except Exception as e:
+        db.session.rollback()
+        return jsonify({'success': False, 'error': str(e)}), 500
+
+
+@obras_bp.route('/api/tareas/bulk_delete', methods=['POST'])
+@login_required
+def api_tareas_bulk_delete():
+    data = request.get_json()
+    ids = data.get('ids', [])
+
+    if not ids:
+        return jsonify({'error': 'No se proporcionaron IDs', 'ok': False}), 400
+
+    primera_tarea = TareaEtapa.query.get(ids[0])
+    if not primera_tarea:
+        return jsonify({'error': 'Tarea no encontrada', 'ok': False}), 404
+
+    obra = primera_tarea.etapa.obra
+    if not can_manage_obra(obra):
+        return jsonify({'error': 'Sin permisos para gestionar esta obra', 'ok': False}), 403
+
+    data = request.get_json() or {}
+    ids = data.get("ids") or []
+
+    if not ids:
+        return jsonify({'error': 'IDs requeridos', 'ok': False}), 400
+
+    try:
+        task_ids = []
+        for task_id in ids:
+            try:
+                task_ids.append(int(task_id))
+            except (ValueError, TypeError):
+                continue
+
+        if not task_ids:
+            return jsonify({'error': 'IDs inválidos', 'ok': False}), 400
+
+        tareas = TareaEtapa.query.filter(TareaEtapa.id.in_(task_ids)).all()
+
+        if not tareas:
+            return jsonify({'error': 'No se encontraron tareas', 'ok': False}), 404
+
+        obras_a_actualizar = set()
+        for tarea in tareas:
+            try:
+                if tarea.etapa and tarea.etapa.obra and tarea.etapa.obra.organizacion_id != current_user.organizacion_id:
+                    return jsonify({'error': 'Sin permisos para algunas tareas', 'ok': False}), 403
+                if tarea.etapa and tarea.etapa.obra:
+                    obras_a_actualizar.add(tarea.etapa.obra)
+            except AttributeError as e:
+                current_app.logger.warning(f"Error accediendo a relaciones de tarea {tarea.id}: {str(e)}")
+                continue
+
+        deleted = 0
+        for tarea in tareas:
+            try:
+                db.session.delete(tarea)
+                deleted += 1
+            except Exception as e:
+                current_app.logger.warning(f"Error eliminando tarea {tarea.id}: {str(e)}")
+                continue
+
+        for obra in obras_a_actualizar:
+            try:
+                obra.calcular_progreso_automatico()
+            except Exception as e:
+                current_app.logger.warning(f"Error recalculando progreso para obra {obra.id}: {str(e)}")
+                continue
+
+        db.session.commit()
+        return jsonify({'ok': True, 'deleted': deleted})
+
+    except Exception:
+        db.session.rollback()
+        return jsonify({'error': 'Error interno del servidor', 'ok': False}), 500
+
+
+@obras_bp.route('/api/etapas/bulk_delete', methods=['POST'])
+@login_required
+def api_etapas_bulk_delete():
+    data = request.get_json()
+    ids = data.get('ids', [])
+
+    if not ids:
+        return jsonify({'error': 'No se proporcionaron IDs', 'ok': False}), 400
+
+    primera_etapa = EtapaObra.query.get(ids[0])
+    if not primera_etapa:
+        return jsonify({'error': 'Etapa no encontrada', 'ok': False}), 404
+
+    obra = primera_etapa.obra
+    if not can_manage_obra(obra):
+        return jsonify({'error': 'Sin permisos para gestionar esta obra', 'ok': False}), 403
+
+    data = request.get_json() or {}
+    ids = data.get("ids") or []
+
+    if not ids:
+        return jsonify({'error': 'IDs requeridos', 'ok': False}), 400
+
+    try:
+        etapas = EtapaObra.query.filter(EtapaObra.id.in_(ids)).all()
+
+        obras_a_actualizar = set()
+        for etapa in etapas:
+            if etapa.obra.organizacion_id != current_user.organizacion_id:
+                return jsonify({'error': 'Sin permisos para algunas etapas', 'ok': False}), 403
+            obras_a_actualizar.add(etapa.obra)
+
+        deleted = 0
+        for etapa in etapas:
+            db.session.delete(etapa)
+            deleted += 1
+
+        for obra in obras_a_actualizar:
+            obra.calcular_progreso_automatico()
+
+        db.session.commit()
+        return jsonify({'ok': True, 'deleted': deleted})
+
+    except Exception as e:
+        db.session.rollback()
+        return jsonify({'error': str(e), 'ok': False}), 500
+
+
+@obras_bp.route('/geocodificar-todas', methods=['POST'])
+@login_required
+def geocodificar_todas():
+    if not is_admin():
+        flash('Solo los administradores pueden ejecutar esta acción.', 'danger')
+        return redirect(url_for('obras.lista'))
+
+    try:
+        from geocoding import geocodificar_obras_existentes
+        exitosas, fallidas = geocodificar_obras_existentes()
+
+        if exitosas > 0:
+            flash(f'Geocodificación completada: {exitosas} obras actualizadas, {fallidas} fallaron.', 'success')
+        else:
+            flash('No se pudieron geocodificar las obras. Verifica las direcciones.', 'warning')
+
+    except Exception as e:
+        flash(f'Error en la geocodificación: {str(e)}', 'danger')
+
+    return redirect(url_for('obras.lista'))
+
+
+@obras_bp.route('/eliminar/<int:obra_id>', methods=['POST'])
+@login_required
+def eliminar_obra(obra_id):
+    if getattr(current_user, 'email', '') not in ['brenda@gmail.com', 'admin@obyra.com']:
+        flash('No tienes permisos para eliminar obras.', 'danger')
+        return redirect(url_for('obras.lista'))
+
+    obra = Obra.query.filter_by(id=obra_id, organizacion_id=current_user.organizacion_id).first_or_404()
+    nombre_obra = obra.nombre
+
+    try:
+        AsignacionObra.query.filter_by(obra_id=obra_id).delete()
+
+        for etapa in obra.etapas:
+            TareaEtapa.query.filter_by(etapa_id=etapa.id).delete()
+
+        EtapaObra.query.filter_by(obra_id=obra_id).delete()
+
+        db.session.delete(obra)
+        db.session.commit()
+
+        flash(f'La obra "{nombre_obra}" ha sido eliminada exitosamente.', 'success')
+    except Exception:
+        db.session.rollback()
+        flash('Error al eliminar la obra. Inténtalo nuevamente.', 'danger')
+
+    return redirect(url_for('obras.lista'))
+
+
+@obras_bp.route('/super-admin/reiniciar-sistema', methods=['POST'])
+@login_required
+def reiniciar_sistema():
+    if getattr(current_user, 'email', '') not in ['brenda@gmail.com', 'admin@obyra.com']:
+        flash('No tienes permisos para reiniciar el sistema.', 'danger')
+        return redirect(url_for('obras.lista'))
+
+    try:
+        AsignacionObra.query.delete()
+        TareaEtapa.query.delete()
+        EtapaObra.query.delete()
+        Obra.query.delete()
+
+        db.session.commit()
+        flash('Sistema reiniciado exitosamente. Todas las obras han sido eliminadas.', 'success')
+    except Exception:
+        db.session.rollback()
+        flash('Error al reiniciar el sistema. Inténtalo nuevamente.', 'danger')
+
+    return redirect(url_for('obras.lista'))
+
+
+# ==== CERTIFICACIONES ====
+
+@obras_bp.route('/<int:id>/certificar_avance', methods=['POST'])
+@login_required
+def certificar_avance(id):
+    """Compat wrapper: crea certificación usando el flujo 2.0."""
+    obra = Obra.query.get_or_404(id)
+
+    membership = get_current_membership()
+    if not membership or membership.org_id != obra.organizacion_id or membership.role not in ('admin', 'project_manager'):
+        flash('No tienes permisos para certificar avances.', 'danger')
+        return redirect(url_for('obras.detalle', id=id))
+
+    porcentaje_avance = request.form.get('porcentaje_avance') or request.form.get('porcentaje')
+    if not porcentaje_avance:
+        flash('El porcentaje de avance es obligatorio.', 'danger')
+        return redirect(url_for('obras.detalle', id=id))
+
+    periodo_desde = _parse_date(request.form.get('periodo_desde'))
+    periodo_hasta = _parse_date(request.form.get('periodo_hasta'))
+    notas = request.form.get('notas')
+
+    try:
+        porcentaje = Decimal(str(porcentaje_avance).replace(',', '.'))
+        cert = create_certification(
+            obra,
+            current_user,
+            porcentaje,
+            periodo=(periodo_desde, periodo_hasta),
+            notas=notas,
+            aprobar=True,
+        )
+        db.session.commit()
+        flash(
+            f'Se registró la certificación #{cert.id} por {porcentaje}% correctamente.',
+            'success',
+        )
     except Exception as exc:
         db.session.rollback()
-        current_app.logger.exception('Error confirmando presupuesto %s: %s', id, exc)
-        mensaje = f'Error al confirmar obra: {str(exc)}'
-        if wants_json:
-            return jsonify({'error': mensaje}), 500
-        flash(mensaje, 'danger')
-        return redirect(url_for('presupuestos.detalle', id=id))
-
-    obra_creada_id = nueva_obra.id if nueva_obra else None
-    obra_nombre = nueva_obra.nombre if nueva_obra else ''
-    estado_respuesta = presupuesto.estado
-
-    mensaje_exito = f'¡Presupuesto {presupuesto.numero} confirmado! Obra "{obra_nombre}" creada correctamente.'
-    flash(mensaje_exito, 'success')
-
-    _registrar_evento_confirmacion(
-        org_id=org_id,
-        obra_id=obra_creada_id,
-        presupuesto_id=presupuesto.id,
-        usuario_id=getattr(current_user, 'id', None),
-        trigger=trigger_source,
+        flash(f'Error al registrar certificación: {exc}', 'danger')
+
+    return redirect(url_for('obras.detalle', id=id))
+
+
+@obras_bp.route('/<int:id>/actualizar_progreso', methods=['POST'])
+@login_required
+def actualizar_progreso_automatico(id):
+    roles = _get_roles_usuario(current_user)
+    if not any(r in roles for r in ['administrador', 'tecnico', 'admin']):
+        flash('No tienes permisos para actualizar el progreso.', 'danger')
+        return redirect(url_for('obras.detalle', id=id))
+
+    obra = Obra.query.get_or_404(id)
+
+    try:
+        progreso_anterior = obra.progreso
+        nuevo_progreso = obra.calcular_progreso_automatico()
+
+        db.session.commit()
+
+        flash(f'Progreso actualizado de {progreso_anterior}% a {nuevo_progreso}%.', 'success')
+
+    except Exception as e:
+        db.session.rollback()
+        flash(f'Error al actualizar progreso: {str(e)}', 'danger')
+
+    return redirect(url_for('obras.detalle', id=id))
+
+
+@obras_bp.route('/tarea/<int:id>/actualizar_estado', methods=['POST'])
+@login_required
+def actualizar_estado_tarea(id):
+    tarea = TareaEtapa.query.get_or_404(id)
+    obra = tarea.etapa.obra
+
+    is_admin_like = is_admin() or ('tecnico' in _get_roles_usuario(current_user))
+    is_responsible = tarea.responsable_id == current_user.id
+
+    asignado = db.session.query(TareaResponsables.id)\
+        .filter_by(tarea_id=tarea.id, user_id=current_user.id).first()
+
+    if not (is_admin_like or is_responsible or asignado):
+        flash('No tienes permisos para actualizar esta tarea.', 'danger')
+        return redirect(url_for('obras.detalle', id=obra.id))
+
+    nuevo_estado = request.form.get('estado')
+    porcentaje_avance = request.form.get('porcentaje_avance')
+
+    if nuevo_estado not in ['pendiente', 'en_curso', 'completada', 'cancelada']:
+        flash('Estado no válido.', 'danger')
+        return redirect(url_for('obras.detalle', id=obra.id))
+
+    try:
+        tarea.estado = nuevo_estado
+
+        if porcentaje_avance:
+            tarea.porcentaje_avance = Decimal(str(porcentaje_avance).replace(',', '.'))
+
+        if nuevo_estado == 'completada':
+            tarea.porcentaje_avance = Decimal('100')
+            tarea.fecha_fin_real = date.today()
+        elif nuevo_estado == 'en_curso' and not tarea.fecha_inicio_real:
+            tarea.fecha_inicio_real = date.today()
+
+        obra.calcular_progreso_automatico()
+
+        db.session.commit()
+        flash('Estado de tarea actualizado exitosamente.', 'success')
+
+    except ValueError:
+        flash('Porcentaje de avance no válido.', 'danger')
+    except Exception as e:
+        db.session.rollback()
+        flash(f'Error al actualizar tarea: {str(e)}', 'danger')
+
+    return redirect(url_for('obras.detalle', id=obra.id))
+
+
+@obras_bp.route('/tareas/<int:tarea_id>/asignar', methods=['POST'])
+@login_required
+def tarea_asignar(tarea_id):
+    roles = _get_roles_usuario(current_user)
+    if not any(r in roles for r in ['administrador', 'tecnico', 'admin']):
+        return jsonify(ok=False, error="Sin permiso"), 403
+
+    tarea = TareaEtapa.query.get_or_404(tarea_id)
+
+    if tarea.etapa.obra.organizacion_id != current_user.organizacion_id:
+        return jsonify(ok=False, error="Sin permiso"), 403
+
+    data = request.get_json(force=True) or {}
+    user_ids = list({int(x) for x in data.get("user_ids", [])})
+
+    try:
+        TareaResponsables.query.filter_by(tarea_id=tarea.id).delete()
+
+        for uid in user_ids:
+            usuario = Usuario.query.filter_by(id=uid, organizacion_id=current_user.organizacion_id).first()
+            if usuario:
+                asignacion = TareaResponsables(tarea_id=tarea.id, user_id=uid)
+                db.session.add(asignacion)
+
+        db.session.commit()
+        return jsonify(ok=True, count=len(user_ids))
+
+    except Exception as e:
+        db.session.rollback()
+        return jsonify(ok=False, error=str(e)), 500
+
+
+@obras_bp.route('/<int:id>/certificaciones', methods=['GET', 'POST'])
+@login_required
+def historial_certificaciones(id):
+    obra = Obra.query.filter_by(id=id, organizacion_id=get_current_org_id()).first_or_404()
+    membership = get_current_membership()
+
+    if request.method == 'POST':
+        payload = request.get_json(silent=True) or request.form
+        if not membership or membership.role not in ('admin', 'project_manager'):
+            error_msg = 'No tienes permisos para crear certificaciones.'
+            if request.is_json:
+                return jsonify(ok=False, error=error_msg), 403
+            flash(error_msg, 'danger')
+            return redirect(url_for('obras.historial_certificaciones', id=id))
+
+        cert_id = payload.get('certificacion_id')
+        periodo = (
+            _parse_date(payload.get('periodo_desde')),
+            _parse_date(payload.get('periodo_hasta')),
+        )
+        aprobar_flag = str(payload.get('aprobar', 'true')).lower() in {'1', 'true', 'yes', 'y', 'on'}
+        notas = payload.get('notas')
+
+        try:
+            if cert_id:
+                cert = WorkCertification.query.get_or_404(int(cert_id))
+                if cert.obra_id != obra.id:
+                    abort(404)
+                if payload.get('porcentaje'):
+                    cert.porcentaje_avance = Decimal(str(payload['porcentaje']).replace(',', '.'))
+                if aprobar_flag and cert.estado != 'aprobada':
+                    cert.marcar_aprobada(current_user)
+                if periodo[0] or periodo[1]:
+                    cert.periodo_desde, cert.periodo_hasta = periodo
+                if notas is not None:
+                    cert.notas = notas
+                db.session.commit()
+                response = {'ok': True, 'certificacion_id': cert.id, 'estado': cert.estado}
+                if request.is_json:
+                    return jsonify(response)
+                flash('Certificación actualizada correctamente.', 'success')
+                return redirect(url_for('obras.historial_certificaciones', id=id))
+
+            porcentaje_raw = payload.get('porcentaje') or payload.get('porcentaje_avance')
+            if not porcentaje_raw:
+                raise ValueError('Debes indicar el porcentaje de avance a certificar.')
+
+            porcentaje = Decimal(str(porcentaje_raw).replace(',', '.'))
+            cert = create_certification(
+                obra,
+                current_user,
+                porcentaje,
+                periodo=periodo,
+                notas=notas,
+                aprobar=aprobar_flag,
+                fuente=payload.get('fuente', 'tareas'),
+            )
+            db.session.commit()
+            response = {'ok': True, 'certificacion_id': cert.id, 'estado': cert.estado}
+            if request.is_json:
+                return jsonify(response)
+            flash('Certificación creada correctamente.', 'success')
+            return redirect(url_for('obras.historial_certificaciones', id=id))
+        except Exception as exc:
+            db.session.rollback()
+            if request.is_json:
+                return jsonify(ok=False, error=str(exc)), 400
+            flash(f'Error al crear la certificación: {exc}', 'danger')
+            return redirect(url_for('obras.historial_certificaciones', id=id))
+
+    resumen = certification_totals(obra)
+    pendientes = build_pending_entries(obra)
+    aprobadas = approved_entries(obra)
+    pct_aprobado, pct_borrador, pct_sugerido = pending_percentage(obra)
+    context = resolve_budget_context(obra)
+    puede_aprobar = membership and membership.role in ('admin', 'project_manager')
+
+    if request.args.get('format') == 'json':
+        return jsonify(
+            ok=True,
+            resumen={k: str(v) for k, v in resumen.items()},
+            pendientes=[
+                {**row, 'porcentaje': str(row['porcentaje']), 'monto_ars': str(row['monto_ars']), 'monto_usd': str(row['monto_usd'])}
+                for row in pendientes
+            ],
+            aprobadas=[
+                {
+                    **row,
+                    'porcentaje': str(row['porcentaje']),
+                    'monto_ars': str(row['monto_ars']),
+                    'monto_usd': str(row['monto_usd']),
+                    'pagado_ars': str(row['pagado_ars']),
+                    'pagado_usd': str(row['pagado_usd']),
+                    'saldo_ars': str(row['saldo_ars']),
+                    'saldo_usd': str(row['saldo_usd']),
+                }
+                for row in aprobadas
+            ],
+            porcentajes={
+                'aprobado': str(pct_aprobado),
+                'borrador': str(pct_borrador),
+                'sugerido': str(pct_sugerido),
+            },
+        )
+
+    return render_template(
+        'obras/certificaciones.html',
+        obra=obra,
+        pendientes=pendientes,
+        certificaciones_aprobadas=aprobadas,
+        resumen=resumen,
+        porcentajes=(pct_aprobado, pct_borrador, pct_sugerido),
+        puede_aprobar=bool(puede_aprobar),
+        contexto=context,
     )
 
-    if notificar:
-        current_app.logger.info(
-            'Confirmación de presupuesto %s solicitó notificación por email (pendiente de implementación).',
-            presupuesto.numero
+
+@obras_bp.route('/certificacion/<int:id>/desactivar', methods=['POST'])
+@login_required
+def desactivar_certificacion(id):
+    roles = _get_roles_usuario(current_user)
+    if 'administrador' not in roles and 'admin' not in roles:
+        flash('Solo los administradores pueden desactivar certificaciones.', 'danger')
+        return redirect(url_for('reportes.dashboard'))
+
+    certificacion = CertificacionAvance.query.get_or_404(id)
+    obra = certificacion.obra
+
+    try:
+        certificacion.activa = False
+        obra.costo_real -= certificacion.costo_certificado
+        obra.calcular_progreso_automatico()
+        db.session.commit()
+        flash('Certificación desactivada exitosamente.', 'success')
+
+    except Exception as e:
+        db.session.rollback()
+        flash(f'Error al desactivar certificación: {str(e)}', 'danger')
+
+    return redirect(url_for('obras.historial_certificaciones', id=obra.id))
+
+
+@obras_bp.route('/certificaciones/<int:cert_id>/pagos', methods=['POST'])
+@login_required
+def registrar_pago_certificacion(cert_id):
+    certificacion = WorkCertification.query.get_or_404(cert_id)
+    obra = certificacion.obra
+
+    membership = get_current_membership()
+    if not membership or membership.org_id != obra.organizacion_id or membership.role not in ('admin', 'project_manager'):
+        error_msg = 'No tienes permisos para registrar pagos.'
+        if request.is_json:
+            return jsonify(ok=False, error=error_msg), 403
+        flash(error_msg, 'danger')
+        return redirect(url_for('obras.historial_certificaciones', id=obra.id))
+
+    data = request.get_json(silent=True) or request.form
+    monto_raw = data.get('monto')
+    metodo = data.get('metodo') or data.get('metodo_pago')
+    if not monto_raw or not metodo:
+        msg = 'Debe indicar monto y método de pago.'
+        if request.is_json:
+            return jsonify(ok=False, error=msg), 400
+        flash(msg, 'danger')
+        return redirect(url_for('obras.historial_certificaciones', id=obra.id))
+
+    moneda = (data.get('moneda') or 'ARS').upper()
+    notas = data.get('notas')
+    tc_usd = data.get('tc_usd') or data.get('tc_usd_pago')
+    fecha_pago = _parse_date(data.get('fecha_pago'))
+    operario_id = data.get('operario_id') or data.get('usuario_id')
+    try:
+        operario_id = int(operario_id) if operario_id else None
+    except (TypeError, ValueError):
+        operario_id = None
+
+    try:
+        monto = Decimal(str(monto_raw).replace(',', '.'))
+        payment = register_payment(
+            certificacion,
+            obra,
+            current_user,
+            monto=monto,
+            metodo=metodo,
+            moneda=moneda,
+            fecha=fecha_pago,
+            tc_usd=Decimal(str(tc_usd).replace(',', '.')) if tc_usd else None,
+            notas=notas,
+            operario_id=operario_id,
+            comprobante_url=data.get('comprobante_url'),
         )
-
-    obra_url = url_for('obras.detalle', id=obra_creada_id) if obra_creada_id else None
-
-    if wants_json:
-        return jsonify({
-            'status': 'ok',
-            'message': mensaje_exito,
-            'obra_id': obra_creada_id,
-            'obra_url': obra_url,
-            'redirect_url': obra_url,
-            'presupuesto_estado': estado_respuesta,
-            'trigger': trigger_source
-        })
-
-    return redirect(obra_url or url_for('presupuestos.detalle', id=id))
-@presupuestos_bp.route('/<int:id>/perder', methods=['POST'])
-@login_required
-def marcar_presupuesto_perdido(id: int):
-    """Marca un presupuesto como perdido y registra el motivo."""
-
-    if not current_user.puede_acceder_modulo('presupuestos') or current_user.rol not in ['administrador', 'tecnico']:
-        return jsonify({'error': 'No tienes permisos para modificar presupuestos.'}), 403
-
-    presupuesto = Presupuesto.query.filter(
-        Presupuesto.id == id,
-        Presupuesto.organizacion_id == current_user.organizacion_id,
-        Presupuesto.deleted_at.is_(None)
-    ).first_or_404()
-
-    if presupuesto.estado != 'borrador':
-        return jsonify({'error': 'Solo los presupuestos en borrador pueden marcarse como perdidos.'}), 400
-
-    data = request.get_json(silent=True) or request.form
-    motivo_principal = _clean_text(data.get('motivo')) if data else None
-    detalle = _clean_text(data.get('detalle')) if data else None
-
-    if not motivo_principal and not detalle:
-        return jsonify({'error': 'Indica al menos un motivo para registrar el cambio.'}), 400
-
-    if motivo_principal and detalle:
-        motivo = f"{motivo_principal} - {detalle}"
-    else:
-        motivo = motivo_principal or detalle
-
-    presupuesto.estado = 'perdido'
-    presupuesto.perdido_motivo = motivo
-    presupuesto.perdido_fecha = dt.datetime.utcnow()
-    presupuesto.confirmado_como_obra = False
-
-    try:
         db.session.commit()
-        actor = getattr(current_user, 'email', None) or str(getattr(current_user, 'id', 'desconocido'))
-        current_app.logger.info(
-            'Presupuesto %s marcado como perdido por %s',
-            presupuesto.numero,
-            actor
-        )
-        return jsonify({'mensaje': 'Presupuesto archivado como perdido.'})
+        payload = {'ok': True, 'pago_id': payment.id, 'certificacion_id': certificacion.id}
+        if request.is_json:
+            return jsonify(payload)
+        flash('Pago registrado correctamente.', 'success')
+    except Exception as exc:
+        db.session.rollback()
+        if request.is_json:
+            return jsonify(ok=False, error=str(exc)), 400
+        flash(f'Error al registrar el pago: {exc}', 'danger')
+
+    return redirect(url_for('obras.historial_certificaciones', id=obra.id))
+
+
+@obras_bp.route('/<int:obra_id>/etapas/<int:etapa_id>/eliminar', methods=['POST'])
+@login_required
+def eliminar_etapa(obra_id, etapa_id):
+    roles = _get_roles_usuario(current_user)
+    if not any(r in roles for r in ['administrador', 'tecnico', 'admin']):
+        flash('No tienes permisos para eliminar etapas.', 'danger')
+        return redirect(url_for('obras.detalle', id=obra_id))
+
+    obra = Obra.query.filter_by(id=obra_id, organizacion_id=current_user.organizacion_id).first_or_404()
+    etapa = EtapaObra.query.filter_by(id=etapa_id, obra_id=obra_id).first_or_404()
+
+    try:
+        nombre_etapa = etapa.nombre
+        db.session.delete(etapa)
+        obra.calcular_progreso_automatico()
+        db.session.commit()
+        flash(f'Etapa "{nombre_etapa}" eliminada exitosamente.', 'success')
+
+    except Exception as e:
+        db.session.rollback()
+        flash(f'Error al eliminar etapa: {str(e)}', 'danger')
+
+    return redirect(url_for('obras.detalle', id=obra_id))
+
+
+@obras_bp.route('/etapa/<int:etapa_id>/cambiar_estado', methods=['POST'])
+@login_required
+def cambiar_estado_etapa(etapa_id):
+    roles = _get_roles_usuario(current_user)
+    if not any(r in roles for r in ['administrador', 'tecnico', 'admin']):
+        flash('No tienes permisos para cambiar el estado de etapas.', 'danger')
+        return redirect(url_for('reportes.dashboard'))
+
+    etapa = EtapaObra.query.get_or_404(etapa_id)
+    nuevo_estado = request.form.get('estado')
+
+    estados_validos = ['pendiente', 'en_curso', 'pausada', 'finalizada']
+    if nuevo_estado not in estados_validos:
+        flash('Estado no válido.', 'danger')
+        return redirect(url_for('obras.detalle', id=etapa.obra_id))
+
+    try:
+        estado_anterior = etapa.estado
+        etapa.estado = nuevo_estado
+
+        if nuevo_estado == 'finalizada':
+            for tarea in etapa.tareas.filter_by(estado='pendiente'):
+                tarea.estado = 'completada'
+
+        etapa.obra.calcular_progreso_automatico()
+
+        db.session.commit()
+        flash(f'Estado de etapa "{etapa.nombre}" cambiado de "{estado_anterior}" a "{nuevo_estado}".', 'success')
+
+    except Exception as e:
+        db.session.rollback()
+        flash(f'Error al cambiar estado: {str(e)}', 'danger')
+
+    return redirect(url_for('obras.detalle', id=etapa.obra_id))
+
+
+# ===== ENDPOINTS PARA SISTEMA DE APROBACIONES =====
+
+@obras_bp.route("/avances/<int:avance_id>/aprobar", methods=['POST'])
+@login_required
+def aprobar_avance(avance_id):
+    from utils.permissions import can_approve_avance
+
+    av = TareaAvance.query.get_or_404(avance_id)
+
+    if not can_approve_avance(current_user, av):
+        return jsonify(ok=False, error="Sin permiso"), 403
+
+    if av.status == "aprobado":
+        return jsonify(ok=True)
+
+    try:
+        av.status = "aprobado"
+        av.confirmed_by = current_user.id
+        av.confirmed_at = datetime.utcnow()
+
+        t = TareaEtapa.query.get(av.tarea_id)
+        if t and not t.fecha_inicio_real:
+            t.fecha_inicio_real = datetime.utcnow()
+
+        db.session.commit()
+        return jsonify(ok=True)
+
     except Exception:
         db.session.rollback()
-        current_app.logger.exception('Error marcando presupuesto %s como perdido', id)
-        return jsonify({'error': 'No se pudo actualizar el presupuesto.'}), 500
-
-
-@presupuestos_bp.route('/<int:id>/restaurar', methods=['POST'])
-@login_required
-def restaurar_presupuesto(id: int):
-    """Restaura un presupuesto perdido a estado borrador."""
-
-    if not current_user.puede_acceder_modulo('presupuestos') or current_user.rol not in ['administrador', 'tecnico']:
-        return jsonify({'error': 'No tienes permisos para modificar presupuestos.'}), 403
-
-    presupuesto = Presupuesto.query.filter(
-        Presupuesto.id == id,
-        Presupuesto.organizacion_id == current_user.organizacion_id,
-        Presupuesto.deleted_at.is_(None)
-    ).first_or_404()
-
-    if presupuesto.estado != 'perdido':
-        return jsonify({'error': 'Solo los presupuestos perdidos pueden restaurarse.'}), 400
-
-    presupuesto.estado = 'borrador'
-    presupuesto.perdido_fecha = None
-    presupuesto.perdido_motivo = None
-
-    try:
+        current_app.logger.exception("Error en aprobar_avance")
+        return jsonify(ok=False, error="Error interno"), 500
+
+
+@obras_bp.route("/avances/<int:avance_id>/rechazar", methods=['POST'])
+@login_required
+def rechazar_avance(avance_id):
+    from utils.permissions import can_approve_avance
+
+    av = TareaAvance.query.get_or_404(avance_id)
+
+    if not can_approve_avance(current_user, av):
+        return jsonify(ok=False, error="Sin permiso"), 403
+
+    try:
+        av.status = "rechazado"
+        av.reject_reason = request.form.get("motivo")
+        av.confirmed_by = current_user.id
+        av.confirmed_at = datetime.utcnow()
+
         db.session.commit()
-        actor = getattr(current_user, 'email', None) or str(getattr(current_user, 'id', 'desconocido'))
-        current_app.logger.info(
-            'Presupuesto %s restaurado a borrador por %s',
-            presupuesto.numero,
-            actor
-        )
-        return jsonify({'mensaje': 'Presupuesto restaurado a borrador.'})
+        return jsonify(ok=True)
+
     except Exception:
         db.session.rollback()
-        current_app.logger.exception('Error restaurando presupuesto %s', id)
-        return jsonify({'error': 'No se pudo restaurar el presupuesto.'}), 500
-
-
-@presupuestos_bp.route('/<int:id>/eliminar', methods=['POST'])
-@login_required
-def eliminar_presupuesto(id: int):
-    """Realiza un soft-delete del presupuesto seleccionado."""
-
-    if not current_user.puede_acceder_modulo('presupuestos') or current_user.rol != 'administrador':
-        return jsonify({'error': 'Solo los administradores pueden eliminar presupuestos.'}), 403
-
-    presupuesto = Presupuesto.query.filter(
-        Presupuesto.id == id,
-        Presupuesto.organizacion_id == current_user.organizacion_id,
-        Presupuesto.deleted_at.is_(None)
-    ).first_or_404()
-
-    if presupuesto.estado not in ['borrador', 'perdido']:
-        return jsonify({'error': 'Solo los presupuestos en borrador o perdidos pueden eliminarse.'}), 400
-
-    presupuesto.estado = 'eliminado'
-    presupuesto.deleted_at = dt.datetime.utcnow()
-
-    try:
+        current_app.logger.exception("Error en rechazar_avance")
+        return jsonify(ok=False, error="Error interno"), 500
+
+
+@obras_bp.route('/<int:obra_id>/wizard/tareas', methods=['POST'])
+@login_required
+def wizard_crear_tareas(obra_id):
+    """Wizard: creación masiva de tareas/miembros en un paso."""
+    obra = Obra.query.get_or_404(obra_id)
+    if not can_manage_obra(obra):
+        return jsonify(ok=False, error="Sin permisos para gestionar esta obra"), 403
+
+    try:
+        data = request.get_json()
+        if not data:
+            return jsonify(ok=False, error="JSON requerido"), 400
+
+        etapas_data = data.get('etapas', [])
+        evitar_duplicados = data.get('evitar_duplicados', True)
+
+        if not etapas_data:
+            return jsonify(ok=False, error="Se requiere al menos una etapa"), 400
+
+        creadas = 0
+        ya_existian = 0
+        asignaciones_creadas = 0
+
+        db.session.begin()
+        current_app.logger.info(f"WIZARD: Creando tareas para obra {obra_id}")
+
+        for etapa_data in etapas_data:
+            etapa_id = etapa_data.get('etapa_id')
+            tareas_data = etapa_data.get('tareas', [])
+
+            etapa = EtapaObra.query.filter_by(id=etapa_id, obra_id=obra_id).first()
+            if not etapa:
+                db.session.rollback()
+                return jsonify(ok=False, error=f"Etapa {etapa_id} no existe en esta obra"), 400
+
+            for tarea_data in tareas_data:
+                nombre = tarea_data.get('nombre')
+                inicio = tarea_data.get('inicio')
+                fin = tarea_data.get('fin')
+                horas_estimadas = tarea_data.get('horas_estimadas')
+                unidad = tarea_data.get('unidad', 'h')
+                responsable_id = tarea_data.get('responsable_id')
+
+                if not nombre:
+                    db.session.rollback()
+                    return jsonify(ok=False, error="Nombre de tarea requerido"), 400
+
+                if responsable_id:
+                    miembro = ObraMiembro.query.filter_by(obra_id=obra_id, usuario_id=responsable_id).first()
+                    if not miembro:
+                        db.session.rollback()
+                        return jsonify(ok=False, error=f"Usuario {responsable_id} no es miembro de esta obra"), 400
+
+                fecha_inicio_plan = None
+                fecha_fin_plan = None
+
+                if inicio:
+                    try:
+                        fecha_inicio_plan = datetime.strptime(inicio, '%Y-%m-%d').date()
+                    except ValueError:
+                        db.session.rollback()
+                        return jsonify(ok=False, error=f"Fecha inicio inválida: {inicio}"), 400
+
+                if fin:
+                    try:
+                        fecha_fin_plan = datetime.strptime(fin, '%Y-%m-%d').date()
+                    except ValueError:
+                        db.session.rollback()
+                        return jsonify(ok=False, error=f"Fecha fin inválida: {fin}"), 400
+
+                tarea_existente = None
+                if evitar_duplicados:
+                    tarea_existente = TareaEtapa.query.filter_by(etapa_id=etapa_id, nombre=nombre).first()
+
+                if tarea_existente:
+                    ya_existian += 1
+                    tarea = tarea_existente
+                    if fecha_inicio_plan:
+                        tarea.fecha_inicio_plan = fecha_inicio_plan
+                    if fecha_fin_plan:
+                        tarea.fecha_fin_plan = fecha_fin_plan
+                    if horas_estimadas:
+                        tarea.horas_estimadas = horas_estimadas
+                    if unidad:
+                        tarea.unidad = unidad
+                    if responsable_id:
+                        tarea.responsable_id = responsable_id
+                else:
+                    tarea = TareaEtapa(
+                        etapa_id=etapa_id,
+                        nombre=nombre,
+                        descripcion="Creada via wizard",
+                        estado='pendiente',
+                        fecha_inicio_plan=fecha_inicio_plan,
+                        fecha_fin_plan=fecha_fin_plan,
+                        horas_estimadas=horas_estimadas,
+                        unidad=unidad,
+                        responsable_id=responsable_id
+                    )
+                    db.session.add(tarea)
+                    db.session.flush()
+                    creadas += 1
+
+                if responsable_id:
+                    asignacion_existente = TareaMiembro.query.filter_by(
+                        tarea_id=tarea.id, user_id=responsable_id
+                    ).first()
+                    if not asignacion_existente:
+                        asignacion = TareaMiembro(tarea_id=tarea.id, user_id=responsable_id, cuota_objetivo=None)
+                        db.session.add(asignacion)
+                        asignaciones_creadas += 1
+
         db.session.commit()
-        actor = getattr(current_user, 'email', None) or str(getattr(current_user, 'id', 'desconocido'))
-        current_app.logger.info(
-            'Presupuesto %s eliminado por %s',
-            presupuesto.numero,
-            actor
-        )
-        return jsonify({'mensaje': 'Presupuesto eliminado correctamente.'})
-    except Exception:
-        db.session.rollback()
-        current_app.logger.exception('Error eliminando presupuesto %s', id)
-        return jsonify({'error': 'No se pudo eliminar el presupuesto.'}), 500
-
-
-@presupuestos_bp.route("/guardar", methods=["POST"])
-@login_required
-def guardar_presupuesto():
-    """Guarda presupuesto con opción de crear obra nueva o usar existente"""
-    if not current_user.puede_acceder_modulo('presupuestos'):
-        return jsonify({'error': 'Sin permisos'}), 403
-    
-    data = request.form or request.json
-
-    obra_id = data.get("obra_id")  # id si seleccionó obra existente
-    crear_nueva = data.get("crear_nueva_obra") == "1"
-    
-    try:
-        if crear_nueva:
-            # Crear nueva obra con los datos del formulario
-            obra = Obra(
-                nombre = data.get("obra_nombre") or "Obra sin nombre",
-                organizacion_id = current_user.organizacion_id,  # Usar organizacion_id del sistema actual
-                cliente_nombre = data.get("cliente_nombre"),
-                cliente_email  = data.get("cliente_email"),
-                cliente_telefono = data.get("cliente_telefono"),
-                direccion = data.get("direccion"),
-                ciudad    = data.get("ciudad"),
-                provincia = data.get("provincia"),
-                pais      = data.get("pais") or "Argentina",
-                codigo_postal = data.get("codigo_postal"),
-                referencia = data.get("referencia"),
-                notas = data.get("obra_notas"),
-                estado = 'planificacion'
-            )
-            db.session.add(obra)
-            db.session.flush()   # obtiene obra.id
-            obra_id = obra.id
-        else:
-            obra = Obra.query.get(obra_id) if obra_id else None
-
-        # Generar número de presupuesto único
-        ultimo_numero = db.session.query(db.func.max(Presupuesto.numero)).scalar()
-        if ultimo_numero and ultimo_numero.startswith('PRES-'):
-            try:
-                siguiente_num = int(ultimo_numero.split('-')[1]) + 1
-            except:
-                siguiente_num = 1
-        else:
-            siguiente_num = 1
-
-        # Asegurar que el número sea único
-        while True:
-            numero = f"PRES-{siguiente_num:04d}"
-            existe = Presupuesto.query.filter_by(numero=numero).first()
-            if not existe:
-                break
-            siguiente_num += 1
-
-        iva_valor = _to_decimal(data.get("iva_porcentaje") or '21')
-        try:
-            iva_valor = iva_valor.quantize(Decimal('0.01'), rounding=ROUND_HALF_UP)
-        except InvalidOperation:
-            iva_valor = Decimal('21.00')
-
-        # Crear presupuesto asociado
-        p = Presupuesto(
-            obra_id = obra_id,
-            numero = numero,
-            organizacion_id = current_user.organizacion_id,
-            observaciones = data.get("observaciones"),
-            iva_porcentaje = iva_valor,
-            estado = 'borrador'
-        )
-
-        # Agregar campos adicionales si están disponibles
-        superficie_val = data.get("superficie")
-        superficie_decimal = _to_decimal(superficie_val) if superficie_val else None
-        if superficie_decimal is not None and superficie_decimal != DECIMAL_ZERO:
-            p.observaciones = f"{p.observaciones or ''} | Superficie: {superficie_decimal} m²"
-
-        if data.get("tipo_construccion"):
-            p.observaciones = f"{p.observaciones or ''} | Tipo: {data.get('tipo_construccion')}"
-
-        if data.get("calculo_json"):
-            p.datos_proyecto = data.get("calculo_json")
-
-        if data.get("total_estimado"):
-            total_estimado = _quantize_currency(_to_decimal(data.get("total_estimado")))
-            p.total_con_iva = total_estimado
-
-        db.session.add(p)
-        db.session.commit()
-        
-        return jsonify({"ok": True, "presupuesto_id": p.id, "obra_id": obra_id})
-        
+
+        return jsonify(ok=True, creadas=creadas, ya_existian=ya_existian, asignaciones_creadas=asignaciones_creadas)
+
     except Exception as e:
         db.session.rollback()
-        return jsonify({"ok": False, "error": str(e)}), 500+        current_app.logger.exception("WIZARD: Error creando tareas")
+        return jsonify(ok=False, error=f"Error interno: {str(e)}"), 500
+
+
+# ==== Wizard: catálogos ====
+
+@obras_bp.route('/api/catalogo/etapas', methods=['GET'])
+@login_required
+def get_catalogo_etapas():
+    try:
+        catalogo = obtener_etapas_disponibles()
+        response = jsonify({"ok": True, "etapas_catalogo": catalogo})
+        response.headers['Content-Type'] = 'application/json'
+        return response, 200
+    except Exception as e:
+        current_app.logger.exception("API Error obteniendo catálogo de etapas")
+        response = jsonify({"ok": False, "error": str(e)})
+        response.headers['Content-Type'] = 'application/json'
+        return response, 400
+
+
+@obras_bp.route('/api/wizard-tareas/etapas', methods=['GET'])
+@login_required
+def get_wizard_etapas():
+    try:
+        obra_id = request.args.get('obra_id', type=int)
+        if not obra_id:
+            response = jsonify({"ok": False, "error": "obra_id es requerido"})
+            response.headers['Content-Type'] = 'application/json'
+            return response, 400
+
+        obra = Obra.query.get_or_404(obra_id)
+        if not can_manage_obra(obra):
+            response = jsonify({"ok": False, "error": "Sin permisos para gestionar esta obra"})
+            response.headers['Content-Type'] = 'application/json'
+            return response, 403
+
+        catalogo = obtener_etapas_disponibles()
+
+        etapas_creadas = EtapaObra.query.filter_by(obra_id=obra_id).order_by(EtapaObra.orden).all()
+        etapas_creadas_data = [{"id": e.id, "slug": None, "nombre": e.nombre} for e in etapas_creadas]
+
+        for etapa_creada in etapas_creadas_data:
+            etapa_catalogo = next((c for c in catalogo if c['nombre'] == etapa_creada['nombre']), None)
+            if etapa_catalogo:
+                etapa_creada['slug'] = etapa_catalogo['slug']
+
+        response = jsonify({"ok": True, "etapas_catalogo": catalogo, "etapas_creadas": etapas_creadas_data})
+        response.headers['Content-Type'] = 'application/json'
+        return response, 200
+
+    except Exception as e:
+        current_app.logger.exception("API Error obteniendo etapas para wizard")
+        response = jsonify({"ok": False, "error": str(e)})
+        response.headers['Content-Type'] = 'application/json'
+        return response, 400
+
+
+@obras_bp.route('/api/wizard-tareas/tareas', methods=['POST','GET'])
+@login_required
+def wizard_tareas_catalogo():
+    try:
+        if request.method == 'POST' and request.is_json:
+            data = request.get_json(silent=True) or {}
+            obra_id = data.get('obra_id')
+            etapas  = data.get('etapas')
+        else:
+            obra_id = request.args.get('obra_id', type=int)
+            etapas  = request.args.getlist('etapas')
+
+        if not obra_id or not etapas:
+            response = jsonify({'ok': False, 'error': 'obra_id y etapas son requeridos'})
+            response.headers['Content-Type'] = 'application/json'
+            return response, 400
+
+        obra = Obra.query.get_or_404(obra_id)
+        if not can_manage_obra(obra):
+            response = jsonify({"ok": False, "error": "Sin permisos para gestionar esta obra"})
+            response.headers['Content-Type'] = 'application/json'
+            return response, 403
+
+        from tareas_predefinidas import obtener_tareas_por_etapa
+        from etapas_predefinidas import obtener_etapas_disponibles
+
+        catalogo_etapas = obtener_etapas_disponibles()
+        slug_to_nombre = {e['slug']: e['nombre'] for e in catalogo_etapas}
+
+        resp = []
+        for slug in etapas:
+            nombre_etapa = slug_to_nombre.get(slug)
+            if nombre_etapa:
+                tareas_etapa = obtener_tareas_por_etapa(nombre_etapa)
+                for idx, tarea in enumerate(tareas_etapa):
+                    resp.append({
+                        'id': f'{slug}-{idx+1}',
+                        'nombre': tarea['nombre'],
+                        'descripcion': tarea.get('descripcion', ''),
+                        'etapa_slug': slug,
+                        'horas': tarea.get('horas', 0)
+                    })
+
+        resp.sort(key=lambda t: (t['etapa_slug'], t['nombre']))
+
+        response = jsonify({'ok': True, 'tareas_catalogo': resp})
+        response.headers['Content-Type'] = 'application/json'
+        return response, 200
+
+    except Exception as e:
+        current_app.logger.error(f"Error en wizard_tareas_endpoint: {e}")
+        response = jsonify({"ok": False, "error": "Error interno del servidor"})
+        response.headers['Content-Type'] = 'application/json'
+        return response, 500
+
+
+@obras_bp.route('/api/wizard-tareas/opciones')
+@login_required
+def wizard_tareas_opciones():
+    """Paso 3 del wizard: devuelve unidades sugeridas y equipo de la obra."""
+    try:
+        obra_id = request.args.get('obra_id', type=int)
+        if not obra_id:
+            response = jsonify({"ok": False, "error": "obra_id requerido"})
+            response.headers['Content-Type'] = 'application/json'
+            return response, 400
+
+        obra = Obra.query.get_or_404(obra_id)
+        if not can_manage_obra(obra):
+            response = jsonify({"ok": False, "error": "Sin permisos para gestionar esta obra"})
+            response.headers['Content-Type'] = 'application/json'
+            return response, 403
+
+        # Unidades base para construcción
+        unidades = ['m2', 'ml', 'm3', 'un', 'kg', 'h']
+
+        usuarios = []
+        try:
+            query_result = (db.session.query(Usuario.id, Usuario.nombre, Usuario.apellido, ObraMiembro.rol_en_obra)
+                           .join(ObraMiembro, ObraMiembro.usuario_id == Usuario.id)
+                           .filter(ObraMiembro.obra_id == obra_id)
+                           .filter(Usuario.activo == True)
+                           .all())
+
+            for user_id, nombre, apellido, rol in query_result:
+                nombre_completo = f"{(nombre or '').strip()} {(apellido or '').strip()}".strip() or "Sin nombre"
+                usuarios.append({
+                    'id': user_id,
+                    'nombre': nombre_completo,
+                    'rol': rol or 'Sin rol'
+                })
+        except Exception as e:
+            current_app.logger.warning(f"Error al obtener equipo de obra {obra_id}: {e}")
+
+        return jsonify({"ok": True, "unidades": unidades, "usuarios": usuarios}), 200
+
+    except Exception as e:
+        current_app.logger.exception("API Error wizard_tareas_opciones")
+        return jsonify({"ok": False, "error": str(e)}), 400
