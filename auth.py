--- conflicted
+++ resolved
@@ -2,12 +2,8 @@
 from flask_login import login_user, logout_user, login_required, current_user
 from authlib.integrations.flask_client import OAuth
 from extensions import db
-<<<<<<< HEAD
+from app import _login_redirect
 from models import Usuario, Organizacion, PerfilUsuario, OnboardingStatus, SupplierUser, OrgMembership
-=======
-from app import _login_redirect
-from models import Usuario, Organizacion
->>>>>>> 363d7e39
 from sqlalchemy import func
 from datetime import datetime
 from typing import Dict, Optional, Tuple, Union, Any
@@ -30,6 +26,7 @@
     ensure_active_membership_for_user,
 )
 
+# ---------------------------------------------------------------------------
 
 def normalizar_cuit(valor: Optional[str]) -> str:
     """Elimina caracteres no numéricos y limita a 11 dígitos."""
@@ -57,6 +54,8 @@
     except ValueError:
         return False
 
+# ---------------------------------------------------------------------------
+
 auth_bp = Blueprint('auth', __name__)
 
 # Configuración OAuth con Google
@@ -67,6 +66,7 @@
 
 ResettableAccount = Union[Usuario, SupplierUser]
 
+# ---------------------------------------------------------------------------
 
 def _normalize_portal(portal: Optional[str]) -> str:
     if not portal:
@@ -102,23 +102,20 @@
     'admin@obyra.ia'
 ]
 
-# Solo configurar Google OAuth si las variables están disponibles
 def _env_flag(name: str, default: bool = False) -> bool:
     value = os.environ.get(name)
     if value is None:
         return default
     return value.strip().lower() in {"1", "true", "t", "yes", "y", "on"}
 
-
+# Registrar Google OAuth solo si hay credenciales
 if os.environ.get('GOOGLE_OAUTH_CLIENT_ID') and os.environ.get('GOOGLE_OAUTH_CLIENT_SECRET'):
     google = oauth.register(
         name='google',
         client_id=os.environ.get('GOOGLE_OAUTH_CLIENT_ID'),
         client_secret=os.environ.get('GOOGLE_OAUTH_CLIENT_SECRET'),
         server_metadata_url='https://accounts.google.com/.well-known/openid-configuration',
-        client_kwargs={
-            'scope': 'openid email profile'
-        }
+        client_kwargs={'scope': 'openid email profile'}
     )
 else:
     if _env_flag('ENABLE_GOOGLE_OAUTH_HELP', False):
@@ -126,15 +123,14 @@
 🔗 Para habilitar Google OAuth en OBYRA IA:
 1. Ve a https://console.cloud.google.com/apis/credentials
 2. Crea un OAuth 2.0 Client ID
-3. Agrega estas URLs autorizadas:
-   - https://tu-dominio.replit.app/login/google/callback
-4. Configura las variables de entorno:
+3. Agrega estas URLs autorizadas (ajústalas a tu dominio):
+   - https://TU-DOMINIO/login/google/callback
+4. Configura las variables:
    - GOOGLE_OAUTH_CLIENT_ID
    - GOOGLE_OAUTH_CLIENT_SECRET
-
-Para más información: https://docs.replit.com/additional-resources/google-auth-in-flask
         """)
 
+# ---------------------------------------------------------------------------
 
 AuthResult = Tuple[bool, Union[Usuario, Dict[str, str]]]
 
@@ -145,18 +141,12 @@
     password = password or ''
 
     if not normalized_email or not password:
-        return False, {
-            'message': 'Por favor, completa todos los campos.',
-            'category': 'danger',
-        }
+        return False, {'message': 'Por favor, completa todos los campos.', 'category': 'danger'}
 
     usuario = Usuario.query.filter(func.lower(Usuario.email) == normalized_email.lower()).first()
 
     if not usuario or not usuario.activo:
-        return False, {
-            'message': 'Email o contraseña incorrectos, o cuenta inactiva.',
-            'category': 'danger',
-        }
+        return False, {'message': 'Email o contraseña incorrectos, o cuenta inactiva.', 'category': 'danger'}
 
     if usuario.auth_provider == 'google':
         return False, {
@@ -165,16 +155,10 @@
         }
 
     if usuario.auth_provider != 'manual' or not usuario.password_hash:
-        return False, {
-            'message': 'Credenciales incorrectas.',
-            'category': 'danger',
-        }
+        return False, {'message': 'Credenciales incorrectas.', 'category': 'danger'}
 
     if not usuario.check_password(password):
-        return False, {
-            'message': 'Credenciales incorrectas.',
-            'category': 'danger',
-        }
+        return False, {'message': 'Credenciales incorrectas.', 'category': 'danger'}
 
     login_user(usuario, remember=remember)
     return True, usuario
@@ -182,12 +166,7 @@
 
 def _resolve_dashboard_url() -> str:
     """Obtiene la URL más adecuada para enviar al usuario autenticado."""
-    for endpoint in (
-        'reportes.dashboard',
-        'obras.lista',
-        'supplier_portal.dashboard',
-        'index',
-    ):
+    for endpoint in ('reportes.dashboard', 'obras.lista', 'supplier_portal.dashboard', 'index'):
         try:
             return url_for(endpoint)
         except BuildError:
@@ -226,6 +205,7 @@
 
     return _resolve_dashboard_url()
 
+# -------------------- Reset password helpers --------------------
 
 def _get_reset_serializer() -> URLSafeTimedSerializer:
     secret_key = current_app.config.get('SECRET_KEY')
@@ -242,7 +222,7 @@
         'account_type': _portal_label_for_account(account),
         'portal': _normalize_portal(portal),
     }
-    # Include legacy key for backwards compatibility with older tokens
+    # compat legacy
     payload['user_id'] = payload['account_id']
     return serializer.dumps(payload, salt=PASSWORD_RESET_SALT)
 
@@ -281,6 +261,7 @@
 
     return account, portal
 
+# -------------------- Utilidades de invitación --------------------
 
 def generate_temporary_password(length: int = 12) -> str:
     """Genera una contraseña aleatoria segura para nuevos integrantes."""
@@ -298,7 +279,7 @@
     try:
         token = _generate_reset_token(usuario, 'user')
         reset_url = url_for('auth.reset_password', token=token, _external=True)
-    except Exception as exc:  # pragma: no cover - prefer resiliencia en producción
+    except Exception:
         current_app.logger.exception('No se pudo generar el enlace de activación para %s', usuario.email)
         reset_url = None
 
@@ -312,11 +293,7 @@
 
     email_sent = False
     try:
-        email_sent = send_email(
-            usuario.email,
-            'Tu acceso a OBYRA IA',
-            html_content,
-        )
+        email_sent = send_email(usuario.email, 'Tu acceso a OBYRA IA', html_content)
     except Exception:
         current_app.logger.exception('Fallo al enviar el email de bienvenida a %s', usuario.email)
         email_sent = False
@@ -325,20 +302,18 @@
         if temp_password:
             current_app.logger.info(
                 'Credenciales temporales generadas para %s | contraseña: %s | enlace: %s',
-                usuario.email,
-                temp_password,
-                reset_url or 'N/D',
+                usuario.email, temp_password, reset_url or 'N/D',
             )
         else:
             current_app.logger.info(
-                'Invitación registrada para %s | enlace: %s',
-                usuario.email,
-                reset_url or 'N/D',
+                'Invitación registrada para %s | enlace: %s', usuario.email, reset_url or 'N/D',
             )
     else:
         current_app.logger.info('Email de bienvenida enviado a %s', usuario.email)
 
     return reset_url
+
+# ------------------------------- Rutas Auth ----------------------------------
 
 @auth_bp.route('/login', methods=['GET', 'POST'])
 def login():
@@ -388,10 +363,7 @@
         OrgMembership.query
         .filter(
             OrgMembership.user_id == current_user.id,
-            db.or_(
-                OrgMembership.archived.is_(False),
-                OrgMembership.archived.is_(None),
-            ),
+            db.or_(OrgMembership.archived.is_(False), OrgMembership.archived.is_(None)),
         )
         .order_by(OrgMembership.accepted_at.desc().nullslast(), OrgMembership.invited_at.desc())
         .all()
@@ -424,6 +396,7 @@
 
     return render_template('auth/seleccionar_organizacion.html', memberships=memberships, next_url=next_url)
 
+# ------------------------- Reset de contraseña -------------------------------
 
 @auth_bp.route('/forgot', methods=['GET', 'POST'])
 def forgot_password():
@@ -513,6 +486,8 @@
 
     return render_form()
 
+# ------------------------------ Sesión ---------------------------------------
+
 @auth_bp.route('/logout')
 @login_required
 def logout():
@@ -523,6 +498,8 @@
     flash('Sesión cerrada exitosamente.', 'info')
     return redirect(url_for('index'))
 
+# ------------------------------ Registro -------------------------------------
+
 @auth_bp.route('/register', methods=['GET', 'POST'])
 def register():
     # Permitir registro público, pero usuarios existentes van al dashboard
@@ -544,7 +521,6 @@
             flash('Por favor, completa todos los campos obligatorios.', 'danger')
             return render_template('auth/register.html', google_available=bool(google))
 
-        # Validar formato de email
         if not re.match(r'^[^@]+@[^@]+\.[^@]+$', email):
             flash('Por favor, ingresa un email válido.', 'danger')
             return render_template('auth/register.html', google_available=bool(google))
@@ -581,7 +557,6 @@
 
             rol_usuario = 'administrador'
             role_front = 'admin'
-            # Crear nuevo usuario
             nuevo_usuario = Usuario(
                 nombre=nombre,
                 apellido=apellido,
@@ -594,7 +569,6 @@
                 organizacion_id=nueva_organizacion.id,
                 primary_org_id=nueva_organizacion.id,
             )
-
             nuevo_usuario.set_password(password)
 
             db.session.add(nuevo_usuario)
@@ -618,23 +592,19 @@
 
             db.session.commit()
 
-            # Auto-login después del registro
             login_user(nuevo_usuario)
             flash(f'¡Bienvenido/a {nombre}! Tu cuenta ha sido creada exitosamente.', 'success')
             destino = _post_login_destination(nuevo_usuario)
             return redirect(destino)
             
-        except Exception as e:
+        except Exception:
             db.session.rollback()
             flash('Error al crear la cuenta. Por favor, intenta de nuevo.', 'danger')
             return render_template('auth/register.html', google_available=bool(google))
     
     return render_template('auth/register.html', google_available=bool(google))
 
-
-# ================================
-# RUTAS DE GOOGLE OAUTH
-# ================================
+# ================================ GOOGLE OAUTH ================================
 
 @auth_bp.route('/login/google')
 def google_login():
@@ -646,7 +616,6 @@
         flash('Google OAuth no está configurado. Contacta al administrador.', 'warning')
         return _login_redirect()
     
-    # URL de callback para Google
     redirect_uri = url_for('auth.google_callback', _external=True)
     return google.authorize_redirect(redirect_uri)
 
@@ -661,7 +630,6 @@
     try:
         token = google.authorize_access_token()
         user_info = token.get('userinfo')
-        
         if not user_info:
             flash('Error al obtener información de Google.', 'danger')
             return _login_redirect()
@@ -676,16 +644,12 @@
             flash('No se pudo obtener el email de Google.', 'danger')
             return _login_redirect()
         
-        # Buscar usuario existente por email
         usuario = Usuario.query.filter_by(email=email.lower()).first()
         
         if usuario:
-            # Usuario existente - actualizar con datos de Google si es necesario
             if usuario.auth_provider == 'manual':
-                # Convertir cuenta manual a Google
                 usuario.auth_provider = 'google'
                 usuario.google_id = google_id
-                # Actualizar información del perfil con datos de Google
                 if nombre:
                     usuario.nombre = nombre
                 if apellido:
@@ -693,7 +657,6 @@
                 if profile_picture:
                     usuario.profile_picture = profile_picture
             elif usuario.auth_provider == 'google':
-                # Actualizar datos de Google siempre para mantener información actualizada
                 usuario.google_id = google_id
                 if nombre:
                     usuario.nombre = nombre
@@ -703,32 +666,25 @@
                     usuario.profile_picture = profile_picture
             
             if usuario.activo:
-                # Guardar cambios en la base de datos
                 db.session.commit()
                 login_user(usuario)
                 flash(f'¡Bienvenido/a de vuelta, {usuario.nombre}!', 'success')
-                destino = _post_login_destination(usuario)
-                return redirect(destino)
+                return redirect(_post_login_destination(usuario))
             else:
                 flash('Tu cuenta está inactiva. Contacta al administrador.', 'warning')
                 return _login_redirect()
         else:
-            # Verificar si el email ya existe en otra organización
             usuario_existente = Usuario.query.filter_by(email=email.lower()).first()
             if usuario_existente:
                 flash('⚠️ Este correo ya está registrado. Debés ser invitado por un administrador de tu organización para acceder.', 'warning')
                 return _login_redirect()
             
-            # Crear nuevo usuario con Google
             try:
-                # Verificar si hay una invitación pendiente en la sesión
                 token_invitacion = session.get('token_invitacion')
                 organizacion_id = session.get('organizacion_invitacion')
-                
                 role_front = 'operario'
 
                 if token_invitacion and organizacion_id:
-                    # Usuario viene por invitación - se une a organización existente
                     organizacion = Organizacion.query.get(organizacion_id)
                     if organizacion and organizacion.token_invitacion == token_invitacion:
                         nuevo_usuario = Usuario(
@@ -738,24 +694,20 @@
                             auth_provider='google',
                             google_id=google_id,
                             profile_picture=profile_picture,
-                            rol='operario',  # Invitados son operarios por defecto
+                            rol='operario',
                             role=role_front,
                             activo=True,
                             password_hash=None,
                             organizacion_id=organizacion_id,
                             primary_org_id=organizacion_id,
                         )
-                        
-                        # Limpiar sesión
                         session.pop('token_invitacion', None)
                         session.pop('organizacion_invitacion', None)
-                        
                         mensaje = f'¡Bienvenido/a a {organizacion.nombre}, {nombre}!'
                     else:
                         flash('Token de invitación inválido.', 'danger')
                         return _login_redirect()
                 else:
-                    # Usuario nuevo - crear organización propia
                     rol_usuario = 'administrador' if email.lower() in ADMIN_EMAILS else 'administrador'
                     role_front = 'admin'
                     
@@ -764,7 +716,7 @@
                         fecha_creacion=datetime.utcnow()
                     )
                     db.session.add(nueva_organizacion)
-                    db.session.flush()  # Para obtener el ID
+                    db.session.flush()
                     
                     nuevo_usuario = Usuario(
                         nombre=nombre or 'Usuario',
@@ -780,7 +732,6 @@
                         organizacion_id=nueva_organizacion.id,
                         primary_org_id=nueva_organizacion.id,
                     )
-
                     mensaje = f'¡Bienvenido/a a OBYRA IA, {nombre}! Tu organización ha sido creada.'
 
                 db.session.add(nuevo_usuario)
@@ -799,22 +750,18 @@
 
                 login_user(nuevo_usuario)
                 flash(mensaje, 'success')
-                destino = _post_login_destination(nuevo_usuario)
-                return redirect(destino)
+                return redirect(_post_login_destination(nuevo_usuario))
                 
-            except Exception as e:
+            except Exception:
                 db.session.rollback()
                 flash('Error al crear la cuenta con Google. Intenta de nuevo.', 'danger')
                 return _login_redirect()
                 
-    except Exception as e:
+    except Exception:
         flash('Error en la autenticación con Google. Intenta de nuevo.', 'danger')
         return _login_redirect()
 
-
-# ================================
-# RUTAS ADMINISTRATIVAS
-# ================================
+# ================================ ADMIN =====================================
 
 @auth_bp.route('/admin/register', methods=['GET', 'POST'])
 @login_required
@@ -832,21 +779,18 @@
         rol = request.form.get('rol')
         password = request.form.get('password')
         
-        # Validaciones
         if not all([nombre, apellido, email, rol, password]):
             flash('Por favor, completa todos los campos obligatorios.', 'danger')
             from roles_construccion import obtener_roles_por_categoria
             return render_template('auth/admin_register.html', roles_por_categoria=obtener_roles_por_categoria())
         
-        # Importar roles válidos
-        from roles_construccion import ROLES_CONSTRUCCION
+        from roles_construccion import ROLES_CONSTRUCCION, obtener_roles_por_categoria
         if rol not in ROLES_CONSTRUCCION.keys():
             flash('Rol no válido.', 'danger')
             return render_template('auth/admin_register.html', roles_por_categoria=obtener_roles_por_categoria())
         
         if Usuario.query.filter_by(email=email).first():
             flash('Ya existe un usuario con ese email.', 'danger')
-            from roles_construccion import obtener_roles_por_categoria
             return render_template('auth/admin_register.html', roles_por_categoria=obtener_roles_por_categoria())
         
         try:
@@ -862,9 +806,7 @@
                 organizacion_id=current_user.organizacion_id,
                 primary_org_id=current_user.primary_org_id or current_user.organizacion_id,
             )
-
             nuevo_usuario.set_password(password)
-
             db.session.add(nuevo_usuario)
             db.session.flush()
 
@@ -880,7 +822,7 @@
             flash(f'Usuario {nombre} {apellido} registrado exitosamente.', 'success')
             return redirect(url_for('auth.usuarios_admin'))
             
-        except Exception as e:
+        except Exception:
             db.session.rollback()
             flash('Error al registrar el usuario. Intenta nuevamente.', 'danger')
     
@@ -896,7 +838,6 @@
         flash('No tienes permisos para acceder a la gestión de usuarios.', 'danger')
         return redirect(url_for('reportes.dashboard'))
 
-    # Filtros
     rol_filtro = request.args.get('rol', '')
     auth_provider_filtro = request.args.get('auth_provider', '')
     buscar = request.args.get('buscar', '')
@@ -905,15 +846,11 @@
         OrgMembership.query
         .filter(
             OrgMembership.org_id == membership.org_id,
-            db.or_(
-                OrgMembership.archived.is_(False),
-                OrgMembership.archived.is_(None),
-            ),
+            db.or_(OrgMembership.archived.is_(False), OrgMembership.archived.is_(None)),
         )
         .join(Usuario, OrgMembership.usuario)
     )
 
-    # Aplicar filtros
     if rol_filtro:
         query = query.filter(OrgMembership.role == rol_filtro)
 
@@ -946,7 +883,6 @@
                          auth_provider_filtro=auth_provider_filtro,
                          buscar=buscar)
 
-
 @auth_bp.route('/usuarios/integrantes', methods=['POST'])
 @login_required
 @require_membership('admin')
@@ -977,10 +913,8 @@
         'admin': ('administrador', 'admin'),
         'operario': ('operario', 'operario'),
     }
-
     if rol_solicitado not in rol_map:
         return jsonify({'success': False, 'message': 'El rol seleccionado no es válido.'}), 400
-
     rol_interno, role_front = rol_map[rol_solicitado]
 
     telefono_sanitizado = re.sub(r'[^0-9+\s-]', '', telefono)
@@ -993,7 +927,6 @@
 
     organizacion = membership.organizacion
     org_id = organizacion.id if organizacion else current_user.organizacion_id
-
     if not org_id:
         return jsonify({'success': False, 'message': 'La organización actual no es válida.'}), 400
 
@@ -1104,10 +1037,7 @@
     send_new_member_invitation(usuario_objetivo, membership_nuevo, temp_password)
     flash('Invitación enviada correctamente.', 'success')
 
-    return jsonify({
-        'success': True,
-        'redirect_url': url_for('auth.usuarios_admin'),
-    })
+    return jsonify({'success': True, 'redirect_url': url_for('auth.usuarios_admin')})
 
 @auth_bp.route('/usuarios/cambiar_rol', methods=['POST'])
 @login_required
@@ -1128,12 +1058,7 @@
     if usuario_id_int == current_user.id:
         return jsonify({'success': False, 'message': 'No puedes cambiar tu propio rol'})
 
-    rol_map = {
-        'administrador': 'admin',
-        'admin': 'admin',
-        'operario': 'operario',
-    }
-
+    rol_map = {'administrador': 'admin', 'admin': 'admin', 'operario': 'operario'}
     if nuevo_rol not in rol_map:
         return jsonify({'success': False, 'message': 'Rol no válido'})
 
@@ -1143,10 +1068,7 @@
         .filter(
             OrgMembership.org_id == membership.org_id,
             OrgMembership.user_id == usuario_id_int,
-            db.or_(
-                OrgMembership.archived.is_(False),
-                OrgMembership.archived.is_(None),
-            ),
+            db.or_(OrgMembership.archived.is_(False), OrgMembership.archived.is_(None)),
         )
         .first()
     )
@@ -1189,10 +1111,7 @@
         .filter(
             OrgMembership.org_id == membership.org_id,
             OrgMembership.user_id == usuario_id_int,
-            db.or_(
-                OrgMembership.archived.is_(False),
-                OrgMembership.archived.is_(None),
-            ),
+            db.or_(OrgMembership.archived.is_(False), OrgMembership.archived.is_(None)),
         )
         .first()
     )
@@ -1218,29 +1137,23 @@
         db.session.rollback()
         return jsonify({'success': False, 'message': 'Error al cambiar el estado del usuario'})
 
-# ================================
-# SISTEMA DE INVITACIONES
-# ================================
+# ================================ INVITACIONES ================================
 
 @auth_bp.route('/unirse')
 def unirse_organizacion():
     """Procesar invitación a organización"""
     token = request.args.get('token')
-    
     if not token:
         flash('Token de invitación inválido.', 'danger')
         return _login_redirect()
     
-    # Buscar organización por token
     organizacion = Organizacion.query.filter_by(token_invitacion=token).first()
     if not organizacion:
         flash('Token de invitación inválido o expirado.', 'danger')
         return _login_redirect()
     
-    # Guardar token en sesión para usar después del login
     session['token_invitacion'] = token
     session['organizacion_invitacion'] = organizacion.id
-    
     flash(f'Te han invitado a unirte a "{organizacion.nombre}". Inicia sesión para continuar.', 'info')
     return _login_redirect()
 
@@ -1260,13 +1173,11 @@
             flash('Por favor, ingresa un email válido.', 'danger')
             return render_template('auth/invitar.html')
         
-        # Verificar si el email ya existe
         usuario_existente = Usuario.query.filter_by(email=email.lower()).first()
         if usuario_existente:
             flash('Este email ya está registrado en el sistema.', 'danger')
             return render_template('auth/invitar.html')
         
-        # Crear usuario pendiente (inactivo hasta que acepte la invitación)
         try:
             nuevo_usuario = Usuario(
                 nombre='Usuario',
@@ -1274,21 +1185,17 @@
                 email=email.lower(),
                 auth_provider='manual',
                 rol=rol,
-                activo=False,  # Inactivo hasta que acepte
+                activo=False,
                 organizacion_id=current_user.organizacion_id,
-                password_hash=None  # Se establecerá cuando acepte la invitación
+                password_hash=None
             )
-            
             db.session.add(nuevo_usuario)
             db.session.commit()
             
-            # Generar link de invitación
             link_invitacion = url_for('auth.unirse_organizacion', token=current_user.organizacion.token_invitacion, _external=True)
-            
             flash(f'Invitación enviada a {email}. Comparte este link: {link_invitacion}', 'success')
             return redirect(url_for('auth.usuarios_admin'))
-            
-        except Exception as e:
+        except Exception:
             db.session.rollback()
             flash('Error al enviar la invitación. Intenta de nuevo.', 'danger')
     
@@ -1319,22 +1226,16 @@
             flash('Por favor, completa todos los campos.', 'danger')
             return render_template('auth/aceptar_invitacion.html', organizacion=organizacion)
         
-        # Verificar si el usuario ya existe y está pendiente
         usuario = Usuario.query.filter_by(email=email.lower(), organizacion_id=organizacion_id).first()
         
         if usuario and not usuario.activo:
-            # Activar usuario existente
             usuario.nombre = nombre
             usuario.apellido = apellido
             usuario.set_password(password)
             usuario.activo = True
-            
             db.session.commit()
-            
-            # Limpiar sesión
             session.pop('token_invitacion', None)
             session.pop('organizacion_invitacion', None)
-            
             login_user(usuario)
             flash(f'¡Bienvenido/a a {organizacion.nombre}!', 'success')
             return redirect(url_for('reportes.dashboard'))
@@ -1342,6 +1243,9 @@
             flash('Error al procesar la invitación.', 'danger')
     
     return render_template('auth/aceptar_invitacion.html', organizacion=organizacion)
+
+# -------------------- entrega de links de reset (DEV/Prod) -------------------
+
 def _deliver_reset_link(account: ResettableAccount, reset_url: str, portal: str) -> None:
     """Envía o registra el enlace de reseteo usando el canal configurado."""
     delivery_mode = current_app.config.get('PASSWORD_RESET_DELIVERY', 'email')
@@ -1355,9 +1259,4 @@
     if delivery_mode == 'email':
         current_app.logger.info('Enlace de restablecimiento generado para %s (%s): %s', email, portal, reset_url)
     else:
-        current_app.logger.info(
-            'Password reset link for %s via %s pending integration: %s',
-            email,
-            delivery_mode,
-            reset_url,
-        )+        current_app.logger.info('Password reset link for %s via %s pending integration: %s', email, delivery_mode, reset_url)