--- conflicted
+++ resolved
@@ -38,11 +38,7 @@
 *.png
 *.jpg
 *.jpeg
-<<<<<<< HEAD
-*.webp
-=======
 *.webp
 
 # Alembic helpers
-instance/migrations/*.done
->>>>>>> 514562df
+instance/migrations/*.done