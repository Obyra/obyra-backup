--- conflicted
+++ resolved
@@ -6,7 +6,7 @@
 .venv/
 venv/
 
-# Entorno / secretos
+# Environment / secrets
 .env
 .env.*
 !.env.example
@@ -21,14 +21,14 @@
 
 # Replit
 .repldb
-# (dejamos .replit y replit.nix para reproducir el entorno)
+# (dejamos .replit y replit.nix si existen para reproducir el entorno)
 
-# Archivos pesados locales
+# Large local files
 uploads/
 *.sqlite*
 *.db
 
-# SO
+# OS
 .DS_Store
 Thumbs.db
 
@@ -38,11 +38,7 @@
 *.png
 *.jpg
 *.jpeg
-<<<<<<< HEAD
-*.webp
-=======
 *.webp
 
 # Alembic helpers
-instance/migrations/*.done
->>>>>>> 6645eb6e
+instance/migrations/*.done