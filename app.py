--- conflicted
+++ resolved
@@ -1,8 +1,4 @@
 from dotenv import load_dotenv
-<<<<<<< HEAD
-
-=======
->>>>>>> 1dea24fc
 load_dotenv()
 
 import os
@@ -23,18 +19,13 @@
     flash,
     send_from_directory,
     request,
-    g,
-    session,
     has_request_context,
 )
 from flask.cli import AppGroup
 from flask_login import login_required, current_user
 from werkzeug.middleware.proxy_fix import ProxyFix
 from werkzeug.routing import BuildError
-<<<<<<< HEAD
-=======
-
->>>>>>> 1dea24fc
+
 from services.memberships import (
     initialize_membership_session,
     load_membership_into_context,
@@ -121,24 +112,6 @@
 # logging
 logging.basicConfig(level=logging.DEBUG)
 
-<<<<<<< HEAD
-# configure the database (PostgreSQL only)
-database_url = os.environ.get("DATABASE_URL", "").strip()
-assert database_url.startswith("postgresql"), "DATABASE_URL debe ser Postgres"
-app.config["SQLALCHEMY_DATABASE_URI"] = database_url
-app.config["SQLALCHEMY_ENGINE_OPTIONS"] = {
-    "pool_size": 5,
-    "max_overflow": 0,
-    "pool_timeout": 30,
-    "pool_pre_ping": True,
-    "connect_args": {
-        "connect_timeout": 10,
-        "keepalives": 1,
-        "keepalives_idle": 600,
-        "keepalives_interval": 30,
-        "keepalives_count": 3,
-    },
-=======
 
 # ------------------------- DB (PostgreSQL/SQLite tests) ----------------------
 
@@ -181,7 +154,6 @@
 engine_options = {
     "pool_pre_ping": True,
     "pool_recycle": 1800,
->>>>>>> 1dea24fc
 }
 if url_obj.drivername.startswith("postgresql"):
     engine_options.update({"pool_size": 20, "max_overflow": 20})
@@ -214,8 +186,6 @@
 db.init_app(app)
 login_manager.init_app(app)
 migrate = Migrate(app, db)
-<<<<<<< HEAD
-=======
 
 
 # -------------------------- Alembic / runtime flags --------------------------
@@ -229,7 +199,6 @@
     """Return True when automatic table creation must be skipped."""
     return _is_alembic_running() or os.getenv("FLASK_SKIP_CREATE_ALL") == "1"
 
->>>>>>> 1dea24fc
 
 # ---------------------- Login endpoint resolution helpers --------------------
 
@@ -583,7 +552,7 @@
 
     @app.route('/auth/login', endpoint='auth.login')
     def fallback_auth_login():
-        """Fallback login that routes to the supplier portal when auth blueprint is missing."""
+        """Fallback login que redirige al portal de proveedores si existe."""
         try:
             return redirect(url_for('supplier_auth.login'))
         except BuildError:
@@ -795,218 +764,7 @@
         return {}
 
 
-<<<<<<< HEAD
-with app.app_context():
-    # Import models after app context is available to avoid circular imports
-    from models import Usuario, Organizacion
-
-    # Run startup migrations before creating tables
-    from migrations_runtime import (
-        ensure_avance_audit_columns,
-        ensure_presupuesto_state_columns,
-        ensure_item_presupuesto_stage_columns,
-        ensure_presupuesto_validity_columns,
-        ensure_exchange_currency_columns,
-        ensure_inventory_package_columns,
-        ensure_inventory_location_columns,
-        ensure_geocode_columns,
-        ensure_org_memberships_table,
-        ensure_work_certification_tables,
-    )
-
-    runtime_migrations = [
-        ensure_avance_audit_columns,
-        ensure_presupuesto_state_columns,
-        ensure_item_presupuesto_stage_columns,
-        ensure_presupuesto_validity_columns,
-        ensure_exchange_currency_columns,
-        ensure_inventory_package_columns,
-        ensure_inventory_location_columns,
-        ensure_geocode_columns,
-        ensure_org_memberships_table,
-        ensure_work_certification_tables,
-    ]
-
-    for migration in runtime_migrations:
-        try:
-            migration()
-        except Exception as exc:  # pragma: no cover - startup logging only
-            logging.getLogger(__name__).warning(
-                "Runtime migration %s failed: %s", migration.__name__, exc
-            )
-
-    
-    # Initialize RBAC permissions
-    try:
-        from models import seed_default_role_permissions
-        seed_default_role_permissions()
-        print("[OK] RBAC permissions seeded successfully")
-    except Exception as e:
-        print(f"[WARN] RBAC seeding skipped: {e}")
-    
-    # Initialize marketplace tables (isolated mk_ tables)
-    try:
-        from marketplace.models import MkProduct, MkProductVariant, MkCart, MkCartItem, MkOrder, MkOrderItem, MkPayment, MkPurchaseOrder, MkCommission
-        
-        # Create marketplace tables only
-        MkProduct.__table__.create(db.engine, checkfirst=True)
-        MkProductVariant.__table__.create(db.engine, checkfirst=True)
-        MkCart.__table__.create(db.engine, checkfirst=True)
-        MkCartItem.__table__.create(db.engine, checkfirst=True)
-        MkOrder.__table__.create(db.engine, checkfirst=True)
-        MkOrderItem.__table__.create(db.engine, checkfirst=True)
-        MkPayment.__table__.create(db.engine, checkfirst=True)
-        MkPurchaseOrder.__table__.create(db.engine, checkfirst=True)
-        MkCommission.__table__.create(db.engine, checkfirst=True)
-        
-        # Seed basic marketplace data
-        if not MkCommission.query.first():
-            commission_rates = [
-                MkCommission(category_id=1, exposure='standard', take_rate_pct=10.0),
-                MkCommission(category_id=1, exposure='premium', take_rate_pct=12.0),
-            ]
-            for commission in commission_rates:
-                db.session.add(commission)
-            
-            # Demo products
-            demo_product = MkProduct(
-                seller_company_id=1,
-                name="Cemento Portland 50kg",
-                category_id=1,
-                description_html="<p>Cemento Portland de alta calidad</p>",
-                is_masked_seller=True
-            )
-            db.session.add(demo_product)
-            db.session.flush()
-            
-            demo_variant = MkProductVariant(
-                product_id=demo_product.id,
-                sku="CEM-PORT-50KG",
-                price=8999.0,
-                currency="ARS",
-                stock_qty=100
-            )
-            db.session.add(demo_variant)
-            db.session.commit()
-        
-        print("[OK] Marketplace tables created and seeded successfully")
-    except Exception as e:
-        print(f"[WARN] Marketplace initialization skipped: {e}")
-    
-    print("[OK] Database tables created successfully")
-
-    # Ensure default admin credentials exist and are hashed correctly
-    try:
-        admin_email = 'admin@obyra.com'
-        admin = Usuario.query.filter_by(email=admin_email).first()
-
-        if not admin:
-            admin_org = Organizacion(nombre='OBYRA - Administración Central')
-            db.session.add(admin_org)
-            db.session.flush()
-
-            admin = Usuario(
-                nombre='Administrador',
-                apellido='OBYRA',
-                email=admin_email,
-                rol='administrador',
-                role='administrador',
-                auth_provider='manual',
-                activo=True,
-                organizacion_id=admin_org.id,
-                primary_org_id=admin_org.id,
-            )
-            admin.set_password('admin123')
-            db.session.add(admin)
-            db.session.commit()
-            print('[ADMIN] Usuario administrador creado: admin@obyra.com / admin123')
-        else:
-            updated = False
-
-            hashed_markers = ('pbkdf2:', 'scrypt:', 'argon2:', 'bcrypt')
-            stored_hash = admin.password_hash or ''
-            if not stored_hash or not stored_hash.startswith(hashed_markers):
-                original_secret = stored_hash or 'admin123'
-                admin.set_password(original_secret)
-                updated = True
-
-            if admin.auth_provider != 'manual':
-                admin.auth_provider = 'manual'
-                updated = True
-
-            if not admin.organizacion:
-                admin_org = Organizacion(nombre='OBYRA - Administración Central')
-                db.session.add(admin_org)
-                db.session.flush()
-                admin.organizacion_id = admin_org.id
-                if not admin.primary_org_id:
-                    admin.primary_org_id = admin_org.id
-                updated = True
-
-            if updated:
-                db.session.commit()
-                print('[ADMIN] Credenciales del administrador principal verificadas y aseguradas.')
-    except Exception as ensure_admin_exc:
-        db.session.rollback()
-        print(f"[WARN] No se pudo garantizar el usuario admin@obyra.com: {ensure_admin_exc}")
-
-    # Ejecutar migraciones en tiempo de ejecución después de crear tablas y
-    # sembrar datos esenciales para evitar consultas a tablas inexistentes.
-    for migration in runtime_migrations:
-        try:
-            migration()
-        except Exception as runtime_exc:
-            print(f"[WARN] Runtime migration failed: {migration.__name__}: {runtime_exc}")
-
-def _import_blueprint(module_name, attr_name):
-    """Importa un blueprint de manera segura sin interrumpir el resto."""
-    module = importlib.import_module(module_name)
-    return getattr(module, attr_name)
-
-
-# Register blueprints after database initialization to avoid circular imports
-auth_blueprint_registered = False
-core_failures = []
-
-try:
-    from auth import oauth  # type: ignore
-    auth_bp = _import_blueprint('auth', 'auth_bp')
-    oauth.init_app(app)
-    app.register_blueprint(auth_bp, url_prefix='/auth')
-    auth_blueprint_registered = True
-except Exception as exc:
-    core_failures.append(f"auth ({exc})")
-
-for module_name, attr_name, prefix in [
-    ('obras', 'obras_bp', '/obras'),
-    ('presupuestos', 'presupuestos_bp', '/presupuestos'),
-    ('equipos', 'equipos_bp', '/equipos'),
-    ('inventario', 'inventario_bp', '/inventario'),
-    ('marketplaces', 'marketplaces_bp', '/marketplaces'),
-    ('reportes', 'reportes_bp', '/reportes'),
-    ('asistente_ia', 'asistente_bp', '/asistente'),
-    ('cotizacion_inteligente', 'cotizacion_bp', '/cotizacion'),
-    ('control_documentos', 'documentos_bp', '/documentos'),
-    ('seguridad_cumplimiento', 'seguridad_bp', '/seguridad'),
-    ('agent_local', 'agent_bp', None),
-    ('planes', 'planes_bp', None),
-    ('events_service', 'events_bp', None),
-    ('account', 'account_bp', None),
-    ('onboarding', 'onboarding_bp', '/onboarding'),
-]:
-    try:
-        blueprint = _import_blueprint(module_name, attr_name)
-        app.register_blueprint(blueprint, url_prefix=prefix)
-    except Exception as exc:
-        core_failures.append(f"{module_name} ({exc})")
-
-if core_failures:
-    print("[WARN] Some core blueprints not available: " + "; ".join(core_failures))
-else:
-    print("[OK] Core blueprints registered successfully")
-=======
 # --------------------------- Membresía y planes ------------------------------
->>>>>>> 1dea24fc
 
 @app.before_request
 def sincronizar_membresia_actual():
@@ -1032,7 +790,8 @@
         emails_admin_completo = ['brenda@gmail.com', 'admin@obyra.com', 'obyra.servicios@gmail.com']
         if current_user.email in emails_admin_completo:
             return
-        if (current_user.plan_activo == 'prueba' and not current_user.esta_en_periodo_prueba()):
+        if (getattr(current_user, "plan_activo", "prueba") == 'prueba'
+            and not getattr(current_user, "esta_en_periodo_prueba", lambda: True)()):
             flash('Tu período de prueba de 30 días ha expirado. Selecciona un plan para continuar.', 'warning')
             return redirect(url_for('planes.mostrar_planes'))
 
@@ -1096,11 +855,8 @@
     return render_template('errors/404.html', dashboard_url=dashboard_url), 404
 
 
-<<<<<<< HEAD
-=======
 # --------------------------- Dev helper (SQLite) -----------------------------
 
->>>>>>> 1dea24fc
 def maybe_create_sqlite_schema():
     uri = app.config.get("SQLALCHEMY_DATABASE_URI", "")
     if os.getenv("AUTO_CREATE_DB", "0") == "1" and uri.startswith("sqlite:"):
@@ -1108,14 +864,8 @@
             db.create_all()
 
 
-<<<<<<< HEAD
+# ---------------------------------- Main -------------------------------------
+
 if __name__ == '__main__':
     maybe_create_sqlite_schema()
-    app.run(host='0.0.0.0', port=5000, debug=True)
-=======
-# ---------------------------------- Main -------------------------------------
-
-if __name__ == '__main__':
-    maybe_create_sqlite_schema()
-    app.run(host='0.0.0.0', port=5000, debug=True)
->>>>>>> 1dea24fc
+    app.run(host='0.0.0.0', port=5000, debug=True)