--- conflicted
+++ resolved
@@ -2,15 +2,10 @@
 import sys
 import logging
 import importlib
-from pathlib import Path
 import click
 from decimal import Decimal, InvalidOperation
-<<<<<<< HEAD
-from typing import Optional
-=======
 from typing import Optional, Tuple
 from sqlalchemy.engine.url import make_url
->>>>>>> 6a05ec64
 from flask import (
     Flask,
     render_template,
@@ -27,7 +22,6 @@
 from flask_login import login_required, current_user
 from werkzeug.middleware.proxy_fix import ProxyFix
 from werkzeug.routing import BuildError
-from sqlalchemy.engine.url import make_url
 from services.memberships import (
     initialize_membership_session,
     load_membership_into_context,
@@ -141,32 +135,7 @@
         logging.getLogger(__name__).critical(message)
         raise RuntimeError(message)
 
-<<<<<<< HEAD
-# Garantizar que la ruta SQLite exista antes de conectar para evitar errores "unable to open database file"
-try:
-    url_obj = make_url(database_url)
-except Exception:
-    url_obj = None
-
-if url_obj and url_obj.drivername == "sqlite" and url_obj.database and url_obj.database != ":memory:":
-    raw_path = Path(url_obj.database)
-
-    if not raw_path.is_absolute():
-        raw_path = Path(app.root_path) / raw_path
-
-    absolute_path = raw_path.expanduser().resolve()
-    absolute_path.parent.mkdir(parents=True, exist_ok=True)
-
-    try:
-        database_url = url_obj.set(database=absolute_path.as_posix()).render_as_string(
-            hide_password=False
-        )
-    except Exception:
-        # Si no podemos normalizar la URL, mantenemos la ruta original.
-        pass
-=======
 url_obj = make_url(database_url)
->>>>>>> 6a05ec64
 
 if not is_test_environment and not url_obj.drivername.startswith("postgresql"):
     message = (
@@ -187,17 +156,6 @@
     "pool_recycle": 1800,
 }
 
-<<<<<<< HEAD
-# Feature flags (por defecto en OFF) para el nuevo presupuestador del wizard
-app.config["WIZARD_BUDGET_BREAKDOWN_ENABLED"] = _env_flag(
-    "WIZARD_BUDGET_BREAKDOWN_ENABLED",
-    False,
-)
-app.config["WIZARD_BUDGET_SHADOW_MODE"] = _env_flag(
-    "WIZARD_BUDGET_SHADOW_MODE",
-    False,
-)
-=======
 if url_obj.drivername.startswith("postgresql"):
     engine_options.update(
         {
@@ -208,7 +166,6 @@
 
 app.config["SQLALCHEMY_DATABASE_URI"] = database_url
 app.config["SQLALCHEMY_ENGINE_OPTIONS"] = engine_options
->>>>>>> 6a05ec64
 
 app.config["SHOW_IA_CALCULATOR_BUTTON"] = _env_flag("SHOW_IA_CALCULATOR_BUTTON", False)
 app.config["ENABLE_REPORTS_SERVICE"] = _env_flag("ENABLE_REPORTS", False)
@@ -299,12 +256,9 @@
             ensure_item_presupuesto_stage_columns,
             ensure_presupuesto_validity_columns,
             ensure_exchange_currency_columns,
-            ensure_inventory_package_columns,
-            ensure_inventory_location_columns,
             ensure_geocode_columns,
             ensure_org_memberships_table,
             ensure_work_certification_tables,
-            ensure_wizard_budget_tables,
         )
 
         ensure_avance_audit_columns()
@@ -312,12 +266,9 @@
         ensure_item_presupuesto_stage_columns()
         ensure_presupuesto_validity_columns()
         ensure_exchange_currency_columns()
-        ensure_inventory_package_columns()
-        ensure_inventory_location_columns()
         ensure_geocode_columns()
         ensure_org_memberships_table()
         ensure_work_certification_tables()
-        ensure_wizard_budget_tables()
 
     click.echo('[OK] Database upgraded successfully.')
 
@@ -471,18 +422,11 @@
 
         from models import OrgMembership  # Importación perezosa para evitar ciclos
 
-        registro = (
-            OrgMembership.query
-            .filter(
-                OrgMembership.org_id == org_id,
-                OrgMembership.user_id == current_user.id,
-                db.or_(
-                    OrgMembership.archived.is_(False),
-                    OrgMembership.archived.is_(None),
-                ),
-            )
-            .first()
-        )
+        registro = OrgMembership.query.filter_by(
+            org_id=org_id,
+            user_id=current_user.id,
+            archived=False,
+        ).first()
         if not registro:
             return False
 
@@ -698,39 +642,6 @@
         return {}
 
 
-<<<<<<< HEAD
-# Create tables and initial data
-with app.app_context():
-    # Import models after app context is available to avoid circular imports
-    from models import Usuario, Organizacion
-    
-    # Run startup migrations before creating tables
-    from migrations_runtime import (
-        ensure_avance_audit_columns,
-        ensure_presupuesto_state_columns,
-        ensure_item_presupuesto_stage_columns,
-        ensure_presupuesto_validity_columns,
-        ensure_exchange_currency_columns,
-        ensure_inventory_package_columns,
-        ensure_inventory_location_columns,
-        ensure_geocode_columns,
-        ensure_org_memberships_table,
-        ensure_work_certification_tables,
-    )
-
-    runtime_migrations = [
-        ensure_avance_audit_columns,
-        ensure_presupuesto_state_columns,
-        ensure_item_presupuesto_stage_columns,
-        ensure_presupuesto_validity_columns,
-        ensure_exchange_currency_columns,
-        ensure_inventory_package_columns,
-        ensure_inventory_location_columns,
-        ensure_geocode_columns,
-        ensure_org_memberships_table,
-        ensure_work_certification_tables,
-    ]
-=======
 
 def _import_blueprint(module_name, attr_name):
     """Importa un blueprint de manera segura sin interrumpir el resto."""
@@ -767,7 +678,6 @@
         .first()
     )
 
->>>>>>> 6a05ec64
 
 def _format_seed_summary(stats: dict) -> str:
     created = stats.get("created", 0)
@@ -931,26 +841,6 @@
     from inventario_new import inventario_new_bp
     app.register_blueprint(equipos_new_bp, url_prefix='/equipos-new')
     app.register_blueprint(inventario_new_bp, url_prefix='/inventario-new')
-
-    @app.route('/inventario/depositos')
-    @login_required
-    def inventory_depositos_redirect():
-        return redirect(url_for('inventario_new.warehouses'))
-
-    @app.route('/inventario/movimientos')
-    @login_required
-    def inventory_movimientos_redirect():
-        return redirect(url_for('inventario_new.movimientos'))
-
-    @app.route('/inventario/reservas')
-    @login_required
-    def inventory_reservas_redirect():
-        return redirect(url_for('inventario_new.reservas'))
-
-    @app.route('/inventario/alertas')
-    @login_required
-    def inventory_alertas_redirect():
-        return redirect(url_for('inventario_new.alertas'))
     print("[OK] Enhanced blueprints registered successfully")
 except ImportError as e:
     print(f"[WARN] Enhanced blueprints not available: {e}")
