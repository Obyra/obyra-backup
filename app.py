--- conflicted
+++ resolved
@@ -137,7 +137,6 @@
             return endpoint
 
     return None
-<<<<<<< HEAD
 
 
 def _resolve_login_url() -> str:
@@ -155,34 +154,10 @@
     except Exception:
         return "/"
 
-=======
->>>>>>> 74081e2f
 
 def _login_redirect():
     """Redirect users to the most appropriate login page."""
 
-<<<<<<< HEAD
-=======
-def _resolve_login_url() -> str:
-    """Return the URL corresponding to the active login endpoint."""
-
-    endpoint = _resolve_login_endpoint()
-    if not endpoint:
-        return "/"
-
-    try:
-        if has_request_context():
-            return url_for(endpoint)
-        with app.test_request_context():
-            return url_for(endpoint)
-    except Exception:
-        return "/"
-
-
-def _login_redirect():
-    """Redirect users to the most appropriate login page."""
-
->>>>>>> 74081e2f
     return redirect(_resolve_login_url())
 
 
