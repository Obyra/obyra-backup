--- conflicted
+++ resolved
@@ -9,23 +9,21 @@
 
 ## 2) Variables de entorno (dev / staging / prod)
 
-| Variable                      | Dev (ejemplo)                                                | Staging/Prod (formato)                        | Notas                                               |
-|------------------------------|--------------------------------------------------------------|-----------------------------------------------|-----------------------------------------------------|
-| `FLASK_APP`                  | `app.py`                                                     | `app.py`                                      | Módulo principal                                    |
-| `FLASK_ENV`                  | `development`                                                | `production`                                  | En prod, sin debugger                               |
-| `FLASK_RUN_PORT`             | `8080`                                                       | *a definir*                                   | Puerto HTTP                                         |
-| `SECRET_KEY`                 | *generar*                                                    | *generar*                                     | `python -c "import secrets; print(secrets.token_hex(32))"` |
-| `DATABASE_URL`               | `postgresql+psycopg://obyra:obyra@localhost:5435/obyra_dev` | `postgresql+psycopg://USER:PASS@HOST:PORT/DB` | Usa Psycopg v3                                      |
-<<<<<<< HEAD
-| `ALEMBIC_DATABASE_URL`       | `postgresql+psycopg://obyra_migrator:<PASS>@localhost:5435/obyra_dev` | `postgresql+psycopg://obyra_migrator:<PASS>@HOST:PORT/DB` | Rol dedicado para migraciones Alembic                |
-=======
->>>>>>> bf5501e7
-| `OPENAI_API_KEY`             | *(opcional)*                                                 | `sk-…`                                        | Para calculadora IA                                 |
-| `GOOGLE_OAUTH_CLIENT_ID`     | *(opcional)*                                                 | `…apps.googleusercontent.com`                 | Login con Google                                    |
-| `GOOGLE_OAUTH_CLIENT_SECRET` | *(opcional)*                                                 | `…`                                           |                                                     |
-| `MERCADOPAGO_ACCESS_TOKEN`   | *(opcional)*                                                 | `APP_USR-…`                                   | Marketplace                                         |
+| Variable                      | Dev (ejemplo)                                                | Staging/Prod (formato)                                   | Notas                                                                 |
+|------------------------------|--------------------------------------------------------------|-----------------------------------------------------------|-----------------------------------------------------------------------|
+| `FLASK_APP`                  | `app.py`                                                     | `app.py`                                                  | Módulo principal                                                      |
+| `FLASK_ENV`                  | `development`                                                | `production`                                              | En prod, sin debugger                                                 |
+| `FLASK_RUN_PORT`             | `8080`                                                       | *a definir*                                               | Puerto HTTP                                                           |
+| `SECRET_KEY`                 | *generar*                                                    | *generar*                                                 | `python -c "import secrets; print(secrets.token_hex(32))"`            |
+| `DATABASE_URL`               | `postgresql+psycopg://obyra:obyra@localhost:5435/obyra_dev` | `postgresql+psycopg://USER:PASS@HOST:PORT/DB`            | Usa Psycopg v3                                                        |
+| `ALEMBIC_DATABASE_URL`       | `postgresql+psycopg://obyra_migrator:<PASS>@localhost:5435/obyra_dev` | `postgresql+psycopg://obyra_migrator:<PASS>@HOST:PORT/DB` | Rol dedicado para migraciones Alembic                                 |
+| `OPENAI_API_KEY`             | *(opcional)*                                                 | `sk-…`                                                    | Para calculadora IA                                                   |
+| `GOOGLE_OAUTH_CLIENT_ID`     | *(opcional)*                                                 | `…apps.googleusercontent.com`                             | Login con Google                                                      |
+| `GOOGLE_OAUTH_CLIENT_SECRET` | *(opcional)*                                                 | `…`                                                       |                                                                       |
+| `MERCADOPAGO_ACCESS_TOKEN`   | *(opcional)*                                                 | `APP_USR-…`                                               | Marketplace                                                           |
 
 > **Nunca** commitear `SECRET_KEY`, API keys ni passwords. Usar `.env` en local o variables de entorno en el servidor.
+> **Tip (PowerShell):** si tu password tiene `%`, en Alembic se escapa como `%%` cuando pasa por `configparser`.
 
 ---
 
@@ -37,11 +35,9 @@
 FLASK_RUN_PORT=8080
 SECRET_KEY=REEMPLAZAR_CON_un_token_hex_de_64
 DATABASE_URL=postgresql+psycopg://obyra:obyra@localhost:5435/obyra_dev
-<<<<<<< HEAD
+
 # Rol migrador (Alembic)
 ALEMBIC_DATABASE_URL=postgresql+psycopg://obyra_migrator:REEMPLAZAR_CONTRASENA@localhost:5435/obyra_dev
-=======
->>>>>>> bf5501e7
 # Agregar "?sslmode=require" si el host administrado lo exige.
 
 # Opcionales
@@ -51,16 +47,15 @@
 # MERCADOPAGO_ACCESS_TOKEN=APP_USR-...
 
 # Crear/levantar Postgres 16 en el puerto 5435
-docker run -d --name obyra-pg-stg \
-  -e POSTGRES_USER=obyra \
-  -e POSTGRES_PASSWORD=obyra \
-  -e POSTGRES_DB=obyra_dev \
-  -p 5435:5432 \
-  -v obyra-pg-stg-data:/var/lib/postgresql/data \
-  postgres:16
+# (esto es un recordatorio; NO va en .env en producción)
+# docker run -d --name obyra-pg-stg ^
+#   -e POSTGRES_USER=obyra ^
+#   -e POSTGRES_PASSWORD=obyra ^
+#   -e POSTGRES_DB=obyra_dev ^
+#   -p 5435:5432 ^
+#   -v obyra-pg-stg-data:/var/lib/postgresql/data ^
+#   postgres:16
 
 # Verificar que está corriendo
-docker ps --filter "name=obyra-pg-stg"
-
-postgresql+psycopg://obyra:obyra@localhost:5435/obyra_dev
-```+# docker ps --filter "name=obyra-pg-stg"
+css