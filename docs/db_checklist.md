--- conflicted
+++ resolved
@@ -1,37 +1,34 @@
 # Checklist de Acceso y Seguridad – DB OBYRA
 
 ## Conexión y roles
-[ ] La app usa rol `app_rw`
-[ ] CI/CD usa rol `obyra_migrator` sólo para migraciones
-[ ] Existe rol `app_ro` para lecturas/BI
-[ ] Esquema `app` creado y con `app_owner` como owner
-[ ] `sslmode=require` en `DATABASE_URL` cuando aplique
+- [ ] La app usa rol `app_rw`
+- [ ] CI/CD usa rol `obyra_migrator` sólo para migraciones
+- [ ] Existe rol `app_ro` para lecturas/BI
+- [ ] Esquema `app` creado y con `app_owner` como owner
+- [ ] `sslmode=require` en `DATABASE_URL` cuando aplique
 
 ## Secrets
-[ ] `DATABASE_URL` (app_rw) en GitHub Secrets
-[ ] `DATABASE_URL_MIGRATOR` (obyra_migrator) en GitHub Secrets
-<<<<<<< HEAD
-[ ] `.env` local define `ALEMBIC_DATABASE_URL` con rol `obyra_migrator`
-=======
->>>>>>> bf5501e7
-[ ] Rotación de credenciales cada 90 días documentada
+- [ ] `DATABASE_URL` (app_rw) en GitHub Secrets
+- [ ] `DATABASE_URL_MIGRATOR` (obyra_migrator) en GitHub Secrets
+- [ ] `.env` local define `ALEMBIC_DATABASE_URL` con rol `obyra_migrator`
+- [ ] Rotación de credenciales cada 90 días documentada
 
 ## Migraciones y seeds
-[ ] Workflow de migraciones documentado (Alembic/Flask-Migrate)
-[ ] Convención `YYYYMMDD_hhmm_descriptivo.py`
-[ ] Tabla `app.seed_version` creada y seeds registrados
-[ ] CLI de seeds probado en Dev
+- [ ] Workflow de migraciones documentado (Alembic/Flask-Migrate)
+- [ ] Convención `YYYYMMDD_hhmm_descriptivo.py`
+- [ ] Tabla `app.seed_version` creada y seeds registrados
+- [ ] CLI de seeds probado en Dev
 
 ## Backups y restore
-[ ] Backups diarios habilitados (Prod)
-[ ] Retención 30 días (Prod) / 7 días (Stg)
-[ ] Ensayo de restauración verificado este mes
+- [ ] Backups diarios habilitados (Prod)
+- [ ] Retención 30 días (Prod) / 7 días (Stg)
+- [ ] Ensayo de restauración verificado este mes
 
 ## Observabilidad
-[ ] Alertas por conexiones/espacio/latencia
-[ ] Métricas expuestas y visibles (conexiones, p95, deadlocks)
+- [ ] Alertas por conexiones/espacio/latencia
+- [ ] Métricas expuestas y visibles (conexiones, p95, deadlocks)
 
 ## Auditoría rápida
-[ ] Nadie usa superusuario en la app
-[ ] No hay `db.create_all()` en runtime
-[ ] Accesos limitados por IP/seguridad del proveedor+- [ ] Nadie usa superusuario en la app
+- [ ] No hay `db.create_all()` en runtime
+- [ ] Accesos limitados por IP/seguridad del proveedor